use crate::{
    blame_entry_tooltip::{blame_entry_relative_timestamp, BlameEntryTooltip},
    code_context_menus::{CodeActionsMenu, MENU_ASIDE_MAX_WIDTH, MENU_ASIDE_MIN_WIDTH, MENU_GAP},
    display_map::{
        Block, BlockContext, BlockStyle, DisplaySnapshot, HighlightedChunk, ToDisplayPoint,
    },
    editor_settings::{
        CurrentLineHighlight, DoubleClickInMultibuffer, MultiCursorModifier, ScrollBeyondLastLine,
        ScrollbarDiagnostics, ShowScrollbar,
    },
    git::blame::{CommitDetails, GitBlame},
    hover_popover::{
        self, hover_at, HOVER_POPOVER_GAP, MIN_POPOVER_CHARACTER_WIDTH, MIN_POPOVER_LINE_HEIGHT,
    },
    items::BufferSearchHighlights,
    mouse_context_menu::{self, MenuPosition, MouseContextMenu},
    scroll::{axis_pair, scroll_amount::ScrollAmount, AxisPair},
    BlockId, ChunkReplacement, CursorShape, CustomBlockId, DisplayPoint, DisplayRow,
    DocumentHighlightRead, DocumentHighlightWrite, EditDisplayMode, Editor, EditorMode,
    EditorSettings, EditorSnapshot, EditorStyle, ExpandExcerpts, FocusedBlock, GoToHunk,
    GoToPrevHunk, GutterDimensions, HalfPageDown, HalfPageUp, HandleInput, HoveredCursor,
    InlineCompletion, JumpData, LineDown, LineUp, OpenExcerpts, PageDown, PageUp, Point,
    RevertSelectedHunks, RowExt, RowRangeExt, SelectPhase, Selection, SoftWrap,
    StickyHeaderExcerpt, ToPoint, ToggleFold, CURSORS_VISIBLE_FOR, FILE_HEADER_HEIGHT,
    GIT_BLAME_MAX_AUTHOR_CHARS_DISPLAYED, MAX_LINE_LEN, MULTI_BUFFER_EXCERPT_HEADER_HEIGHT,
};
use client::ParticipantIndex;
use collections::{BTreeMap, HashMap, HashSet};
use file_icons::FileIcons;
use git::{blame::BlameEntry, diff::DiffHunkStatus, Oid};
use gpui::{
    anchored, deferred, div, fill, linear_color_stop, linear_gradient, outline, point, px, quad,
    relative, size, svg, transparent_black, Action, AnyElement, App, AvailableSpace, Axis, Bounds,
    ClickEvent, ClipboardItem, ContentMask, Context, Corner, Corners, CursorStyle, DispatchPhase,
    Edges, Element, ElementInputHandler, Entity, Focusable as _, FontId, GlobalElementId, Hitbox,
    Hsla, InteractiveElement, IntoElement, Length, ModifiersChangedEvent, MouseButton,
    MouseDownEvent, MouseMoveEvent, MouseUpEvent, PaintQuad, ParentElement, Pixels, ScrollDelta,
    ScrollWheelEvent, ShapedLine, SharedString, Size, StatefulInteractiveElement, Style, Styled,
    Subscription, TextRun, TextStyleRefinement, WeakEntity, Window,
};
use itertools::Itertools;
use language::{
    language_settings::{
        IndentGuideBackgroundColoring, IndentGuideColoring, IndentGuideSettings,
        ShowWhitespaceSetting,
    },
    ChunkRendererContext,
};
use lsp::DiagnosticSeverity;
use multi_buffer::{
    Anchor, ExcerptId, ExcerptInfo, ExpandExcerptDirection, MultiBufferPoint, MultiBufferRow,
    RowInfo, ToOffset,
};
use project::project_settings::{GitGutterSetting, ProjectSettings};
use settings::Settings;
use smallvec::{smallvec, SmallVec};
use std::{
    any::TypeId,
    borrow::Cow,
    cmp::{self, Ordering},
    fmt::{self, Write},
    iter, mem,
    ops::{Deref, Range},
    rc::Rc,
    sync::Arc,
};
use sum_tree::Bias;
use text::BufferId;
use theme::{ActiveTheme, Appearance, PlayerColor};
use ui::{
    h_flex, prelude::*, ButtonLike, ButtonStyle, ContextMenu, IconButtonShape, KeyBinding, Tooltip,
    POPOVER_Y_PADDING,
};
use unicode_segmentation::UnicodeSegmentation;
use util::{RangeExt, ResultExt};
use workspace::{item::Item, notifications::NotifyTaskExt, Workspace};

const INLINE_BLAME_PADDING_EM_WIDTHS: f32 = 7.;

#[derive(Debug, Clone, PartialEq, Eq)]
enum DisplayDiffHunk {
    Folded {
        display_row: DisplayRow,
    },

    Unfolded {
        diff_base_byte_range: Range<usize>,
        display_row_range: Range<DisplayRow>,
        multi_buffer_range: Range<Anchor>,
        status: DiffHunkStatus,
    },
}

struct SelectionLayout {
    head: DisplayPoint,
    cursor_shape: CursorShape,
    is_newest: bool,
    is_local: bool,
    range: Range<DisplayPoint>,
    active_rows: Range<DisplayRow>,
    user_name: Option<SharedString>,
}

impl SelectionLayout {
    fn new<T: ToPoint + ToDisplayPoint + Clone>(
        selection: Selection<T>,
        line_mode: bool,
        cursor_shape: CursorShape,
        map: &DisplaySnapshot,
        is_newest: bool,
        is_local: bool,
        user_name: Option<SharedString>,
    ) -> Self {
        let point_selection = selection.map(|p| p.to_point(&map.buffer_snapshot));
        let display_selection = point_selection.map(|p| p.to_display_point(map));
        let mut range = display_selection.range();
        let mut head = display_selection.head();
        let mut active_rows = map.prev_line_boundary(point_selection.start).1.row()
            ..map.next_line_boundary(point_selection.end).1.row();

        // vim visual line mode
        if line_mode {
            let point_range = map.expand_to_line(point_selection.range());
            range = point_range.start.to_display_point(map)..point_range.end.to_display_point(map);
        }

        // any vim visual mode (including line mode)
        if (cursor_shape == CursorShape::Block || cursor_shape == CursorShape::Hollow)
            && !range.is_empty()
            && !selection.reversed
        {
            if head.column() > 0 {
                head = map.clip_point(DisplayPoint::new(head.row(), head.column() - 1), Bias::Left)
            } else if head.row().0 > 0 && head != map.max_point() {
                head = map.clip_point(
                    DisplayPoint::new(
                        head.row().previous_row(),
                        map.line_len(head.row().previous_row()),
                    ),
                    Bias::Left,
                );
                // updating range.end is a no-op unless you're cursor is
                // on the newline containing a multi-buffer divider
                // in which case the clip_point may have moved the head up
                // an additional row.
                range.end = DisplayPoint::new(head.row().next_row(), 0);
                active_rows.end = head.row();
            }
        }

        Self {
            head,
            cursor_shape,
            is_newest,
            is_local,
            range,
            active_rows,
            user_name,
        }
    }
}

pub struct EditorElement {
    editor: Entity<Editor>,
    style: EditorStyle,
}

type DisplayRowDelta = u32;

impl EditorElement {
    pub(crate) const SCROLLBAR_WIDTH: Pixels = px(15.);

    pub fn new(editor: &Entity<Editor>, style: EditorStyle) -> Self {
        Self {
            editor: editor.clone(),
            style,
        }
    }

    fn register_actions(&self, window: &mut Window, cx: &mut App) {
        let editor = &self.editor;
        editor.update(cx, |editor, cx| {
            for action in editor.editor_actions.borrow().values() {
                (action)(window, cx)
            }
        });

        crate::rust_analyzer_ext::apply_related_actions(editor, window, cx);
        crate::clangd_ext::apply_related_actions(editor, window, cx);
        register_action(editor, window, Editor::open_context_menu);
        register_action(editor, window, Editor::move_left);
        register_action(editor, window, Editor::move_right);
        register_action(editor, window, Editor::move_down);
        register_action(editor, window, Editor::move_down_by_lines);
        register_action(editor, window, Editor::select_down_by_lines);
        register_action(editor, window, Editor::move_up);
        register_action(editor, window, Editor::move_up_by_lines);
        register_action(editor, window, Editor::select_up_by_lines);
        register_action(editor, window, Editor::select_page_down);
        register_action(editor, window, Editor::select_page_up);
        register_action(editor, window, Editor::cancel);
        register_action(editor, window, Editor::newline);
        register_action(editor, window, Editor::newline_above);
        register_action(editor, window, Editor::newline_below);
        register_action(editor, window, Editor::backspace);
        register_action(editor, window, Editor::delete);
        register_action(editor, window, Editor::tab);
        register_action(editor, window, Editor::tab_prev);
        register_action(editor, window, Editor::indent);
        register_action(editor, window, Editor::outdent);
        register_action(editor, window, Editor::autoindent);
        register_action(editor, window, Editor::delete_line);
        register_action(editor, window, Editor::join_lines);
        register_action(editor, window, Editor::sort_lines_case_sensitive);
        register_action(editor, window, Editor::sort_lines_case_insensitive);
        register_action(editor, window, Editor::reverse_lines);
        register_action(editor, window, Editor::shuffle_lines);
        register_action(editor, window, Editor::convert_to_upper_case);
        register_action(editor, window, Editor::convert_to_lower_case);
        register_action(editor, window, Editor::convert_to_title_case);
        register_action(editor, window, Editor::convert_to_snake_case);
        register_action(editor, window, Editor::convert_to_kebab_case);
        register_action(editor, window, Editor::convert_to_upper_camel_case);
        register_action(editor, window, Editor::convert_to_lower_camel_case);
        register_action(editor, window, Editor::convert_to_opposite_case);
        register_action(editor, window, Editor::delete_to_previous_word_start);
        register_action(editor, window, Editor::delete_to_previous_subword_start);
        register_action(editor, window, Editor::delete_to_next_word_end);
        register_action(editor, window, Editor::delete_to_next_subword_end);
        register_action(editor, window, Editor::delete_to_beginning_of_line);
        register_action(editor, window, Editor::delete_to_end_of_line);
        register_action(editor, window, Editor::cut_to_end_of_line);
        register_action(editor, window, Editor::duplicate_line_up);
        register_action(editor, window, Editor::duplicate_line_down);
        register_action(editor, window, Editor::duplicate_selection);
        register_action(editor, window, Editor::move_line_up);
        register_action(editor, window, Editor::move_line_down);
        register_action(editor, window, Editor::transpose);
        register_action(editor, window, Editor::rewrap);
        register_action(editor, window, Editor::cut);
        register_action(editor, window, Editor::kill_ring_cut);
        register_action(editor, window, Editor::kill_ring_yank);
        register_action(editor, window, Editor::copy);
        register_action(editor, window, Editor::paste);
        register_action(editor, window, Editor::undo);
        register_action(editor, window, Editor::redo);
        register_action(editor, window, Editor::move_page_up);
        register_action(editor, window, Editor::move_page_down);
        register_action(editor, window, Editor::next_screen);
        register_action(editor, window, Editor::scroll_cursor_top);
        register_action(editor, window, Editor::scroll_cursor_center);
        register_action(editor, window, Editor::scroll_cursor_bottom);
        register_action(editor, window, Editor::scroll_cursor_center_top_bottom);
        register_action(editor, window, |editor, _: &LineDown, window, cx| {
            editor.scroll_screen(&ScrollAmount::Line(1.), window, cx)
        });
        register_action(editor, window, |editor, _: &LineUp, window, cx| {
            editor.scroll_screen(&ScrollAmount::Line(-1.), window, cx)
        });
        register_action(editor, window, |editor, _: &HalfPageDown, window, cx| {
            editor.scroll_screen(&ScrollAmount::Page(0.5), window, cx)
        });
        register_action(
            editor,
            window,
            |editor, HandleInput(text): &HandleInput, window, cx| {
                if text.is_empty() {
                    return;
                }
                editor.handle_input(text, window, cx);
            },
        );
        register_action(editor, window, |editor, _: &HalfPageUp, window, cx| {
            editor.scroll_screen(&ScrollAmount::Page(-0.5), window, cx)
        });
        register_action(editor, window, |editor, _: &PageDown, window, cx| {
            editor.scroll_screen(&ScrollAmount::Page(1.), window, cx)
        });
        register_action(editor, window, |editor, _: &PageUp, window, cx| {
            editor.scroll_screen(&ScrollAmount::Page(-1.), window, cx)
        });
        register_action(editor, window, Editor::move_to_previous_word_start);
        register_action(editor, window, Editor::move_to_previous_subword_start);
        register_action(editor, window, Editor::move_to_next_word_end);
        register_action(editor, window, Editor::move_to_next_subword_end);
        register_action(editor, window, Editor::move_to_beginning_of_line);
        register_action(editor, window, Editor::move_to_end_of_line);
        register_action(editor, window, Editor::move_to_start_of_paragraph);
        register_action(editor, window, Editor::move_to_end_of_paragraph);
        register_action(editor, window, Editor::move_to_beginning);
        register_action(editor, window, Editor::move_to_end);
        register_action(editor, window, Editor::select_up);
        register_action(editor, window, Editor::select_down);
        register_action(editor, window, Editor::select_left);
        register_action(editor, window, Editor::select_right);
        register_action(editor, window, Editor::select_to_previous_word_start);
        register_action(editor, window, Editor::select_to_previous_subword_start);
        register_action(editor, window, Editor::select_to_next_word_end);
        register_action(editor, window, Editor::select_to_next_subword_end);
        register_action(editor, window, Editor::select_to_beginning_of_line);
        register_action(editor, window, Editor::select_to_end_of_line);
        register_action(editor, window, Editor::select_to_start_of_paragraph);
        register_action(editor, window, Editor::select_to_end_of_paragraph);
        register_action(editor, window, Editor::select_to_beginning);
        register_action(editor, window, Editor::select_to_end);
        register_action(editor, window, Editor::select_all);
        register_action(editor, window, |editor, action, window, cx| {
            editor.select_all_matches(action, window, cx).log_err();
        });
        register_action(editor, window, Editor::select_line);
        register_action(editor, window, Editor::split_selection_into_lines);
        register_action(editor, window, Editor::add_selection_above);
        register_action(editor, window, Editor::add_selection_below);
        register_action(editor, window, |editor, action, window, cx| {
            editor.select_next(action, window, cx).log_err();
        });
        register_action(editor, window, |editor, action, window, cx| {
            editor.select_previous(action, window, cx).log_err();
        });
        register_action(editor, window, Editor::toggle_comments);
        register_action(editor, window, Editor::select_larger_syntax_node);
        register_action(editor, window, Editor::select_smaller_syntax_node);
        register_action(editor, window, Editor::select_enclosing_symbol);
        register_action(editor, window, Editor::move_to_enclosing_bracket);
        register_action(editor, window, Editor::undo_selection);
        register_action(editor, window, Editor::redo_selection);
        if !editor.read(cx).is_singleton(cx) {
            register_action(editor, window, Editor::expand_excerpts);
            register_action(editor, window, Editor::expand_excerpts_up);
            register_action(editor, window, Editor::expand_excerpts_down);
        }
        register_action(editor, window, Editor::go_to_diagnostic);
        register_action(editor, window, Editor::go_to_prev_diagnostic);
        register_action(editor, window, Editor::go_to_next_hunk);
        register_action(editor, window, Editor::go_to_prev_hunk);
        register_action(editor, window, |editor, action, window, cx| {
            editor
                .go_to_definition(action, window, cx)
                .detach_and_log_err(cx);
        });
        register_action(editor, window, |editor, action, window, cx| {
            editor
                .go_to_definition_split(action, window, cx)
                .detach_and_log_err(cx);
        });
        register_action(editor, window, |editor, action, window, cx| {
            editor
                .go_to_declaration(action, window, cx)
                .detach_and_log_err(cx);
        });
        register_action(editor, window, |editor, action, window, cx| {
            editor
                .go_to_declaration_split(action, window, cx)
                .detach_and_log_err(cx);
        });
        register_action(editor, window, |editor, action, window, cx| {
            editor
                .go_to_implementation(action, window, cx)
                .detach_and_log_err(cx);
        });
        register_action(editor, window, |editor, action, window, cx| {
            editor
                .go_to_implementation_split(action, window, cx)
                .detach_and_log_err(cx);
        });
        register_action(editor, window, |editor, action, window, cx| {
            editor
                .go_to_type_definition(action, window, cx)
                .detach_and_log_err(cx);
        });
        register_action(editor, window, |editor, action, window, cx| {
            editor
                .go_to_type_definition_split(action, window, cx)
                .detach_and_log_err(cx);
        });
        register_action(editor, window, Editor::open_url);
        register_action(editor, window, Editor::open_selected_filename);
        register_action(editor, window, Editor::fold);
        register_action(editor, window, Editor::fold_at_level);
        register_action(editor, window, Editor::fold_all);
        register_action(editor, window, Editor::fold_function_bodies);
        register_action(editor, window, Editor::fold_at);
        register_action(editor, window, Editor::fold_recursive);
        register_action(editor, window, Editor::toggle_fold);
        register_action(editor, window, Editor::toggle_fold_recursive);
        register_action(editor, window, Editor::unfold_lines);
        register_action(editor, window, Editor::unfold_recursive);
        register_action(editor, window, Editor::unfold_all);
        register_action(editor, window, Editor::unfold_at);
        register_action(editor, window, Editor::fold_selected_ranges);
        register_action(editor, window, Editor::set_mark);
        register_action(editor, window, Editor::swap_selection_ends);
        register_action(editor, window, Editor::show_completions);
        register_action(editor, window, Editor::toggle_code_actions);
        register_action(editor, window, Editor::open_excerpts);
        register_action(editor, window, Editor::open_excerpts_in_split);
        register_action(editor, window, Editor::open_proposed_changes_editor);
        register_action(editor, window, Editor::toggle_soft_wrap);
        register_action(editor, window, Editor::toggle_tab_bar);
        register_action(editor, window, Editor::toggle_line_numbers);
        register_action(editor, window, Editor::toggle_relative_line_numbers);
        register_action(editor, window, Editor::toggle_indent_guides);
        register_action(editor, window, Editor::toggle_inlay_hints);
        register_action(editor, window, Editor::toggle_inline_completions);
        register_action(editor, window, hover_popover::hover);
        register_action(editor, window, Editor::reveal_in_finder);
        register_action(editor, window, Editor::copy_path);
        register_action(editor, window, Editor::copy_relative_path);
        register_action(editor, window, Editor::copy_highlight_json);
        register_action(editor, window, Editor::copy_permalink_to_line);
        register_action(editor, window, Editor::open_permalink_to_line);
        register_action(editor, window, Editor::copy_file_location);
        register_action(editor, window, Editor::toggle_git_blame);
        register_action(editor, window, Editor::toggle_git_blame_inline);
        register_action(editor, window, Editor::toggle_selected_diff_hunks);
        register_action(editor, window, Editor::expand_all_diff_hunks);
        register_action(editor, window, |editor, action, window, cx| {
            if let Some(task) = editor.format(action, window, cx) {
                task.detach_and_notify_err(window, cx);
            } else {
                cx.propagate();
            }
        });
        register_action(editor, window, |editor, action, window, cx| {
            if let Some(task) = editor.format_selections(action, window, cx) {
                task.detach_and_notify_err(window, cx);
            } else {
                cx.propagate();
            }
        });
        register_action(editor, window, Editor::restart_language_server);
        register_action(editor, window, Editor::cancel_language_server_work);
        register_action(editor, window, Editor::show_character_palette);
        register_action(editor, window, |editor, action, window, cx| {
            if let Some(task) = editor.confirm_completion(action, window, cx) {
                task.detach_and_notify_err(window, cx);
            } else {
                cx.propagate();
            }
        });
        register_action(editor, window, |editor, action, window, cx| {
            if let Some(task) = editor.compose_completion(action, window, cx) {
                task.detach_and_notify_err(window, cx);
            } else {
                cx.propagate();
            }
        });
        register_action(editor, window, |editor, action, window, cx| {
            if let Some(task) = editor.confirm_code_action(action, window, cx) {
                task.detach_and_notify_err(window, cx);
            } else {
                cx.propagate();
            }
        });
        register_action(editor, window, |editor, action, window, cx| {
            if let Some(task) = editor.rename(action, window, cx) {
                task.detach_and_notify_err(window, cx);
            } else {
                cx.propagate();
            }
        });
        register_action(editor, window, |editor, action, window, cx| {
            if let Some(task) = editor.confirm_rename(action, window, cx) {
                task.detach_and_notify_err(window, cx);
            } else {
                cx.propagate();
            }
        });
        register_action(editor, window, |editor, action, window, cx| {
            if let Some(task) = editor.find_all_references(action, window, cx) {
                task.detach_and_log_err(cx);
            } else {
                cx.propagate();
            }
        });
        register_action(editor, window, Editor::show_signature_help);
        register_action(editor, window, Editor::next_inline_completion);
        register_action(editor, window, Editor::previous_inline_completion);
        register_action(editor, window, Editor::show_inline_completion);
        register_action(editor, window, Editor::context_menu_first);
        register_action(editor, window, Editor::context_menu_prev);
        register_action(editor, window, Editor::context_menu_next);
        register_action(editor, window, Editor::context_menu_last);
        register_action(editor, window, Editor::display_cursor_names);
        register_action(editor, window, Editor::unique_lines_case_insensitive);
        register_action(editor, window, Editor::unique_lines_case_sensitive);
        register_action(editor, window, Editor::accept_partial_inline_completion);
        register_action(editor, window, Editor::accept_inline_completion);
        register_action(editor, window, Editor::revert_file);
        register_action(editor, window, Editor::revert_selected_hunks);
        register_action(editor, window, Editor::apply_all_diff_hunks);
        register_action(editor, window, Editor::apply_selected_diff_hunks);
        register_action(editor, window, Editor::open_active_item_in_terminal);
        register_action(editor, window, Editor::reload_file);
        register_action(editor, window, Editor::spawn_nearest_task);
        register_action(editor, window, Editor::insert_uuid_v4);
        register_action(editor, window, Editor::insert_uuid_v7);
        register_action(editor, window, Editor::open_selections_in_multibuffer);
    }

    fn register_key_listeners(&self, window: &mut Window, _: &mut App, layout: &EditorLayout) {
        let position_map = layout.position_map.clone();
        window.on_key_event({
            let editor = self.editor.clone();
            move |event: &ModifiersChangedEvent, phase, window, cx| {
                if phase != DispatchPhase::Bubble {
                    return;
                }
                editor.update(cx, |editor, cx| {
                    if editor.hover_state.focused(window, cx) {
                        return;
                    }
                    Self::modifiers_changed(editor, event, &position_map, window, cx)
                })
            }
        });
    }

    fn modifiers_changed(
        editor: &mut Editor,
        event: &ModifiersChangedEvent,
        position_map: &PositionMap,
        window: &mut Window,
        cx: &mut Context<Editor>,
    ) {
        let mouse_position = window.mouse_position();
        if !position_map.text_hitbox.is_hovered(window) {
            return;
        }

        editor.update_hovered_link(
            position_map.point_for_position(mouse_position),
            &position_map.snapshot,
            event.modifiers,
            window,
            cx,
        )
    }

    fn mouse_left_down(
        editor: &mut Editor,
        event: &MouseDownEvent,
        hovered_hunk: Option<Range<Anchor>>,
        position_map: &PositionMap,
        line_numbers: &HashMap<MultiBufferRow, LineNumberLayout>,
        window: &mut Window,
        cx: &mut Context<Editor>,
    ) {
        if window.default_prevented() {
            return;
        }

        let text_hitbox = &position_map.gutter_hitbox;
        let gutter_hitbox = &position_map.gutter_hitbox;
        let mut click_count = event.click_count;
        let mut modifiers = event.modifiers;

        if let Some(hovered_hunk) = hovered_hunk {
            editor.toggle_diff_hunks_in_ranges(vec![hovered_hunk], cx);
            cx.notify();
            return;
        } else if gutter_hitbox.is_hovered(window) {
            click_count = 3; // Simulate triple-click when clicking the gutter to select lines
        } else if !text_hitbox.is_hovered(window) {
            return;
        }

        let is_singleton = editor.buffer().read(cx).is_singleton();

        if click_count == 2 && !is_singleton {
            match EditorSettings::get_global(cx).double_click_in_multibuffer {
                DoubleClickInMultibuffer::Select => {
                    // do nothing special on double click, all selection logic is below
                }
                DoubleClickInMultibuffer::Open => {
                    if modifiers.alt {
                        // if double click is made with alt, pretend it's a regular double click without opening and alt,
                        // and run the selection logic.
                        modifiers.alt = false;
                    } else {
                        let scroll_position_row =
                            position_map.scroll_pixel_position.y / position_map.line_height;
                        let display_row = (((event.position - gutter_hitbox.bounds.origin).y
                            + position_map.scroll_pixel_position.y)
                            / position_map.line_height)
                            as u32;
                        let multi_buffer_row = position_map
                            .snapshot
                            .display_point_to_point(
                                DisplayPoint::new(DisplayRow(display_row), 0),
                                Bias::Right,
                            )
                            .row;
                        let line_offset_from_top = display_row - scroll_position_row as u32;
                        // if double click is made without alt, open the corresponding excerp
                        editor.open_excerpts_common(
                            Some(JumpData::MultiBufferRow {
                                row: MultiBufferRow(multi_buffer_row),
                                line_offset_from_top,
                            }),
                            false,
                            window,
                            cx,
                        );
                        return;
                    }
                }
            }
        }

        let point_for_position = position_map.point_for_position(event.position);
        let position = point_for_position.previous_valid;
        if modifiers.shift && modifiers.alt {
            editor.select(
                SelectPhase::BeginColumnar {
                    position,
                    reset: false,
                    goal_column: point_for_position.exact_unclipped.column(),
                },
                window,
                cx,
            );
        } else if modifiers.shift && !modifiers.control && !modifiers.alt && !modifiers.secondary()
        {
            editor.select(
                SelectPhase::Extend {
                    position,
                    click_count,
                },
                window,
                cx,
            );
        } else {
            let multi_cursor_setting = EditorSettings::get_global(cx).multi_cursor_modifier;
            let multi_cursor_modifier = match multi_cursor_setting {
                MultiCursorModifier::Alt => modifiers.alt,
                MultiCursorModifier::CmdOrCtrl => modifiers.secondary(),
            };
            editor.select(
                SelectPhase::Begin {
                    position,
                    add: multi_cursor_modifier,
                    click_count,
                },
                window,
                cx,
            );
        }
        cx.stop_propagation();

        if !is_singleton {
            let display_row = (((event.position - gutter_hitbox.bounds.origin).y
                + position_map.scroll_pixel_position.y)
                / position_map.line_height) as u32;
            let multi_buffer_row = position_map
                .snapshot
                .display_point_to_point(DisplayPoint::new(DisplayRow(display_row), 0), Bias::Right)
                .row;
            if line_numbers
                .get(&MultiBufferRow(multi_buffer_row))
                .and_then(|line_number| line_number.hitbox.as_ref())
                .is_some_and(|hitbox| hitbox.contains(&event.position))
            {
                let scroll_position_row =
                    position_map.scroll_pixel_position.y / position_map.line_height;
                let line_offset_from_top = display_row - scroll_position_row as u32;

                editor.open_excerpts_common(
                    Some(JumpData::MultiBufferRow {
                        row: MultiBufferRow(multi_buffer_row),
                        line_offset_from_top,
                    }),
                    modifiers.alt,
                    window,
                    cx,
                );
                cx.stop_propagation();
            }
        }
    }

    fn mouse_right_down(
        editor: &mut Editor,
        event: &MouseDownEvent,
        position_map: &PositionMap,
        window: &mut Window,
        cx: &mut Context<Editor>,
    ) {
        if !position_map.text_hitbox.is_hovered(window) {
            return;
        }
        let point_for_position = position_map.point_for_position(event.position);
        mouse_context_menu::deploy_context_menu(
            editor,
            Some(event.position),
            point_for_position.previous_valid,
            window,
            cx,
        );
        cx.stop_propagation();
    }

    fn mouse_middle_down(
        editor: &mut Editor,
        event: &MouseDownEvent,
        position_map: &PositionMap,
        window: &mut Window,
        cx: &mut Context<Editor>,
    ) {
        if !position_map.text_hitbox.is_hovered(window) || window.default_prevented() {
            return;
        }

        let point_for_position = position_map.point_for_position(event.position);
        let position = point_for_position.previous_valid;

        editor.select(
            SelectPhase::BeginColumnar {
                position,
                reset: true,
                goal_column: point_for_position.exact_unclipped.column(),
            },
            window,
            cx,
        );
    }

    fn mouse_up(
        editor: &mut Editor,
        event: &MouseUpEvent,
        #[cfg_attr(
            not(any(target_os = "linux", target_os = "freebsd")),
            allow(unused_variables)
        )]
        position_map: &PositionMap,
        window: &mut Window,
        cx: &mut Context<Editor>,
    ) {
        let text_hitbox = &position_map.text_hitbox;
        let end_selection = editor.has_pending_selection();
        let pending_nonempty_selections = editor.has_pending_nonempty_selection();

        if end_selection {
            editor.select(SelectPhase::End, window, cx);
        }

<<<<<<< HEAD
        let multi_cursor_setting = EditorSettings::get_global(cx).multi_cursor_modifier;
        let multi_cursor_modifier = match multi_cursor_setting {
            MultiCursorModifier::Alt => event.modifiers.secondary(),
            MultiCursorModifier::CmdOrCtrl => event.modifiers.alt,
        };

        if !pending_nonempty_selections && multi_cursor_modifier && text_hitbox.is_hovered(window) {
            let point = position_map.point_for_position(event.position);
            editor.handle_click_hovered_link(point, event.modifiers, window, cx);

            cx.stop_propagation();
        } else if end_selection && pending_nonempty_selections {
=======
        if end_selection && pending_nonempty_selections {
>>>>>>> c28a4204
            cx.stop_propagation();
        } else if cfg!(any(target_os = "linux", target_os = "freebsd"))
            && event.button == MouseButton::Middle
        {
            if !text_hitbox.is_hovered(window) || editor.read_only(cx) {
                return;
            }

            #[cfg(any(target_os = "linux", target_os = "freebsd"))]
            if EditorSettings::get_global(cx).middle_click_paste {
                if let Some(text) = cx.read_from_primary().and_then(|item| item.text()) {
                    let point_for_position = position_map.point_for_position(event.position);
                    let position = point_for_position.previous_valid;

                    editor.select(
                        SelectPhase::Begin {
                            position,
                            add: false,
                            click_count: 1,
                        },
                        window,
                        cx,
                    );
                    editor.insert(&text, window, cx);
                }
                cx.stop_propagation()
            }
        }
    }

    fn click(
        editor: &mut Editor,
        event: &ClickEvent,
        position_map: &PositionMap,
        text_hitbox: &Hitbox,
        window: &mut Window,
        cx: &mut Context<Editor>,
    ) {
        let pending_nonempty_selections = editor.has_pending_nonempty_selection();

        let multi_cursor_setting = EditorSettings::get_global(cx).multi_cursor_modifier;
        let multi_cursor_modifier = match multi_cursor_setting {
            MultiCursorModifier::Alt => event.modifiers().secondary(),
            MultiCursorModifier::CmdOrCtrl => event.modifiers().alt,
        };

        if !pending_nonempty_selections && multi_cursor_modifier && text_hitbox.is_hovered(window) {
            let point = position_map.point_for_position(text_hitbox.bounds, event.up.position);
            editor.handle_click_hovered_link(point, event.modifiers(), window, cx);

            cx.stop_propagation();
        }
    }

    fn mouse_dragged(
        editor: &mut Editor,
        event: &MouseMoveEvent,
        position_map: &PositionMap,
        window: &mut Window,
        cx: &mut Context<Editor>,
    ) {
        if !editor.has_pending_selection() {
            return;
        }

        let text_bounds = position_map.text_hitbox.bounds;
        let point_for_position = position_map.point_for_position(event.position);
        let mut scroll_delta = gpui::Point::<f32>::default();
        let vertical_margin = position_map.line_height.min(text_bounds.size.height / 3.0);
        let top = text_bounds.origin.y + vertical_margin;
        let bottom = text_bounds.bottom_left().y - vertical_margin;
        if event.position.y < top {
            scroll_delta.y = -scale_vertical_mouse_autoscroll_delta(top - event.position.y);
        }
        if event.position.y > bottom {
            scroll_delta.y = scale_vertical_mouse_autoscroll_delta(event.position.y - bottom);
        }

        // We need horizontal width of text
        let style = editor.style.clone().unwrap_or_default();
        let font_id = window.text_system().resolve_font(&style.text.font());
        let font_size = style.text.font_size.to_pixels(window.rem_size());
        let em_width = window
            .text_system()
            .typographic_bounds(font_id, font_size, 'm')
            .unwrap()
            .size
            .width;

        let scroll_margin_x = EditorSettings::get_global(cx).horizontal_scroll_margin;

        let scroll_space: Pixels = scroll_margin_x * em_width;

        let left = text_bounds.origin.x + scroll_space;
        let right = text_bounds.top_right().x - scroll_space;

        if event.position.x < left {
            scroll_delta.x = -scale_horizontal_mouse_autoscroll_delta(left - event.position.x);
        }
        if event.position.x > right {
            scroll_delta.x = scale_horizontal_mouse_autoscroll_delta(event.position.x - right);
        }

        editor.select(
            SelectPhase::Update {
                position: point_for_position.previous_valid,
                goal_column: point_for_position.exact_unclipped.column(),
                scroll_delta,
            },
            window,
            cx,
        );
    }

    fn mouse_moved(
        editor: &mut Editor,
        event: &MouseMoveEvent,
        position_map: &PositionMap,
        window: &mut Window,
        cx: &mut Context<Editor>,
    ) {
        let text_hitbox = &position_map.text_hitbox;
        let gutter_hitbox = &position_map.gutter_hitbox;
        let modifiers = event.modifiers;
        let gutter_hovered = gutter_hitbox.is_hovered(window);
        editor.set_gutter_hovered(gutter_hovered, cx);

        // Don't trigger hover popover if mouse is hovering over context menu
        if text_hitbox.is_hovered(window) {
            let point_for_position = position_map.point_for_position(event.position);

            editor.update_hovered_link(
                point_for_position,
                &position_map.snapshot,
                modifiers,
                window,
                cx,
            );

            if let Some(point) = point_for_position.as_valid() {
                let anchor = position_map
                    .snapshot
                    .buffer_snapshot
                    .anchor_before(point.to_offset(&position_map.snapshot, Bias::Left));
                hover_at(editor, Some(anchor), window, cx);
                Self::update_visible_cursor(editor, point, position_map, window, cx);
            } else {
                hover_at(editor, None, window, cx);
            }
        } else {
            editor.hide_hovered_link(cx);
            hover_at(editor, None, window, cx);
            if gutter_hovered {
                cx.stop_propagation();
            }
        }
    }

    fn update_visible_cursor(
        editor: &mut Editor,
        point: DisplayPoint,
        position_map: &PositionMap,
        window: &mut Window,
        cx: &mut Context<Editor>,
    ) {
        let snapshot = &position_map.snapshot;
        let Some(hub) = editor.collaboration_hub() else {
            return;
        };
        let start = snapshot.display_snapshot.clip_point(
            DisplayPoint::new(point.row(), point.column().saturating_sub(1)),
            Bias::Left,
        );
        let end = snapshot.display_snapshot.clip_point(
            DisplayPoint::new(
                point.row(),
                (point.column() + 1).min(snapshot.line_len(point.row())),
            ),
            Bias::Right,
        );

        let range = snapshot
            .buffer_snapshot
            .anchor_at(start.to_point(&snapshot.display_snapshot), Bias::Left)
            ..snapshot
                .buffer_snapshot
                .anchor_at(end.to_point(&snapshot.display_snapshot), Bias::Right);

        let Some(selection) = snapshot.remote_selections_in_range(&range, hub, cx).next() else {
            return;
        };
        let key = crate::HoveredCursor {
            replica_id: selection.replica_id,
            selection_id: selection.selection.id,
        };
        editor.hovered_cursors.insert(
            key.clone(),
            cx.spawn_in(window, |editor, mut cx| async move {
                cx.background_executor().timer(CURSORS_VISIBLE_FOR).await;
                editor
                    .update(&mut cx, |editor, cx| {
                        editor.hovered_cursors.remove(&key);
                        cx.notify();
                    })
                    .ok();
            }),
        );
        cx.notify()
    }

    #[allow(clippy::too_many_arguments)]
    fn layout_selections(
        &self,
        start_anchor: Anchor,
        end_anchor: Anchor,
        local_selections: &[Selection<Point>],
        snapshot: &EditorSnapshot,
        start_row: DisplayRow,
        end_row: DisplayRow,
        window: &mut Window,
        cx: &mut App,
    ) -> (
        Vec<(PlayerColor, Vec<SelectionLayout>)>,
        BTreeMap<DisplayRow, bool>,
        Option<DisplayPoint>,
    ) {
        let mut selections: Vec<(PlayerColor, Vec<SelectionLayout>)> = Vec::new();
        let mut active_rows = BTreeMap::new();
        let mut newest_selection_head = None;
        self.editor.update(cx, |editor, cx| {
            if editor.show_local_selections {
                let mut layouts = Vec::new();
                let newest = editor.selections.newest(cx);
                for selection in local_selections.iter().cloned() {
                    let is_empty = selection.start == selection.end;
                    let is_newest = selection == newest;

                    let layout = SelectionLayout::new(
                        selection,
                        editor.selections.line_mode,
                        editor.cursor_shape,
                        &snapshot.display_snapshot,
                        is_newest,
                        editor.leader_peer_id.is_none(),
                        None,
                    );
                    if is_newest {
                        newest_selection_head = Some(layout.head);
                    }

                    for row in cmp::max(layout.active_rows.start.0, start_row.0)
                        ..=cmp::min(layout.active_rows.end.0, end_row.0)
                    {
                        let contains_non_empty_selection =
                            active_rows.entry(DisplayRow(row)).or_insert(!is_empty);
                        *contains_non_empty_selection |= !is_empty;
                    }
                    layouts.push(layout);
                }

                let player = if editor.read_only(cx) {
                    cx.theme().players().read_only()
                } else {
                    self.style.local_player
                };

                selections.push((player, layouts));
            }

            if let Some(collaboration_hub) = &editor.collaboration_hub {
                // When following someone, render the local selections in their color.
                if let Some(leader_id) = editor.leader_peer_id {
                    if let Some(collaborator) = collaboration_hub.collaborators(cx).get(&leader_id)
                    {
                        if let Some(participant_index) = collaboration_hub
                            .user_participant_indices(cx)
                            .get(&collaborator.user_id)
                        {
                            if let Some((local_selection_style, _)) = selections.first_mut() {
                                *local_selection_style = cx
                                    .theme()
                                    .players()
                                    .color_for_participant(participant_index.0);
                            }
                        }
                    }
                }

                let mut remote_selections = HashMap::default();
                for selection in snapshot.remote_selections_in_range(
                    &(start_anchor..end_anchor),
                    collaboration_hub.as_ref(),
                    cx,
                ) {
                    let selection_style =
                        Self::get_participant_color(selection.participant_index, cx);

                    // Don't re-render the leader's selections, since the local selections
                    // match theirs.
                    if Some(selection.peer_id) == editor.leader_peer_id {
                        continue;
                    }
                    let key = HoveredCursor {
                        replica_id: selection.replica_id,
                        selection_id: selection.selection.id,
                    };

                    let is_shown =
                        editor.show_cursor_names || editor.hovered_cursors.contains_key(&key);

                    remote_selections
                        .entry(selection.replica_id)
                        .or_insert((selection_style, Vec::new()))
                        .1
                        .push(SelectionLayout::new(
                            selection.selection,
                            selection.line_mode,
                            selection.cursor_shape,
                            &snapshot.display_snapshot,
                            false,
                            false,
                            if is_shown { selection.user_name } else { None },
                        ));
                }

                selections.extend(remote_selections.into_values());
            } else if !editor.is_focused(window) && editor.show_cursor_when_unfocused {
                let player = if editor.read_only(cx) {
                    cx.theme().players().read_only()
                } else {
                    self.style.local_player
                };
                let layouts = snapshot
                    .buffer_snapshot
                    .selections_in_range(&(start_anchor..end_anchor), true)
                    .map(move |(_, line_mode, cursor_shape, selection)| {
                        SelectionLayout::new(
                            selection,
                            line_mode,
                            cursor_shape,
                            &snapshot.display_snapshot,
                            false,
                            false,
                            None,
                        )
                    })
                    .collect::<Vec<_>>();
                selections.push((player, layouts));
            }
        });
        (selections, active_rows, newest_selection_head)
    }

    fn collect_cursors(
        &self,
        snapshot: &EditorSnapshot,
        cx: &mut App,
    ) -> Vec<(DisplayPoint, Hsla)> {
        let editor = self.editor.read(cx);
        let mut cursors = Vec::new();
        let mut skip_local = false;
        let mut add_cursor = |anchor: Anchor, color| {
            cursors.push((anchor.to_display_point(&snapshot.display_snapshot), color));
        };
        // Remote cursors
        if let Some(collaboration_hub) = &editor.collaboration_hub {
            for remote_selection in snapshot.remote_selections_in_range(
                &(Anchor::min()..Anchor::max()),
                collaboration_hub.deref(),
                cx,
            ) {
                let color = Self::get_participant_color(remote_selection.participant_index, cx);
                add_cursor(remote_selection.selection.head(), color.cursor);
                if Some(remote_selection.peer_id) == editor.leader_peer_id {
                    skip_local = true;
                }
            }
        }
        // Local cursors
        if !skip_local {
            let color = cx.theme().players().local().cursor;
            editor.selections.disjoint.iter().for_each(|selection| {
                add_cursor(selection.head(), color);
            });
            if let Some(ref selection) = editor.selections.pending_anchor() {
                add_cursor(selection.head(), color);
            }
        }
        cursors
    }

    #[allow(clippy::too_many_arguments)]
    fn layout_visible_cursors(
        &self,
        snapshot: &EditorSnapshot,
        selections: &[(PlayerColor, Vec<SelectionLayout>)],
        block_start_rows: &HashSet<DisplayRow>,
        visible_display_row_range: Range<DisplayRow>,
        line_layouts: &[LineWithInvisibles],
        text_hitbox: &Hitbox,
        content_origin: gpui::Point<Pixels>,
        scroll_position: gpui::Point<f32>,
        scroll_pixel_position: gpui::Point<Pixels>,
        line_height: Pixels,
        em_width: Pixels,
        em_advance: Pixels,
        autoscroll_containing_element: bool,
        window: &mut Window,
        cx: &mut App,
    ) -> Vec<CursorLayout> {
        let mut autoscroll_bounds = None;
        let cursor_layouts = self.editor.update(cx, |editor, cx| {
            let mut cursors = Vec::new();
            for (player_color, selections) in selections {
                for selection in selections {
                    let cursor_position = selection.head;

                    let in_range = visible_display_row_range.contains(&cursor_position.row());
                    if (selection.is_local && !editor.show_local_cursors(window, cx))
                        || !in_range
                        || block_start_rows.contains(&cursor_position.row())
                    {
                        continue;
                    }

                    let cursor_row_layout = &line_layouts
                        [cursor_position.row().minus(visible_display_row_range.start) as usize];
                    let cursor_column = cursor_position.column() as usize;

                    let cursor_character_x = cursor_row_layout.x_for_index(cursor_column);
                    let mut block_width =
                        cursor_row_layout.x_for_index(cursor_column + 1) - cursor_character_x;
                    if block_width == Pixels::ZERO {
                        block_width = em_advance;
                    }
                    let block_text = if let CursorShape::Block = selection.cursor_shape {
                        snapshot
                            .grapheme_at(cursor_position)
                            .or_else(|| {
                                if cursor_column == 0 {
                                    snapshot.placeholder_text().and_then(|s| {
                                        s.graphemes(true).next().map(|s| s.to_string().into())
                                    })
                                } else {
                                    None
                                }
                            })
                            .and_then(|text| {
                                let len = text.len();

                                let font = cursor_row_layout
                                    .font_id_for_index(cursor_column)
                                    .and_then(|cursor_font_id| {
                                        window.text_system().get_font_for_id(cursor_font_id)
                                    })
                                    .unwrap_or(self.style.text.font());

                                // Invert the text color for the block cursor. Ensure that the text
                                // color is opaque enough to be visible against the background color.
                                //
                                // 0.75 is an arbitrary threshold to determine if the background color is
                                // opaque enough to use as a text color.
                                //
                                // TODO: In the future we should ensure themes have a `text_inverse` color.
                                let color = if cx.theme().colors().editor_background.a < 0.75 {
                                    match cx.theme().appearance {
                                        Appearance::Dark => Hsla::black(),
                                        Appearance::Light => Hsla::white(),
                                    }
                                } else {
                                    cx.theme().colors().editor_background
                                };

                                window
                                    .text_system()
                                    .shape_line(
                                        text,
                                        cursor_row_layout.font_size,
                                        &[TextRun {
                                            len,
                                            font,
                                            color,
                                            background_color: None,
                                            strikethrough: None,
                                            underline: None,
                                        }],
                                    )
                                    .log_err()
                            })
                    } else {
                        None
                    };

                    let x = cursor_character_x - scroll_pixel_position.x;
                    let y = (cursor_position.row().as_f32()
                        - scroll_pixel_position.y / line_height)
                        * line_height;
                    if selection.is_newest {
                        editor.pixel_position_of_newest_cursor = Some(point(
                            text_hitbox.origin.x + x + block_width / 2.,
                            text_hitbox.origin.y + y + line_height / 2.,
                        ));

                        if autoscroll_containing_element {
                            let top = text_hitbox.origin.y
                                + (cursor_position.row().as_f32() - scroll_position.y - 3.).max(0.)
                                    * line_height;
                            let left = text_hitbox.origin.x
                                + (cursor_position.column() as f32 - scroll_position.x - 3.)
                                    .max(0.)
                                    * em_width;

                            let bottom = text_hitbox.origin.y
                                + (cursor_position.row().as_f32() - scroll_position.y + 4.)
                                    * line_height;
                            let right = text_hitbox.origin.x
                                + (cursor_position.column() as f32 - scroll_position.x + 4.)
                                    * em_width;

                            autoscroll_bounds =
                                Some(Bounds::from_corners(point(left, top), point(right, bottom)))
                        }
                    }

                    let mut cursor = CursorLayout {
                        color: player_color.cursor,
                        block_width,
                        origin: point(x, y),
                        line_height,
                        shape: selection.cursor_shape,
                        block_text,
                        cursor_name: None,
                    };
                    let cursor_name = selection.user_name.clone().map(|name| CursorName {
                        string: name,
                        color: self.style.background,
                        is_top_row: cursor_position.row().0 == 0,
                    });
                    cursor.layout(content_origin, cursor_name, window, cx);
                    cursors.push(cursor);
                }
            }
            cursors
        });

        if let Some(bounds) = autoscroll_bounds {
            window.request_autoscroll(bounds);
        }

        cursor_layouts
    }

    fn layout_scrollbars(
        &self,
        snapshot: &EditorSnapshot,
        scrollbar_range_data: ScrollbarRangeData,
        scroll_position: gpui::Point<f32>,
        non_visible_cursors: bool,
        window: &mut Window,
        cx: &mut App,
    ) -> AxisPair<Option<ScrollbarLayout>> {
        let letter_size = scrollbar_range_data.letter_size;
        let text_units_per_page = axis_pair(
            scrollbar_range_data.scrollbar_bounds.size.width / letter_size.width,
            scrollbar_range_data.scrollbar_bounds.size.height / letter_size.height,
        );

        let scrollbar_settings = EditorSettings::get_global(cx).scrollbar;
        let show_scrollbars = self.editor.read(cx).show_scrollbars
            && match scrollbar_settings.show {
                ShowScrollbar::Auto => {
                    let editor = self.editor.read(cx);
                    let is_singleton = editor.is_singleton(cx);
                    // Git
                    (is_singleton && scrollbar_settings.git_diff && snapshot.buffer_snapshot.has_diff_hunks())
                    ||
                    // Buffer Search Results
                    (is_singleton && scrollbar_settings.search_results && editor.has_background_highlights::<BufferSearchHighlights>())
                    ||
                    // Selected Symbol Occurrences
                    (is_singleton && scrollbar_settings.selected_symbol && (editor.has_background_highlights::<DocumentHighlightRead>() || editor.has_background_highlights::<DocumentHighlightWrite>()))
                    ||
                    // Diagnostics
                    (is_singleton && scrollbar_settings.diagnostics != ScrollbarDiagnostics::None && snapshot.buffer_snapshot.has_diagnostics())
                    ||
                    // Cursors out of sight
                    non_visible_cursors
                    ||
                    // Scrollmanager
                    editor.scroll_manager.scrollbars_visible()
                }
                ShowScrollbar::System => self.editor.read(cx).scroll_manager.scrollbars_visible(),
                ShowScrollbar::Always => true,
                ShowScrollbar::Never => false,
            };

        let axes: AxisPair<bool> = scrollbar_settings.axes.into();

        if snapshot.mode != EditorMode::Full {
            return axis_pair(None, None);
        }

        let visible_range = axis_pair(
            axes.horizontal
                .then(|| scroll_position.x..scroll_position.x + text_units_per_page.horizontal),
            axes.vertical
                .then(|| scroll_position.y..scroll_position.y + text_units_per_page.vertical),
        );

        // If a drag took place after we started dragging the scrollbar,
        // cancel the scrollbar drag.
        if cx.has_active_drag() {
            self.editor.update(cx, |editor, cx| {
                editor
                    .scroll_manager
                    .set_is_dragging_scrollbar(Axis::Horizontal, false, cx);
                editor
                    .scroll_manager
                    .set_is_dragging_scrollbar(Axis::Vertical, false, cx);
            });
        }

        let text_bounds = scrollbar_range_data.scrollbar_bounds;

        let track_bounds = axis_pair(
            axes.horizontal.then(|| {
                Bounds::from_corners(
                    point(
                        text_bounds.bottom_left().x,
                        text_bounds.bottom_left().y - self.style.scrollbar_width,
                    ),
                    point(
                        text_bounds.bottom_right().x
                            - if axes.vertical {
                                self.style.scrollbar_width
                            } else {
                                px(0.)
                            },
                        text_bounds.bottom_right().y,
                    ),
                )
            }),
            axes.vertical.then(|| {
                Bounds::from_corners(
                    point(self.scrollbar_left(&text_bounds), text_bounds.origin.y),
                    text_bounds.bottom_right(),
                )
            }),
        );

        let scroll_range_size = scrollbar_range_data.scroll_range.size;
        let total_text_units = axis_pair(
            Some(scroll_range_size.width / letter_size.width),
            Some(scroll_range_size.height / letter_size.height),
        );

        let thumb_size = axis_pair(
            total_text_units
                .horizontal
                .zip(track_bounds.horizontal)
                .and_then(|(total_text_units_x, track_bounds_x)| {
                    if text_units_per_page.horizontal >= total_text_units_x {
                        return None;
                    }

                    let thumb_percent =
                        (text_units_per_page.horizontal / total_text_units_x).min(1.);

                    Some(track_bounds_x.size.width * thumb_percent)
                }),
            total_text_units.vertical.zip(track_bounds.vertical).map(
                |(total_text_units_y, track_bounds_y)| {
                    let thumb_percent = (text_units_per_page.vertical / total_text_units_y).min(1.);

                    track_bounds_y.size.height * thumb_percent
                },
            ),
        );

        // NOTE: Space not taken by track bounds divided by text units not on screen
        let text_unit_size = axis_pair(
            thumb_size
                .horizontal
                .zip(track_bounds.horizontal)
                .zip(total_text_units.horizontal)
                .map(|((thumb_size, track_bounds), total_text_units)| {
                    (track_bounds.size.width - thumb_size)
                        / (total_text_units - text_units_per_page.horizontal).max(0.)
                }),
            thumb_size
                .vertical
                .zip(track_bounds.vertical)
                .zip(total_text_units.vertical)
                .map(|((thumb_size, track_bounds), total_text_units)| {
                    (track_bounds.size.height - thumb_size)
                        / (total_text_units - text_units_per_page.vertical).max(0.)
                }),
        );

        let horizontal_scrollbar = track_bounds
            .horizontal
            .zip(visible_range.horizontal)
            .zip(text_unit_size.horizontal)
            .zip(thumb_size.horizontal)
            .map(
                |(((track_bounds, visible_range), text_unit_size), thumb_size)| ScrollbarLayout {
                    hitbox: window.insert_hitbox(track_bounds, false),
                    visible_range,
                    text_unit_size,
                    visible: show_scrollbars,
                    thumb_size,
                    axis: Axis::Horizontal,
                },
            );

        let vertical_scrollbar = track_bounds
            .vertical
            .zip(visible_range.vertical)
            .zip(text_unit_size.vertical)
            .zip(thumb_size.vertical)
            .map(
                |(((track_bounds, visible_range), text_unit_size), thumb_size)| ScrollbarLayout {
                    hitbox: window.insert_hitbox(track_bounds, false),
                    visible_range,
                    text_unit_size,
                    visible: show_scrollbars,
                    thumb_size,
                    axis: Axis::Vertical,
                },
            );

        axis_pair(horizontal_scrollbar, vertical_scrollbar)
    }

    #[allow(clippy::too_many_arguments)]
    fn prepaint_crease_toggles(
        &self,
        crease_toggles: &mut [Option<AnyElement>],
        line_height: Pixels,
        gutter_dimensions: &GutterDimensions,
        gutter_settings: crate::editor_settings::Gutter,
        scroll_pixel_position: gpui::Point<Pixels>,
        gutter_hitbox: &Hitbox,
        window: &mut Window,
        cx: &mut App,
    ) {
        for (ix, crease_toggle) in crease_toggles.iter_mut().enumerate() {
            if let Some(crease_toggle) = crease_toggle {
                debug_assert!(gutter_settings.folds);
                let available_space = size(
                    AvailableSpace::MinContent,
                    AvailableSpace::Definite(line_height * 0.55),
                );
                let crease_toggle_size = crease_toggle.layout_as_root(available_space, window, cx);

                let position = point(
                    gutter_dimensions.width - gutter_dimensions.right_padding,
                    ix as f32 * line_height - (scroll_pixel_position.y % line_height),
                );
                let centering_offset = point(
                    (gutter_dimensions.fold_area_width() - crease_toggle_size.width) / 2.,
                    (line_height - crease_toggle_size.height) / 2.,
                );
                let origin = gutter_hitbox.origin + position + centering_offset;
                crease_toggle.prepaint_as_root(origin, available_space, window, cx);
            }
        }
    }

    #[allow(clippy::too_many_arguments)]
    fn prepaint_crease_trailers(
        &self,
        trailers: Vec<Option<AnyElement>>,
        lines: &[LineWithInvisibles],
        line_height: Pixels,
        content_origin: gpui::Point<Pixels>,
        scroll_pixel_position: gpui::Point<Pixels>,
        em_width: Pixels,
        window: &mut Window,
        cx: &mut App,
    ) -> Vec<Option<CreaseTrailerLayout>> {
        trailers
            .into_iter()
            .enumerate()
            .map(|(ix, element)| {
                let mut element = element?;
                let available_space = size(
                    AvailableSpace::MinContent,
                    AvailableSpace::Definite(line_height),
                );
                let size = element.layout_as_root(available_space, window, cx);

                let line = &lines[ix];
                let padding = if line.width == Pixels::ZERO {
                    Pixels::ZERO
                } else {
                    4. * em_width
                };
                let position = point(
                    scroll_pixel_position.x + line.width + padding,
                    ix as f32 * line_height - (scroll_pixel_position.y % line_height),
                );
                let centering_offset = point(px(0.), (line_height - size.height) / 2.);
                let origin = content_origin + position + centering_offset;
                element.prepaint_as_root(origin, available_space, window, cx);
                Some(CreaseTrailerLayout {
                    element,
                    bounds: Bounds::new(origin, size),
                })
            })
            .collect()
    }

    // Folds contained in a hunk are ignored apart from shrinking visual size
    // If a fold contains any hunks then that fold line is marked as modified
    fn layout_gutter_diff_hunks(
        &self,
        line_height: Pixels,
        gutter_hitbox: &Hitbox,
        display_rows: Range<DisplayRow>,
        snapshot: &EditorSnapshot,
        window: &mut Window,
        cx: &mut App,
    ) -> Vec<(DisplayDiffHunk, Option<Hitbox>)> {
        let buffer_start = DisplayPoint::new(display_rows.start, 0).to_point(snapshot);
        let buffer_end = DisplayPoint::new(display_rows.end, 0).to_point(snapshot);

        let mut display_hunks = Vec::<(DisplayDiffHunk, Option<Hitbox>)>::new();
        let folded_buffers = self.editor.read(cx).folded_buffers(cx);

        for hunk in snapshot
            .buffer_snapshot
            .diff_hunks_in_range(buffer_start..buffer_end)
        {
            if folded_buffers.contains(&hunk.buffer_id) {
                continue;
            }

            let hunk_start_point = Point::new(hunk.row_range.start.0, 0);
            let hunk_end_point = Point::new(hunk.row_range.end.0, 0);

            let hunk_display_start = snapshot.point_to_display_point(hunk_start_point, Bias::Left);
            let hunk_display_end = snapshot.point_to_display_point(hunk_end_point, Bias::Right);

            let display_hunk = if hunk_display_start.column() != 0 {
                DisplayDiffHunk::Folded {
                    display_row: hunk_display_start.row(),
                }
            } else {
                let mut end_row = hunk_display_end.row();
                if hunk_display_end.column() > 0 {
                    end_row.0 += 1;
                }
                DisplayDiffHunk::Unfolded {
                    status: hunk.status(),
                    diff_base_byte_range: hunk.diff_base_byte_range,
                    display_row_range: hunk_display_start.row()..end_row,
                    multi_buffer_range: Anchor::range_in_buffer(
                        hunk.excerpt_id,
                        hunk.buffer_id,
                        hunk.buffer_range,
                    ),
                }
            };

            display_hunks.push((display_hunk, None));
        }

        let git_gutter_setting = ProjectSettings::get_global(cx)
            .git
            .git_gutter
            .unwrap_or_default();
        if let GitGutterSetting::TrackedFiles = git_gutter_setting {
            for (hunk, hitbox) in &mut display_hunks {
                if matches!(hunk, DisplayDiffHunk::Unfolded { .. }) {
                    let hunk_bounds =
                        Self::diff_hunk_bounds(snapshot, line_height, gutter_hitbox.bounds, hunk);
                    *hitbox = Some(window.insert_hitbox(hunk_bounds, true));
                }
            }
        }

        display_hunks
    }

    #[allow(clippy::too_many_arguments)]
    fn layout_inline_blame(
        &self,
        display_row: DisplayRow,
        row_info: &RowInfo,
        line_layout: &LineWithInvisibles,
        crease_trailer: Option<&CreaseTrailerLayout>,
        em_width: Pixels,
        content_origin: gpui::Point<Pixels>,
        scroll_pixel_position: gpui::Point<Pixels>,
        line_height: Pixels,
        window: &mut Window,
        cx: &mut App,
    ) -> Option<AnyElement> {
        if !self
            .editor
            .update(cx, |editor, cx| editor.render_git_blame_inline(window, cx))
        {
            return None;
        }

        let workspace = self
            .editor
            .read(cx)
            .workspace
            .as_ref()
            .map(|(w, _)| w.clone());

        let editor = self.editor.read(cx);
        let blame = editor.blame.clone()?;
        let padding = {
            const INLINE_BLAME_PADDING_EM_WIDTHS: f32 = 6.;
            const INLINE_ACCEPT_SUGGESTION_EM_WIDTHS: f32 = 14.;

            let mut padding = INLINE_BLAME_PADDING_EM_WIDTHS;

            if let Some(inline_completion) = editor.active_inline_completion.as_ref() {
                match &inline_completion.completion {
                    InlineCompletion::Edit {
                        display_mode: EditDisplayMode::TabAccept,
                        ..
                    } => padding += INLINE_ACCEPT_SUGGESTION_EM_WIDTHS,
                    _ => {}
                }
            }

            padding * em_width
        };

        let blame_entry = blame
            .update(cx, |blame, cx| {
                blame.blame_for_rows(&[*row_info], cx).next()
            })
            .flatten()?;

        let mut element =
            render_inline_blame_entry(&blame, blame_entry, &self.style, workspace, cx);

        let start_y = content_origin.y
            + line_height * (display_row.as_f32() - scroll_pixel_position.y / line_height);

        let start_x = {
            let line_end = if let Some(crease_trailer) = crease_trailer {
                crease_trailer.bounds.right()
            } else {
                content_origin.x - scroll_pixel_position.x + line_layout.width
            };

            let padded_line_end = line_end + padding;

            let min_column_in_pixels = ProjectSettings::get_global(cx)
                .git
                .inline_blame
                .and_then(|settings| settings.min_column)
                .map(|col| self.column_pixels(col as usize, window, cx))
                .unwrap_or(px(0.));
            let min_start = content_origin.x - scroll_pixel_position.x + min_column_in_pixels;

            cmp::max(padded_line_end, min_start)
        };

        let absolute_offset = point(start_x, start_y);
        element.prepaint_as_root(absolute_offset, AvailableSpace::min_size(), window, cx);

        Some(element)
    }

    #[allow(clippy::too_many_arguments)]
    fn layout_blame_entries(
        &self,
        buffer_rows: &[RowInfo],
        em_width: Pixels,
        scroll_position: gpui::Point<f32>,
        line_height: Pixels,
        gutter_hitbox: &Hitbox,
        max_width: Option<Pixels>,
        window: &mut Window,
        cx: &mut App,
    ) -> Option<Vec<AnyElement>> {
        if !self
            .editor
            .update(cx, |editor, cx| editor.render_git_blame_gutter(cx))
        {
            return None;
        }

        let blame = self.editor.read(cx).blame.clone()?;
        let blamed_rows: Vec<_> = blame.update(cx, |blame, cx| {
            blame.blame_for_rows(buffer_rows, cx).collect()
        });

        let width = if let Some(max_width) = max_width {
            AvailableSpace::Definite(max_width)
        } else {
            AvailableSpace::MaxContent
        };
        let scroll_top = scroll_position.y * line_height;
        let start_x = em_width;

        let mut last_used_color: Option<(PlayerColor, Oid)> = None;

        let shaped_lines = blamed_rows
            .into_iter()
            .enumerate()
            .flat_map(|(ix, blame_entry)| {
                if let Some(blame_entry) = blame_entry {
                    let mut element = render_blame_entry(
                        ix,
                        &blame,
                        blame_entry,
                        &self.style,
                        &mut last_used_color,
                        self.editor.clone(),
                        cx,
                    );

                    let start_y = ix as f32 * line_height - (scroll_top % line_height);
                    let absolute_offset = gutter_hitbox.origin + point(start_x, start_y);

                    element.prepaint_as_root(
                        absolute_offset,
                        size(width, AvailableSpace::MinContent),
                        window,
                        cx,
                    );

                    Some(element)
                } else {
                    None
                }
            })
            .collect();

        Some(shaped_lines)
    }

    #[allow(clippy::too_many_arguments)]
    fn layout_indent_guides(
        &self,
        content_origin: gpui::Point<Pixels>,
        text_origin: gpui::Point<Pixels>,
        visible_buffer_range: Range<MultiBufferRow>,
        scroll_pixel_position: gpui::Point<Pixels>,
        line_height: Pixels,
        snapshot: &DisplaySnapshot,
        window: &mut Window,
        cx: &mut App,
    ) -> Option<Vec<IndentGuideLayout>> {
        let indent_guides = self.editor.update(cx, |editor, cx| {
            editor.indent_guides(visible_buffer_range, snapshot, cx)
        })?;

        let active_indent_guide_indices = self.editor.update(cx, |editor, cx| {
            editor
                .find_active_indent_guide_indices(&indent_guides, snapshot, window, cx)
                .unwrap_or_default()
        });

        Some(
            indent_guides
                .into_iter()
                .enumerate()
                .filter_map(|(i, indent_guide)| {
                    let single_indent_width =
                        self.column_pixels(indent_guide.tab_size as usize, window, cx);
                    let total_width = single_indent_width * indent_guide.depth as f32;
                    let start_x = content_origin.x + total_width - scroll_pixel_position.x;
                    if start_x >= text_origin.x {
                        let (offset_y, length) = Self::calculate_indent_guide_bounds(
                            indent_guide.start_row..indent_guide.end_row,
                            line_height,
                            snapshot,
                        );

                        let start_y = content_origin.y + offset_y - scroll_pixel_position.y;

                        Some(IndentGuideLayout {
                            origin: point(start_x, start_y),
                            length,
                            single_indent_width,
                            depth: indent_guide.depth,
                            active: active_indent_guide_indices.contains(&i),
                            settings: indent_guide.settings,
                        })
                    } else {
                        None
                    }
                })
                .collect(),
        )
    }

    fn calculate_indent_guide_bounds(
        row_range: Range<MultiBufferRow>,
        line_height: Pixels,
        snapshot: &DisplaySnapshot,
    ) -> (gpui::Pixels, gpui::Pixels) {
        let start_point = Point::new(row_range.start.0, 0);
        let end_point = Point::new(row_range.end.0, 0);

        let row_range = start_point.to_display_point(snapshot).row()
            ..end_point.to_display_point(snapshot).row();

        let mut prev_line = start_point;
        prev_line.row = prev_line.row.saturating_sub(1);
        let prev_line = prev_line.to_display_point(snapshot).row();

        let mut cons_line = end_point;
        cons_line.row += 1;
        let cons_line = cons_line.to_display_point(snapshot).row();

        let mut offset_y = row_range.start.0 as f32 * line_height;
        let mut length = (cons_line.0.saturating_sub(row_range.start.0)) as f32 * line_height;

        // If we are at the end of the buffer, ensure that the indent guide extends to the end of the line.
        if row_range.end == cons_line {
            length += line_height;
        }

        // If there is a block (e.g. diagnostic) in between the start of the indent guide and the line above,
        // we want to extend the indent guide to the start of the block.
        let mut block_height = 0;
        let mut block_offset = 0;
        let mut found_excerpt_header = false;
        for (_, block) in snapshot.blocks_in_range(prev_line..row_range.start) {
            if matches!(block, Block::ExcerptBoundary { .. }) {
                found_excerpt_header = true;
                break;
            }
            block_offset += block.height();
            block_height += block.height();
        }
        if !found_excerpt_header {
            offset_y -= block_offset as f32 * line_height;
            length += block_height as f32 * line_height;
        }

        // If there is a block (e.g. diagnostic) at the end of an multibuffer excerpt,
        // we want to ensure that the indent guide stops before the excerpt header.
        let mut block_height = 0;
        let mut found_excerpt_header = false;
        for (_, block) in snapshot.blocks_in_range(row_range.end..cons_line) {
            if matches!(block, Block::ExcerptBoundary { .. }) {
                found_excerpt_header = true;
            }
            block_height += block.height();
        }
        if found_excerpt_header {
            length -= block_height as f32 * line_height;
        }

        (offset_y, length)
    }

    #[allow(clippy::too_many_arguments)]
    fn layout_run_indicators(
        &self,
        line_height: Pixels,
        range: Range<DisplayRow>,
        scroll_pixel_position: gpui::Point<Pixels>,
        gutter_dimensions: &GutterDimensions,
        gutter_hitbox: &Hitbox,
        rows_with_hunk_bounds: &HashMap<DisplayRow, Bounds<Pixels>>,
        snapshot: &EditorSnapshot,
        window: &mut Window,
        cx: &mut App,
    ) -> Vec<AnyElement> {
        self.editor.update(cx, |editor, cx| {
            let active_task_indicator_row =
                if let Some(crate::CodeContextMenu::CodeActions(CodeActionsMenu {
                    deployed_from_indicator,
                    actions,
                    ..
                })) = editor.context_menu.borrow().as_ref()
                {
                    actions
                        .tasks
                        .as_ref()
                        .map(|tasks| tasks.position.to_display_point(snapshot).row())
                        .or(*deployed_from_indicator)
                } else {
                    None
                };

            let offset_range_start = snapshot
                .display_point_to_anchor(DisplayPoint::new(range.start, 0), Bias::Left)
                .to_offset(&snapshot.buffer_snapshot);
            let offset_range_end = snapshot
                .display_point_to_anchor(DisplayPoint::new(range.end, 0), Bias::Right)
                .to_offset(&snapshot.buffer_snapshot);

            editor
                .tasks
                .iter()
                .filter_map(|(_, tasks)| {
                    if tasks.offset.0 < offset_range_start || tasks.offset.0 >= offset_range_end {
                        return None;
                    }
                    let multibuffer_point = tasks.offset.0.to_point(&snapshot.buffer_snapshot);
                    let multibuffer_row = MultiBufferRow(multibuffer_point.row);
                    let buffer_folded = snapshot
                        .buffer_snapshot
                        .buffer_line_for_row(multibuffer_row)
                        .map(|(buffer_snapshot, _)| buffer_snapshot.remote_id())
                        .map(|buffer_id| editor.is_buffer_folded(buffer_id, cx))
                        .unwrap_or(false);
                    if buffer_folded {
                        return None;
                    }

                    if snapshot.is_line_folded(multibuffer_row) {
                        // Skip folded indicators, unless it's the starting line of a fold.
                        if multibuffer_row
                            .0
                            .checked_sub(1)
                            .map_or(false, |previous_row| {
                                snapshot.is_line_folded(MultiBufferRow(previous_row))
                            })
                        {
                            return None;
                        }
                    }
                    let display_row = multibuffer_point.to_display_point(snapshot).row();
                    let button = editor.render_run_indicator(
                        &self.style,
                        Some(display_row) == active_task_indicator_row,
                        display_row,
                        cx,
                    );

                    let button = prepaint_gutter_button(
                        button,
                        display_row,
                        line_height,
                        gutter_dimensions,
                        scroll_pixel_position,
                        gutter_hitbox,
                        rows_with_hunk_bounds,
                        window,
                        cx,
                    );
                    Some(button)
                })
                .collect_vec()
        })
    }

    #[allow(clippy::too_many_arguments)]
    fn layout_code_actions_indicator(
        &self,
        line_height: Pixels,
        newest_selection_head: DisplayPoint,
        scroll_pixel_position: gpui::Point<Pixels>,
        gutter_dimensions: &GutterDimensions,
        gutter_hitbox: &Hitbox,
        rows_with_hunk_bounds: &HashMap<DisplayRow, Bounds<Pixels>>,
        window: &mut Window,
        cx: &mut App,
    ) -> Option<AnyElement> {
        let mut active = false;
        let mut button = None;
        let row = newest_selection_head.row();
        self.editor.update(cx, |editor, cx| {
            if let Some(crate::CodeContextMenu::CodeActions(CodeActionsMenu {
                deployed_from_indicator,
                ..
            })) = editor.context_menu.borrow().as_ref()
            {
                active = deployed_from_indicator.map_or(true, |indicator_row| indicator_row == row);
            };
            button = editor.render_code_actions_indicator(&self.style, row, active, cx);
        });

        let button = prepaint_gutter_button(
            button?,
            row,
            line_height,
            gutter_dimensions,
            scroll_pixel_position,
            gutter_hitbox,
            rows_with_hunk_bounds,
            window,
            cx,
        );

        Some(button)
    }

    fn get_participant_color(participant_index: Option<ParticipantIndex>, cx: &App) -> PlayerColor {
        if let Some(index) = participant_index {
            cx.theme().players().color_for_participant(index.0)
        } else {
            cx.theme().players().absent()
        }
    }

    fn calculate_relative_line_numbers(
        &self,
        snapshot: &EditorSnapshot,
        rows: &Range<DisplayRow>,
        relative_to: Option<DisplayRow>,
    ) -> HashMap<DisplayRow, DisplayRowDelta> {
        let mut relative_rows: HashMap<DisplayRow, DisplayRowDelta> = Default::default();
        let Some(relative_to) = relative_to else {
            return relative_rows;
        };

        let start = rows.start.min(relative_to);
        let end = rows.end.max(relative_to);

        let buffer_rows = snapshot
            .row_infos(start)
            .take(1 + end.minus(start) as usize)
            .collect::<Vec<_>>();

        let head_idx = relative_to.minus(start);
        let mut delta = 1;
        let mut i = head_idx + 1;
        while i < buffer_rows.len() as u32 {
            if buffer_rows[i as usize].buffer_row.is_some() {
                if rows.contains(&DisplayRow(i + start.0)) {
                    relative_rows.insert(DisplayRow(i + start.0), delta);
                }
                delta += 1;
            }
            i += 1;
        }
        delta = 1;
        i = head_idx.min(buffer_rows.len() as u32 - 1);
        while i > 0 && buffer_rows[i as usize].buffer_row.is_none() {
            i -= 1;
        }

        while i > 0 {
            i -= 1;
            if buffer_rows[i as usize].buffer_row.is_some() {
                if rows.contains(&DisplayRow(i + start.0)) {
                    relative_rows.insert(DisplayRow(i + start.0), delta);
                }
                delta += 1;
            }
        }

        relative_rows
    }

    #[allow(clippy::too_many_arguments)]
    fn layout_line_numbers(
        &self,
        gutter_hitbox: Option<&Hitbox>,
        gutter_dimensions: GutterDimensions,
        line_height: Pixels,
        scroll_position: gpui::Point<f32>,
        rows: Range<DisplayRow>,
        buffer_rows: &[RowInfo],
        newest_selection_head: Option<DisplayPoint>,
        snapshot: &EditorSnapshot,
        window: &mut Window,
        cx: &mut App,
    ) -> Arc<HashMap<MultiBufferRow, LineNumberLayout>> {
        let include_line_numbers = snapshot.show_line_numbers.unwrap_or_else(|| {
            EditorSettings::get_global(cx).gutter.line_numbers && snapshot.mode == EditorMode::Full
        });
        if !include_line_numbers {
            return Arc::default();
        }

        let (newest_selection_head, is_relative) = self.editor.update(cx, |editor, cx| {
            let newest_selection_head = newest_selection_head.unwrap_or_else(|| {
                let newest = editor.selections.newest::<Point>(cx);
                SelectionLayout::new(
                    newest,
                    editor.selections.line_mode,
                    editor.cursor_shape,
                    &snapshot.display_snapshot,
                    true,
                    true,
                    None,
                )
                .head
            });
            let is_relative = editor.should_use_relative_line_numbers(cx);
            (newest_selection_head, is_relative)
        });

        let relative_to = if is_relative {
            Some(newest_selection_head.row())
        } else {
            None
        };
        let relative_rows = self.calculate_relative_line_numbers(snapshot, &rows, relative_to);
        let mut line_number = String::new();
        let line_numbers = buffer_rows
            .into_iter()
            .enumerate()
            .flat_map(|(ix, row_info)| {
                let display_row = DisplayRow(rows.start.0 + ix as u32);
                line_number.clear();
                let non_relative_number = row_info.buffer_row? + 1;
                let number = relative_rows
                    .get(&display_row)
                    .unwrap_or(&non_relative_number);
                write!(&mut line_number, "{number}").unwrap();
                if row_info.diff_status == Some(DiffHunkStatus::Removed) {
                    return None;
                }

                let color = cx.theme().colors().editor_line_number;
                let shaped_line = self
                    .shape_line_number(SharedString::from(&line_number), color, window)
                    .log_err()?;
                let scroll_top = scroll_position.y * line_height;
                let line_origin = gutter_hitbox.map(|hitbox| {
                    hitbox.origin
                        + point(
                            hitbox.size.width - shaped_line.width - gutter_dimensions.right_padding,
                            ix as f32 * line_height - (scroll_top % line_height),
                        )
                });

                #[cfg(not(test))]
                let hitbox = line_origin.map(|line_origin| {
                    window.insert_hitbox(
                        Bounds::new(line_origin, size(shaped_line.width, line_height)),
                        false,
                    )
                });
                #[cfg(test)]
                let hitbox = {
                    let _ = line_origin;
                    None
                };

                let multi_buffer_row = DisplayPoint::new(display_row, 0).to_point(snapshot).row;
                let multi_buffer_row = MultiBufferRow(multi_buffer_row);
                let line_number = LineNumberLayout {
                    shaped_line,
                    hitbox,
                    display_row,
                };
                Some((multi_buffer_row, line_number))
            })
            .collect();
        Arc::new(line_numbers)
    }

    fn layout_crease_toggles(
        &self,
        rows: Range<DisplayRow>,
        row_infos: &[RowInfo],
        active_rows: &BTreeMap<DisplayRow, bool>,
        snapshot: &EditorSnapshot,
        window: &mut Window,
        cx: &mut App,
    ) -> Vec<Option<AnyElement>> {
        let include_fold_statuses = EditorSettings::get_global(cx).gutter.folds
            && snapshot.mode == EditorMode::Full
            && self.editor.read(cx).is_singleton(cx);
        if include_fold_statuses {
            row_infos
                .into_iter()
                .enumerate()
                .map(|(ix, info)| {
                    let row = info.multibuffer_row?;
                    let display_row = DisplayRow(rows.start.0 + ix as u32);
                    let active = active_rows.contains_key(&display_row);

                    snapshot.render_crease_toggle(row, active, self.editor.clone(), window, cx)
                })
                .collect()
        } else {
            Vec::new()
        }
    }

    fn layout_crease_trailers(
        &self,
        buffer_rows: impl IntoIterator<Item = RowInfo>,
        snapshot: &EditorSnapshot,
        window: &mut Window,
        cx: &mut App,
    ) -> Vec<Option<AnyElement>> {
        buffer_rows
            .into_iter()
            .map(|row_info| {
                if let Some(row) = row_info.multibuffer_row {
                    snapshot.render_crease_trailer(row, window, cx)
                } else {
                    None
                }
            })
            .collect()
    }

    fn layout_lines(
        rows: Range<DisplayRow>,
        snapshot: &EditorSnapshot,
        style: &EditorStyle,
        editor_width: Pixels,
        is_row_soft_wrapped: impl Copy + Fn(usize) -> bool,
        window: &mut Window,
        cx: &mut App,
    ) -> Vec<LineWithInvisibles> {
        if rows.start >= rows.end {
            return Vec::new();
        }

        // Show the placeholder when the editor is empty
        if snapshot.is_empty() {
            let font_size = style.text.font_size.to_pixels(window.rem_size());
            let placeholder_color = cx.theme().colors().text_placeholder;
            let placeholder_text = snapshot.placeholder_text();

            let placeholder_lines = placeholder_text
                .as_ref()
                .map_or("", AsRef::as_ref)
                .split('\n')
                .skip(rows.start.0 as usize)
                .chain(iter::repeat(""))
                .take(rows.len());
            placeholder_lines
                .filter_map(move |line| {
                    let run = TextRun {
                        len: line.len(),
                        font: style.text.font(),
                        color: placeholder_color,
                        background_color: None,
                        underline: Default::default(),
                        strikethrough: None,
                    };
                    window
                        .text_system()
                        .shape_line(line.to_string().into(), font_size, &[run])
                        .log_err()
                })
                .map(|line| LineWithInvisibles {
                    width: line.width,
                    len: line.len,
                    fragments: smallvec![LineFragment::Text(line)],
                    invisibles: Vec::new(),
                    font_size,
                })
                .collect()
        } else {
            let chunks = snapshot.highlighted_chunks(rows.clone(), true, style);
            LineWithInvisibles::from_chunks(
                chunks,
                &style,
                MAX_LINE_LEN,
                rows.len(),
                snapshot.mode,
                editor_width,
                is_row_soft_wrapped,
                window,
                cx,
            )
        }
    }

    #[allow(clippy::too_many_arguments)]
    fn prepaint_lines(
        &self,
        start_row: DisplayRow,
        line_layouts: &mut [LineWithInvisibles],
        line_height: Pixels,
        scroll_pixel_position: gpui::Point<Pixels>,
        content_origin: gpui::Point<Pixels>,
        window: &mut Window,
        cx: &mut App,
    ) -> SmallVec<[AnyElement; 1]> {
        let mut line_elements = SmallVec::new();
        for (ix, line) in line_layouts.iter_mut().enumerate() {
            let row = start_row + DisplayRow(ix as u32);
            line.prepaint(
                line_height,
                scroll_pixel_position,
                row,
                content_origin,
                &mut line_elements,
                window,
                cx,
            );
        }
        line_elements
    }

    #[allow(clippy::too_many_arguments)]
    fn render_block(
        &self,
        block: &Block,
        available_width: AvailableSpace,
        block_id: BlockId,
        block_row_start: DisplayRow,
        snapshot: &EditorSnapshot,
        text_x: Pixels,
        rows: &Range<DisplayRow>,
        line_layouts: &[LineWithInvisibles],
        gutter_dimensions: &GutterDimensions,
        line_height: Pixels,
        em_width: Pixels,
        text_hitbox: &Hitbox,
        editor_width: Pixels,
        scroll_width: &mut Pixels,
        resized_blocks: &mut HashMap<CustomBlockId, u32>,
        selections: &[Selection<Point>],
        selected_buffer_ids: &Vec<BufferId>,
        is_row_soft_wrapped: impl Copy + Fn(usize) -> bool,
        sticky_header_excerpt_id: Option<ExcerptId>,
        window: &mut Window,
        cx: &mut App,
    ) -> (AnyElement, Size<Pixels>) {
        let mut element = match block {
            Block::Custom(block) => {
                let block_start = block.start().to_point(&snapshot.buffer_snapshot);
                let block_end = block.end().to_point(&snapshot.buffer_snapshot);
                let align_to = block_start.to_display_point(snapshot);
                let anchor_x = text_x
                    + if rows.contains(&align_to.row()) {
                        line_layouts[align_to.row().minus(rows.start) as usize]
                            .x_for_index(align_to.column() as usize)
                    } else {
                        layout_line(
                            align_to.row(),
                            snapshot,
                            &self.style,
                            editor_width,
                            is_row_soft_wrapped,
                            window,
                            cx,
                        )
                        .x_for_index(align_to.column() as usize)
                    };

                let selected = selections
                    .binary_search_by(|selection| {
                        if selection.end <= block_start {
                            Ordering::Less
                        } else if selection.start >= block_end {
                            Ordering::Greater
                        } else {
                            Ordering::Equal
                        }
                    })
                    .is_ok();

                div()
                    .size_full()
                    .child(block.render(&mut BlockContext {
                        window,
                        app: cx,
                        anchor_x,
                        gutter_dimensions,
                        line_height,
                        em_width,
                        block_id,
                        selected,
                        max_width: text_hitbox.size.width.max(*scroll_width),
                        editor_style: &self.style,
                    }))
                    .into_any()
            }

            Block::FoldedBuffer {
                first_excerpt,
                prev_excerpt,
                show_excerpt_controls,
                height,
            } => {
                let selected = selected_buffer_ids.contains(&first_excerpt.buffer_id);
                let icon_offset = gutter_dimensions.width
                    - (gutter_dimensions.left_padding + gutter_dimensions.margin);
                let mut result = v_flex().id(block_id).w_full();

                if let Some(prev_excerpt) = prev_excerpt {
                    if *show_excerpt_controls {
                        result =
                            result.child(
                                h_flex()
                                    .id("expand_down_hit_area")
                                    .w(icon_offset)
                                    .h(MULTI_BUFFER_EXCERPT_HEADER_HEIGHT as f32
                                        * window.line_height())
                                    .flex_none()
                                    .justify_end()
                                    .child(self.render_expand_excerpt_button(
                                        IconName::ArrowDownFromLine,
                                        None,
                                        cx,
                                    ))
                                    .on_click(window.listener_for(&self.editor, {
                                        let excerpt_id = prev_excerpt.id;
                                        let direction = ExpandExcerptDirection::Down;
                                        move |editor, _, _, cx| {
                                            editor.expand_excerpt(excerpt_id, direction, cx);
                                            cx.stop_propagation();
                                        }
                                    })),
                            );
                    }
                }

                let jump_data = header_jump_data(snapshot, block_row_start, *height, first_excerpt);
                result
                    .child(self.render_buffer_header(
                        first_excerpt,
                        true,
                        selected,
                        jump_data,
                        window,
                        cx,
                    ))
                    .into_any_element()
            }

            Block::ExcerptBoundary {
                prev_excerpt,
                next_excerpt,
                show_excerpt_controls,
                height,
                starts_new_buffer,
            } => {
                let icon_offset = gutter_dimensions.width
                    - (gutter_dimensions.left_padding + gutter_dimensions.margin);
                let header_height =
                    MULTI_BUFFER_EXCERPT_HEADER_HEIGHT as f32 * window.line_height();
                let color = cx.theme().colors().clone();
                let hover_color = color.border_variant.opacity(0.5);
                let focus_handle = self.editor.focus_handle(cx).clone();

                let mut result = v_flex().id(block_id).w_full();
                let expand_area = |id: SharedString| {
                    h_flex()
                        .id(id)
                        .w_full()
                        .cursor_pointer()
                        .block_mouse_down()
                        .on_mouse_move(|_, _, cx| cx.stop_propagation())
                        .hover(|style| style.bg(hover_color))
                        .tooltip({
                            let focus_handle = focus_handle.clone();
                            move |window, cx| {
                                Tooltip::for_action_in(
                                    "Expand Excerpt",
                                    &ExpandExcerpts { lines: 0 },
                                    &focus_handle,
                                    window,
                                    cx,
                                )
                            }
                        })
                };

                if let Some(prev_excerpt) = prev_excerpt {
                    if *show_excerpt_controls {
                        let group_name = "expand-down";

                        result = result.child(
                            expand_area(format!("block-{}-down", block_id).into())
                                .group(group_name)
                                .child(
                                    h_flex()
                                        .w(icon_offset)
                                        .h(header_height)
                                        .flex_none()
                                        .justify_end()
                                        .child(self.render_expand_excerpt_button(
                                            IconName::ArrowDownFromLine,
                                            Some(group_name.to_string()),
                                            cx,
                                        )),
                                )
                                .on_click(window.listener_for(&self.editor, {
                                    let excerpt_id = prev_excerpt.id;
                                    let direction = ExpandExcerptDirection::Down;
                                    move |editor, _, _, cx| {
                                        editor.expand_excerpt(excerpt_id, direction, cx);
                                        cx.stop_propagation();
                                    }
                                })),
                        );
                    }
                }

                if let Some(next_excerpt) = next_excerpt {
                    let jump_data =
                        header_jump_data(snapshot, block_row_start, *height, next_excerpt);

                    if *starts_new_buffer {
                        if sticky_header_excerpt_id != Some(next_excerpt.id) {
                            let selected = selected_buffer_ids.contains(&next_excerpt.buffer_id);

                            result = result.child(self.render_buffer_header(
                                next_excerpt,
                                false,
                                selected,
                                jump_data,
                                window,
                                cx,
                            ));
                        } else {
                            result = result
                                .child(div().h(FILE_HEADER_HEIGHT as f32 * window.line_height()));
                        }

                        if *show_excerpt_controls {
                            let group_name = "expand-up-first";

                            result = result.child(
                                h_flex().group(group_name).child(
                                    expand_area(format!("block-{}-up-first", block_id).into())
                                        .h(header_height)
                                        .child(
                                            h_flex()
                                                .w(icon_offset)
                                                .h(header_height)
                                                .flex_none()
                                                .justify_end()
                                                .child(self.render_expand_excerpt_button(
                                                    IconName::ArrowUpFromLine,
                                                    Some(group_name.to_string()),
                                                    cx,
                                                )),
                                        )
                                        .on_click(window.listener_for(&self.editor, {
                                            let excerpt_id = next_excerpt.id;
                                            let direction = ExpandExcerptDirection::Up;
                                            move |editor, _, _, cx| {
                                                editor.expand_excerpt(excerpt_id, direction, cx);
                                                cx.stop_propagation();
                                            }
                                        })),
                                ),
                            );
                        }
                    } else {
                        let group_name = "expand-up-subsequent";

                        if *show_excerpt_controls {
                            result = result.child(
                                h_flex()
                                    .relative()
                                    .group(group_name)
                                    .child(
                                        div()
                                            .top(px(0.))
                                            .absolute()
                                            .w_full()
                                            .h_px()
                                            .bg(color.border_variant),
                                    )
                                    .child(
                                        expand_area(format!("block-{}-up", block_id).into())
                                            .h(header_height)
                                            .child(
                                                h_flex()
                                                    .w(icon_offset)
                                                    .h(header_height)
                                                    .flex_none()
                                                    .justify_end()
                                                    .child(if *show_excerpt_controls {
                                                        self.render_expand_excerpt_button(
                                                            IconName::ArrowUpFromLine,
                                                            Some(group_name.to_string()),
                                                            cx,
                                                        )
                                                    } else {
                                                        ButtonLike::new("jump-icon")
                                                            .style(ButtonStyle::Transparent)
                                                            .child(
                                                                svg()
                                                                    .path(
                                                                        IconName::ArrowUpRight
                                                                            .path(),
                                                                    )
                                                                    .size(IconSize::XSmall.rems())
                                                                    .text_color(
                                                                        color.border_variant,
                                                                    )
                                                                    .group_hover(
                                                                        group_name,
                                                                        |style| {
                                                                            style.text_color(
                                                                                color.border,
                                                                            )
                                                                        },
                                                                    ),
                                                            )
                                                    }),
                                            )
                                            .on_click(window.listener_for(&self.editor, {
                                                let excerpt_id = next_excerpt.id;
                                                let direction = ExpandExcerptDirection::Up;
                                                move |editor, _, _, cx| {
                                                    editor
                                                        .expand_excerpt(excerpt_id, direction, cx);
                                                    cx.stop_propagation();
                                                }
                                            })),
                                    ),
                            );
                        }
                    };
                }

                result.into_any()
            }
        };

        // Discover the element's content height, then round up to the nearest multiple of line height.
        let preliminary_size = element.layout_as_root(
            size(available_width, AvailableSpace::MinContent),
            window,
            cx,
        );
        let quantized_height = (preliminary_size.height / line_height).ceil() * line_height;
        let final_size = if preliminary_size.height == quantized_height {
            preliminary_size
        } else {
            element.layout_as_root(size(available_width, quantized_height.into()), window, cx)
        };

        if let BlockId::Custom(custom_block_id) = block_id {
            if block.height() > 0 {
                let element_height_in_lines =
                    ((final_size.height / line_height).ceil() as u32).max(1);
                if element_height_in_lines != block.height() {
                    resized_blocks.insert(custom_block_id, element_height_in_lines);
                }
            }
        }

        (element, final_size)
    }

    fn render_buffer_header(
        &self,
        for_excerpt: &ExcerptInfo,
        is_folded: bool,
        is_selected: bool,
        jump_data: JumpData,
        window: &mut Window,
        cx: &mut App,
    ) -> Div {
        let include_root = self
            .editor
            .read(cx)
            .project
            .as_ref()
            .map(|project| project.read(cx).visible_worktrees(cx).count() > 1)
            .unwrap_or_default();
        let path = for_excerpt.buffer.resolve_file_path(cx, include_root);
        let filename = path
            .as_ref()
            .and_then(|path| Some(path.file_name()?.to_string_lossy().to_string()));
        let parent_path = path.as_ref().and_then(|path| {
            Some(path.parent()?.to_string_lossy().to_string() + std::path::MAIN_SEPARATOR_STR)
        });
        let focus_handle = self.editor.focus_handle(cx);
        let colors = cx.theme().colors();

        div()
            .px_2()
            .pt_2()
            .w_full()
            .h(FILE_HEADER_HEIGHT as f32 * window.line_height())
            .child(
                h_flex()
                    .size_full()
                    .gap_2()
                    .flex_basis(Length::Definite(DefiniteLength::Fraction(0.667)))
                    .pl_0p5()
                    .pr_5()
                    .rounded_md()
                    .shadow_md()
                    .border_1()
                    .map(|div| {
                        let border_color = if is_selected && is_folded {
                            colors.border_focused
                        } else {
                            colors.border
                        };
                        div.border_color(border_color)
                    })
                    .bg(colors.editor_subheader_background)
                    .hover(|style| style.bg(colors.element_hover))
                    .map(|header| {
                        let editor = self.editor.clone();
                        let buffer_id = for_excerpt.buffer_id;
                        let toggle_chevron_icon =
                            FileIcons::get_chevron_icon(!is_folded, cx).map(Icon::from_path);
                        header.child(
                            div()
                                .hover(|style| style.bg(colors.element_selected))
                                .rounded_sm()
                                .child(
                                    ButtonLike::new("toggle-buffer-fold")
                                        .style(ui::ButtonStyle::Transparent)
                                        .size(ButtonSize::Large)
                                        .width(px(30.).into())
                                        .children(toggle_chevron_icon)
                                        .tooltip({
                                            let focus_handle = focus_handle.clone();
                                            move |window, cx| {
                                                Tooltip::for_action_in(
                                                    "Toggle Excerpt Fold",
                                                    &ToggleFold,
                                                    &focus_handle,
                                                    window,
                                                    cx,
                                                )
                                            }
                                        })
                                        .on_click(move |_, _, cx| {
                                            if is_folded {
                                                editor.update(cx, |editor, cx| {
                                                    editor.unfold_buffer(buffer_id, cx);
                                                });
                                            } else {
                                                editor.update(cx, |editor, cx| {
                                                    editor.fold_buffer(buffer_id, cx);
                                                });
                                            }
                                        }),
                                ),
                        )
                    })
                    .child(
                        h_flex()
                            .cursor_pointer()
                            .id("path header block")
                            .size_full()
                            .justify_between()
                            .child(
                                h_flex()
                                    .gap_2()
                                    .child(
                                        filename
                                            .map(SharedString::from)
                                            .unwrap_or_else(|| "untitled".into()),
                                    )
                                    .when_some(parent_path, |then, path| {
                                        then.child(div().child(path).text_color(colors.text_muted))
                                    }),
                            )
                            .when(is_selected, |el| {
                                el.child(
                                    h_flex()
                                        .id("jump-to-file-button")
                                        .gap_2p5()
                                        .child(Label::new("Jump To File"))
                                        .children(
                                            KeyBinding::for_action_in(
                                                &OpenExcerpts,
                                                &focus_handle,
                                                window,
                                            )
                                            .map(|binding| binding.into_any_element()),
                                        ),
                                )
                            })
                            .on_mouse_down(MouseButton::Left, |_, _, cx| cx.stop_propagation())
                            .on_click(window.listener_for(&self.editor, {
                                move |editor, e: &ClickEvent, window, cx| {
                                    editor.open_excerpts_common(
                                        Some(jump_data.clone()),
                                        e.down.modifiers.secondary(),
                                        window,
                                        cx,
                                    );
                                }
                            })),
                    ),
            )
    }

    fn render_expand_excerpt_button(
        &self,
        icon: IconName,
        group_name: impl Into<Option<String>>,
        cx: &mut App,
    ) -> ButtonLike {
        let group_name = group_name.into();
        ButtonLike::new("expand-icon")
            .style(ButtonStyle::Transparent)
            .child(
                svg()
                    .path(icon.path())
                    .size(IconSize::XSmall.rems())
                    .text_color(cx.theme().colors().editor_line_number)
                    .when_some(group_name, |svg, group_name| {
                        svg.group_hover(group_name, |style| {
                            style.text_color(cx.theme().colors().editor_active_line_number)
                        })
                    }),
            )
    }

    #[allow(clippy::too_many_arguments)]
    fn render_blocks(
        &self,
        rows: Range<DisplayRow>,
        snapshot: &EditorSnapshot,
        hitbox: &Hitbox,
        text_hitbox: &Hitbox,
        editor_width: Pixels,
        scroll_width: &mut Pixels,
        gutter_dimensions: &GutterDimensions,
        em_width: Pixels,
        text_x: Pixels,
        line_height: Pixels,
        line_layouts: &[LineWithInvisibles],
        selections: &[Selection<Point>],
        selected_buffer_ids: &Vec<BufferId>,
        is_row_soft_wrapped: impl Copy + Fn(usize) -> bool,
        sticky_header_excerpt_id: Option<ExcerptId>,
        window: &mut Window,
        cx: &mut App,
    ) -> Result<Vec<BlockLayout>, HashMap<CustomBlockId, u32>> {
        let (fixed_blocks, non_fixed_blocks) = snapshot
            .blocks_in_range(rows.clone())
            .partition::<Vec<_>, _>(|(_, block)| block.style() == BlockStyle::Fixed);

        let mut focused_block = self
            .editor
            .update(cx, |editor, _| editor.take_focused_block());
        let mut fixed_block_max_width = Pixels::ZERO;
        let mut blocks = Vec::new();
        let mut resized_blocks = HashMap::default();

        for (row, block) in fixed_blocks {
            let block_id = block.id();

            if focused_block.as_ref().map_or(false, |b| b.id == block_id) {
                focused_block = None;
            }

            let (element, element_size) = self.render_block(
                block,
                AvailableSpace::MinContent,
                block_id,
                row,
                snapshot,
                text_x,
                &rows,
                line_layouts,
                gutter_dimensions,
                line_height,
                em_width,
                text_hitbox,
                editor_width,
                scroll_width,
                &mut resized_blocks,
                selections,
                selected_buffer_ids,
                is_row_soft_wrapped,
                sticky_header_excerpt_id,
                window,
                cx,
            );
            fixed_block_max_width = fixed_block_max_width.max(element_size.width + em_width);
            blocks.push(BlockLayout {
                id: block_id,
                row: Some(row),
                element,
                available_space: size(AvailableSpace::MinContent, element_size.height.into()),
                style: BlockStyle::Fixed,
            });
        }

        for (row, block) in non_fixed_blocks {
            let style = block.style();
            let width = match style {
                BlockStyle::Sticky => hitbox.size.width,
                BlockStyle::Flex => hitbox
                    .size
                    .width
                    .max(fixed_block_max_width)
                    .max(gutter_dimensions.width + *scroll_width),
                BlockStyle::Fixed => unreachable!(),
            };
            let block_id = block.id();

            if focused_block.as_ref().map_or(false, |b| b.id == block_id) {
                focused_block = None;
            }

            let (element, element_size) = self.render_block(
                block,
                width.into(),
                block_id,
                row,
                snapshot,
                text_x,
                &rows,
                line_layouts,
                gutter_dimensions,
                line_height,
                em_width,
                text_hitbox,
                editor_width,
                scroll_width,
                &mut resized_blocks,
                selections,
                selected_buffer_ids,
                is_row_soft_wrapped,
                sticky_header_excerpt_id,
                window,
                cx,
            );

            blocks.push(BlockLayout {
                id: block_id,
                row: Some(row),
                element,
                available_space: size(width.into(), element_size.height.into()),
                style,
            });
        }

        if let Some(focused_block) = focused_block {
            if let Some(focus_handle) = focused_block.focus_handle.upgrade() {
                if focus_handle.is_focused(window) {
                    if let Some(block) = snapshot.block_for_id(focused_block.id) {
                        let style = block.style();
                        let width = match style {
                            BlockStyle::Fixed => AvailableSpace::MinContent,
                            BlockStyle::Flex => AvailableSpace::Definite(
                                hitbox
                                    .size
                                    .width
                                    .max(fixed_block_max_width)
                                    .max(gutter_dimensions.width + *scroll_width),
                            ),
                            BlockStyle::Sticky => AvailableSpace::Definite(hitbox.size.width),
                        };

                        let (element, element_size) = self.render_block(
                            &block,
                            width,
                            focused_block.id,
                            rows.end,
                            snapshot,
                            text_x,
                            &rows,
                            line_layouts,
                            gutter_dimensions,
                            line_height,
                            em_width,
                            text_hitbox,
                            editor_width,
                            scroll_width,
                            &mut resized_blocks,
                            selections,
                            selected_buffer_ids,
                            is_row_soft_wrapped,
                            sticky_header_excerpt_id,
                            window,
                            cx,
                        );

                        blocks.push(BlockLayout {
                            id: block.id(),
                            row: None,
                            element,
                            available_space: size(width, element_size.height.into()),
                            style,
                        });
                    }
                }
            }
        }

        if resized_blocks.is_empty() {
            *scroll_width = (*scroll_width).max(fixed_block_max_width - gutter_dimensions.width);
            Ok(blocks)
        } else {
            Err(resized_blocks)
        }
    }

    /// Returns true if any of the blocks changed size since the previous frame. This will trigger
    /// a restart of rendering for the editor based on the new sizes.
    #[allow(clippy::too_many_arguments)]
    fn layout_blocks(
        &self,
        blocks: &mut Vec<BlockLayout>,
        block_starts: &mut HashSet<DisplayRow>,
        hitbox: &Hitbox,
        line_height: Pixels,
        scroll_pixel_position: gpui::Point<Pixels>,
        window: &mut Window,
        cx: &mut App,
    ) {
        for block in blocks {
            let mut origin = if let Some(row) = block.row {
                block_starts.insert(row);
                hitbox.origin
                    + point(
                        Pixels::ZERO,
                        row.as_f32() * line_height - scroll_pixel_position.y,
                    )
            } else {
                // Position the block outside the visible area
                hitbox.origin + point(Pixels::ZERO, hitbox.size.height)
            };

            if !matches!(block.style, BlockStyle::Sticky) {
                origin += point(-scroll_pixel_position.x, Pixels::ZERO);
            }

            let focus_handle =
                block
                    .element
                    .prepaint_as_root(origin, block.available_space, window, cx);

            if let Some(focus_handle) = focus_handle {
                self.editor.update(cx, |editor, _cx| {
                    editor.set_focused_block(FocusedBlock {
                        id: block.id,
                        focus_handle: focus_handle.downgrade(),
                    });
                });
            }
        }
    }

    #[allow(clippy::too_many_arguments)]
    fn layout_sticky_buffer_header(
        &self,
        StickyHeaderExcerpt {
            excerpt,
            next_excerpt_controls_present,
            next_buffer_row,
        }: StickyHeaderExcerpt<'_>,
        scroll_position: f32,
        line_height: Pixels,
        snapshot: &EditorSnapshot,
        hitbox: &Hitbox,
        selected_buffer_ids: &Vec<BufferId>,
        window: &mut Window,
        cx: &mut App,
    ) -> AnyElement {
        let jump_data = header_jump_data(
            snapshot,
            DisplayRow(scroll_position as u32),
            FILE_HEADER_HEIGHT + MULTI_BUFFER_EXCERPT_HEADER_HEIGHT,
            excerpt,
        );

        let editor_bg_color = cx.theme().colors().editor_background;

        let selected = selected_buffer_ids.contains(&excerpt.buffer_id);

        let mut header = v_flex()
            .relative()
            .child(
                div()
                    .w(hitbox.bounds.size.width)
                    .h(FILE_HEADER_HEIGHT as f32 * line_height)
                    .bg(linear_gradient(
                        0.,
                        linear_color_stop(editor_bg_color.opacity(0.), 0.),
                        linear_color_stop(editor_bg_color, 0.6),
                    ))
                    .absolute()
                    .top_0(),
            )
            .child(
                self.render_buffer_header(excerpt, false, selected, jump_data, window, cx)
                    .into_any_element(),
            )
            .into_any_element();

        let mut origin = hitbox.origin;

        if let Some(next_buffer_row) = next_buffer_row {
            // Push up the sticky header when the excerpt is getting close to the top of the viewport

            let mut max_row = next_buffer_row - FILE_HEADER_HEIGHT * 2;

            if next_excerpt_controls_present {
                max_row -= MULTI_BUFFER_EXCERPT_HEADER_HEIGHT;
            }

            let offset = scroll_position - max_row as f32;

            if offset > 0.0 {
                origin.y -= Pixels(offset) * line_height;
            }
        }

        let size = size(
            AvailableSpace::Definite(hitbox.size.width),
            AvailableSpace::MinContent,
        );

        header.prepaint_as_root(origin, size, window, cx);

        header
    }

    #[allow(clippy::too_many_arguments)]
    fn layout_context_menu(
        &self,
        line_height: Pixels,
        text_hitbox: &Hitbox,
        content_origin: gpui::Point<Pixels>,
        start_row: DisplayRow,
        scroll_pixel_position: gpui::Point<Pixels>,
        line_layouts: &[LineWithInvisibles],
        newest_selection_head: DisplayPoint,
        gutter_overshoot: Pixels,
        window: &mut Window,
        cx: &mut App,
    ) {
        let Some(context_menu_origin) = self
            .editor
            .read(cx)
            .context_menu_origin(newest_selection_head)
        else {
            return;
        };
        let target_position = content_origin
            + match context_menu_origin {
                crate::ContextMenuOrigin::EditorPoint(display_point) => {
                    let cursor_row_layout =
                        &line_layouts[display_point.row().minus(start_row) as usize];
                    gpui::Point {
                        x: cmp::max(
                            px(0.),
                            cursor_row_layout.x_for_index(display_point.column() as usize)
                                - scroll_pixel_position.x,
                        ),
                        y: cmp::max(
                            px(0.),
                            display_point.row().next_row().as_f32() * line_height
                                - scroll_pixel_position.y,
                        ),
                    }
                }
                crate::ContextMenuOrigin::GutterIndicator(row) => {
                    // Context menu was spawned via a click on a gutter. Ensure it's a bit closer to the indicator than just a plain first column of the
                    // text field.
                    gpui::Point {
                        x: -gutter_overshoot,
                        y: row.next_row().as_f32() * line_height - scroll_pixel_position.y,
                    }
                }
            };

        let viewport_bounds =
            Bounds::new(Default::default(), window.viewport_size()).extend(Edges {
                right: -Self::SCROLLBAR_WIDTH - MENU_GAP,
                ..Default::default()
            });

        // If the context menu's max height won't fit below, then flip it above the line and display
        // it in reverse order. If the available space above is less than below.
        let unconstrained_max_height = line_height * 12. + POPOVER_Y_PADDING;
        let min_height = line_height * 3. + POPOVER_Y_PADDING;
        let bottom_y_when_flipped = target_position.y - line_height;
        let available_above = bottom_y_when_flipped - text_hitbox.top();
        let available_below = text_hitbox.bottom() - target_position.y;
        let y_overflows_below = unconstrained_max_height > available_below;
        let mut y_flipped = y_overflows_below && available_above > available_below;
        let mut height = cmp::min(
            unconstrained_max_height,
            if y_flipped {
                available_above
            } else {
                available_below
            },
        );

        // If less than 3 lines fit within the text bounds, instead fit within the window.
        if height < min_height {
            let available_above = bottom_y_when_flipped;
            let available_below = viewport_bounds.bottom() - target_position.y;
            if available_below > 3. * line_height {
                y_flipped = false;
                height = min_height;
            } else if available_above > 3. * line_height {
                y_flipped = true;
                height = min_height;
            } else if available_above > available_below {
                y_flipped = true;
                height = available_above;
            } else {
                y_flipped = false;
                height = available_below;
            }
        }

        let max_height_in_lines = ((height - POPOVER_Y_PADDING) / line_height).floor() as u32;

        // TODO(mgsloan): use viewport_bounds.width as a max width when rendering menu.
        let Some(mut menu_element) = self.editor.update(cx, |editor, cx| {
            editor.render_context_menu(&self.style, max_height_in_lines, y_flipped, window, cx)
        }) else {
            return;
        };

        let menu_size = menu_element.layout_as_root(AvailableSpace::min_size(), window, cx);
        let menu_position = gpui::Point {
            // Snap the right edge of the list to the right edge of the window if its horizontal bounds
            // overflow. Include space for the scrollbar.
            x: target_position
                .x
                .min((viewport_bounds.right() - menu_size.width).max(Pixels::ZERO)),
            y: if y_flipped {
                bottom_y_when_flipped - menu_size.height
            } else {
                target_position.y
            },
        };
        window.defer_draw(menu_element, menu_position, 1);

        // Layout documentation aside
        let menu_bounds = Bounds::new(menu_position, menu_size);
        let max_menu_size = size(menu_size.width, unconstrained_max_height);
        let max_menu_bounds = if y_flipped {
            Bounds::new(
                point(
                    menu_position.x,
                    bottom_y_when_flipped - max_menu_size.height,
                ),
                max_menu_size,
            )
        } else {
            Bounds::new(target_position, max_menu_size)
        };
        self.layout_context_menu_aside(
            text_hitbox,
            y_flipped,
            menu_position,
            menu_bounds,
            max_menu_bounds,
            unconstrained_max_height,
            line_height,
            viewport_bounds,
            window,
            cx,
        );
    }

    #[allow(clippy::too_many_arguments)]
    fn layout_context_menu_aside(
        &self,
        text_hitbox: &Hitbox,
        y_flipped: bool,
        menu_position: gpui::Point<Pixels>,
        menu_bounds: Bounds<Pixels>,
        max_menu_bounds: Bounds<Pixels>,
        max_height: Pixels,
        line_height: Pixels,
        viewport_bounds: Bounds<Pixels>,
        window: &mut Window,
        cx: &mut App,
    ) {
        let mut extend_amount = Edges::all(MENU_GAP);
        // Extend to include the cursored line to avoid overlapping it.
        if y_flipped {
            extend_amount.bottom = line_height;
        } else {
            extend_amount.top = line_height;
        }
        let target_bounds = menu_bounds.extend(extend_amount);
        let max_target_bounds = max_menu_bounds.extend(extend_amount);

        let available_within_viewport = target_bounds.space_within(&viewport_bounds);
        let positioned_aside = if available_within_viewport.right >= MENU_ASIDE_MIN_WIDTH {
            let max_width = cmp::min(
                available_within_viewport.right - px(1.),
                MENU_ASIDE_MAX_WIDTH,
            );
            let Some(mut aside) =
                self.render_context_menu_aside(size(max_width, max_height - POPOVER_Y_PADDING), cx)
            else {
                return;
            };
            aside.layout_as_root(AvailableSpace::min_size(), window, cx);
            let right_position = point(target_bounds.right(), menu_position.y);
            Some((aside, right_position))
        } else {
            let max_size = size(
                // TODO(mgsloan): Once the menu is bounded by viewport width the bound on viewport
                // won't be needed here.
                cmp::min(
                    cmp::max(menu_bounds.size.width - px(2.), MENU_ASIDE_MIN_WIDTH),
                    viewport_bounds.right(),
                ),
                cmp::min(
                    max_height,
                    cmp::max(
                        available_within_viewport.top,
                        available_within_viewport.bottom,
                    ),
                ) - POPOVER_Y_PADDING,
            );
            let Some(mut aside) = self.render_context_menu_aside(max_size, cx) else {
                return;
            };
            let actual_size = aside.layout_as_root(AvailableSpace::min_size(), window, cx);

            let top_position = point(menu_position.x, target_bounds.top() - actual_size.height);
            let bottom_position = point(menu_position.x, target_bounds.bottom());

            let fit_within = |available: Edges<Pixels>, wanted: Size<Pixels>| {
                // Prefer to fit on the same side of the line as the menu, then on the other side of
                // the line.
                if !y_flipped && wanted.height < available.bottom {
                    Some(bottom_position)
                } else if !y_flipped && wanted.height < available.top {
                    Some(top_position)
                } else if y_flipped && wanted.height < available.top {
                    Some(top_position)
                } else if y_flipped && wanted.height < available.bottom {
                    Some(bottom_position)
                } else {
                    None
                }
            };

            // Prefer choosing a direction using max sizes rather than actual size for stability.
            let available_within_text = max_target_bounds.space_within(&text_hitbox.bounds);
            let wanted = size(MENU_ASIDE_MAX_WIDTH, max_height);
            let aside_position = fit_within(available_within_text, wanted)
                // Fallback: fit max size in window.
                .or_else(|| fit_within(max_target_bounds.space_within(&viewport_bounds), wanted))
                // Fallback: fit actual size in window.
                .or_else(|| fit_within(available_within_viewport, actual_size));

            aside_position.map(|position| (aside, position))
        };

        // Skip drawing if it doesn't fit anywhere.
        if let Some((aside, position)) = positioned_aside {
            window.defer_draw(aside, position, 1);
        }
    }

    fn render_context_menu_aside(
        &self,
        max_size: Size<Pixels>,

        cx: &mut App,
    ) -> Option<AnyElement> {
        if max_size.width < px(100.) || max_size.height < px(12.) {
            None
        } else {
            self.editor.update(cx, |editor, cx| {
                editor.render_context_menu_aside(&self.style, max_size, cx)
            })
        }
    }

    #[allow(clippy::too_many_arguments)]
    fn layout_inline_completion_popover(
        &self,
        text_bounds: &Bounds<Pixels>,
        editor_snapshot: &EditorSnapshot,
        visible_row_range: Range<DisplayRow>,
        scroll_top: f32,
        scroll_bottom: f32,
        line_layouts: &[LineWithInvisibles],
        line_height: Pixels,
        scroll_pixel_position: gpui::Point<Pixels>,
        newest_selection_head: Option<DisplayPoint>,
        editor_width: Pixels,
        style: &EditorStyle,
        window: &mut Window,
        cx: &mut App,
    ) -> Option<AnyElement> {
        const PADDING_X: Pixels = Pixels(24.);
        const PADDING_Y: Pixels = Pixels(2.);

        let active_inline_completion = self.editor.read(cx).active_inline_completion.as_ref()?;

        match &active_inline_completion.completion {
            InlineCompletion::Move(target_position) => {
                let target_display_point = target_position.to_display_point(editor_snapshot);
                if target_display_point.row().as_f32() < scroll_top {
                    let mut element = inline_completion_tab_indicator(
                        "Jump to Edit",
                        Some(IconName::ArrowUp),
                        cx,
                    );
                    let size = element.layout_as_root(AvailableSpace::min_size(), window, cx);
                    let offset = point((text_bounds.size.width - size.width) / 2., PADDING_Y);
                    element.prepaint_at(text_bounds.origin + offset, window, cx);
                    Some(element)
                } else if (target_display_point.row().as_f32() + 1.) > scroll_bottom {
                    let mut element = inline_completion_tab_indicator(
                        "Jump to Edit",
                        Some(IconName::ArrowDown),
                        cx,
                    );
                    let size = element.layout_as_root(AvailableSpace::min_size(), window, cx);
                    let offset = point(
                        (text_bounds.size.width - size.width) / 2.,
                        text_bounds.size.height - size.height - PADDING_Y,
                    );
                    element.prepaint_at(text_bounds.origin + offset, window, cx);
                    Some(element)
                } else {
                    let mut element = inline_completion_tab_indicator("Jump to Edit", None, cx);

                    let target_line_end = DisplayPoint::new(
                        target_display_point.row(),
                        editor_snapshot.line_len(target_display_point.row()),
                    );
                    let origin = self.editor.update(cx, |editor, _cx| {
                        editor.display_to_pixel_point(target_line_end, editor_snapshot, window)
                    })?;
                    element.prepaint_as_root(
                        text_bounds.origin + origin + point(PADDING_X, px(0.)),
                        AvailableSpace::min_size(),
                        window,
                        cx,
                    );
                    Some(element)
                }
            }
            InlineCompletion::Edit {
                edits,
                edit_preview,
                display_mode,
                snapshot,
            } => {
                if self.editor.read(cx).has_active_completions_menu() {
                    return None;
                }

                let edit_start = edits
                    .first()
                    .unwrap()
                    .0
                    .start
                    .to_display_point(editor_snapshot);
                let edit_end = edits
                    .last()
                    .unwrap()
                    .0
                    .end
                    .to_display_point(editor_snapshot);

                let is_visible = visible_row_range.contains(&edit_start.row())
                    || visible_row_range.contains(&edit_end.row());
                if !is_visible {
                    return None;
                }

                match display_mode {
                    EditDisplayMode::TabAccept => {
                        let range = &edits.first()?.0;
                        let target_display_point = range.end.to_display_point(editor_snapshot);

                        let target_line_end = DisplayPoint::new(
                            target_display_point.row(),
                            editor_snapshot.line_len(target_display_point.row()),
                        );
                        let origin = self.editor.update(cx, |editor, _cx| {
                            editor.display_to_pixel_point(target_line_end, editor_snapshot, window)
                        })?;

                        let mut element = inline_completion_tab_indicator("Accept", None, cx);

                        element.prepaint_as_root(
                            text_bounds.origin + origin + point(PADDING_X, px(0.)),
                            AvailableSpace::min_size(),
                            window,
                            cx,
                        );

                        return Some(element);
                    }
                    EditDisplayMode::Inline => return None,
                    EditDisplayMode::DiffPopover => {}
                }

                let highlighted_edits = edit_preview.as_ref().and_then(|edit_preview| {
                    crate::inline_completion_edit_text(&snapshot, edits, edit_preview, false, cx)
                })?;

                let line_count = highlighted_edits.text.lines().count();

                let longest_row =
                    editor_snapshot.longest_row_in_range(edit_start.row()..edit_end.row() + 1);
                let longest_line_width = if visible_row_range.contains(&longest_row) {
                    line_layouts[(longest_row.0 - visible_row_range.start.0) as usize].width
                } else {
                    layout_line(
                        longest_row,
                        editor_snapshot,
                        style,
                        editor_width,
                        |_| false,
                        window,
                        cx,
                    )
                    .width
                };

                let styled_text = gpui::StyledText::new(highlighted_edits.text.clone())
                    .with_highlights(&style.text, highlighted_edits.highlights);

                let mut element = div()
                    .bg(cx.theme().colors().editor_background)
                    .border_1()
                    .border_color(cx.theme().colors().border)
                    .rounded_md()
                    .child(styled_text)
                    .into_any();

                let viewport_bounds = Bounds::new(Default::default(), window.viewport_size())
                    .extend(Edges {
                        right: -Self::SCROLLBAR_WIDTH,
                        ..Default::default()
                    });

                let x_after_longest =
                    text_bounds.origin.x + longest_line_width + PADDING_X - scroll_pixel_position.x;

                let element_bounds = element.layout_as_root(AvailableSpace::min_size(), window, cx);

                // Fully visible if it can be displayed within the window (allow overlapping other
                // panes). However, this is only allowed if the popover starts within text_bounds.
                let is_fully_visible = x_after_longest < text_bounds.right()
                    && x_after_longest + element_bounds.width < viewport_bounds.right();

                let origin = if is_fully_visible {
                    point(
                        x_after_longest,
                        text_bounds.origin.y + edit_start.row().as_f32() * line_height
                            - scroll_pixel_position.y,
                    )
                } else {
                    // Avoid overlapping both the edited rows and the user's cursor.
                    let target_above = DisplayRow(
                        edit_start
                            .row()
                            .0
                            .min(
                                newest_selection_head
                                    .map_or(u32::MAX, |cursor_row| cursor_row.row().0),
                            )
                            .saturating_sub(line_count as u32),
                    );
                    let mut row_target;
                    if visible_row_range.contains(&DisplayRow(target_above.0.saturating_sub(1))) {
                        row_target = target_above;
                    } else {
                        row_target = DisplayRow(
                            edit_end.row().0.max(
                                newest_selection_head.map_or(0, |cursor_row| cursor_row.row().0),
                            ) + 1,
                        );
                        if !visible_row_range.contains(&row_target) {
                            // Not visible, so fallback on displaying immediately below the cursor.
                            if let Some(cursor) = newest_selection_head {
                                row_target = DisplayRow(cursor.row().0 + 1);
                            } else {
                                // Not visible and no cursor visible, so fallback on displaying at the top of the editor.
                                row_target = DisplayRow(0);
                            }
                        }
                    };

                    text_bounds.origin
                        + point(
                            -scroll_pixel_position.x,
                            row_target.as_f32() * line_height - scroll_pixel_position.y,
                        )
                };

                window.defer_draw(element, origin, 1);

                // Do not return an element, since it will already be drawn due to defer_draw.
                None
            }
        }
    }

    fn layout_mouse_context_menu(
        &self,
        editor_snapshot: &EditorSnapshot,
        visible_range: Range<DisplayRow>,
        content_origin: gpui::Point<Pixels>,
        window: &mut Window,
        cx: &mut App,
    ) -> Option<AnyElement> {
        let position = self.editor.update(cx, |editor, _cx| {
            let visible_start_point = editor.display_to_pixel_point(
                DisplayPoint::new(visible_range.start, 0),
                editor_snapshot,
                window,
            )?;
            let visible_end_point = editor.display_to_pixel_point(
                DisplayPoint::new(visible_range.end, 0),
                editor_snapshot,
                window,
            )?;

            let mouse_context_menu = editor.mouse_context_menu.as_ref()?;
            let (source_display_point, position) = match mouse_context_menu.position {
                MenuPosition::PinnedToScreen(point) => (None, point),
                MenuPosition::PinnedToEditor { source, offset } => {
                    let source_display_point = source.to_display_point(editor_snapshot);
                    let source_point = editor.to_pixel_point(source, editor_snapshot, window)?;
                    let position = content_origin + source_point + offset;
                    (Some(source_display_point), position)
                }
            };

            let source_included = source_display_point.map_or(true, |source_display_point| {
                visible_range
                    .to_inclusive()
                    .contains(&source_display_point.row())
            });
            let position_included =
                visible_start_point.y <= position.y && position.y <= visible_end_point.y;
            if !source_included && !position_included {
                None
            } else {
                Some(position)
            }
        })?;

        let mut element = self.editor.update(cx, |editor, _| {
            let mouse_context_menu = editor.mouse_context_menu.as_ref()?;
            let context_menu = mouse_context_menu.context_menu.clone();

            Some(
                deferred(
                    anchored()
                        .position(position)
                        .child(context_menu)
                        .anchor(Corner::TopLeft)
                        .snap_to_window_with_margin(px(8.)),
                )
                .with_priority(1)
                .into_any(),
            )
        })?;

        element.prepaint_as_root(position, AvailableSpace::min_size(), window, cx);
        Some(element)
    }

    #[allow(clippy::too_many_arguments)]
    fn layout_hover_popovers(
        &self,
        snapshot: &EditorSnapshot,
        hitbox: &Hitbox,
        text_hitbox: &Hitbox,
        visible_display_row_range: Range<DisplayRow>,
        content_origin: gpui::Point<Pixels>,
        scroll_pixel_position: gpui::Point<Pixels>,
        line_layouts: &[LineWithInvisibles],
        line_height: Pixels,
        em_width: Pixels,
        window: &mut Window,
        cx: &mut App,
    ) {
        struct MeasuredHoverPopover {
            element: AnyElement,
            size: Size<Pixels>,
            horizontal_offset: Pixels,
        }

        let max_size = size(
            (120. * em_width) // Default size
                .min(hitbox.size.width / 2.) // Shrink to half of the editor width
                .max(MIN_POPOVER_CHARACTER_WIDTH * em_width), // Apply minimum width of 20 characters
            (16. * line_height) // Default size
                .min(hitbox.size.height / 2.) // Shrink to half of the editor height
                .max(MIN_POPOVER_LINE_HEIGHT * line_height), // Apply minimum height of 4 lines
        );

        let hover_popovers = self.editor.update(cx, |editor, cx| {
            editor
                .hover_state
                .render(snapshot, visible_display_row_range.clone(), max_size, cx)
        });
        let Some((position, hover_popovers)) = hover_popovers else {
            return;
        };

        // This is safe because we check on layout whether the required row is available
        let hovered_row_layout =
            &line_layouts[position.row().minus(visible_display_row_range.start) as usize];

        // Compute Hovered Point
        let x =
            hovered_row_layout.x_for_index(position.column() as usize) - scroll_pixel_position.x;
        let y = position.row().as_f32() * line_height - scroll_pixel_position.y;
        let hovered_point = content_origin + point(x, y);

        let mut overall_height = Pixels::ZERO;
        let mut measured_hover_popovers = Vec::new();
        for mut hover_popover in hover_popovers {
            let size = hover_popover.layout_as_root(AvailableSpace::min_size(), window, cx);
            let horizontal_offset =
                (text_hitbox.top_right().x - (hovered_point.x + size.width)).min(Pixels::ZERO);

            overall_height += HOVER_POPOVER_GAP + size.height;

            measured_hover_popovers.push(MeasuredHoverPopover {
                element: hover_popover,
                size,
                horizontal_offset,
            });
        }
        overall_height += HOVER_POPOVER_GAP;

        fn draw_occluder(
            width: Pixels,
            origin: gpui::Point<Pixels>,
            window: &mut Window,
            cx: &mut App,
        ) {
            let mut occlusion = div()
                .size_full()
                .occlude()
                .on_mouse_move(|_, _, cx| cx.stop_propagation())
                .into_any_element();
            occlusion.layout_as_root(size(width, HOVER_POPOVER_GAP).into(), window, cx);
            window.defer_draw(occlusion, origin, 2);
        }

        if hovered_point.y > overall_height {
            // There is enough space above. Render popovers above the hovered point
            let mut current_y = hovered_point.y;
            for (position, popover) in measured_hover_popovers.into_iter().with_position() {
                let size = popover.size;
                let popover_origin = point(
                    hovered_point.x + popover.horizontal_offset,
                    current_y - size.height,
                );

                window.defer_draw(popover.element, popover_origin, 2);
                if position != itertools::Position::Last {
                    let origin = point(popover_origin.x, popover_origin.y - HOVER_POPOVER_GAP);
                    draw_occluder(size.width, origin, window, cx);
                }

                current_y = popover_origin.y - HOVER_POPOVER_GAP;
            }
        } else {
            // There is not enough space above. Render popovers below the hovered point
            let mut current_y = hovered_point.y + line_height;
            for (position, popover) in measured_hover_popovers.into_iter().with_position() {
                let size = popover.size;
                let popover_origin = point(hovered_point.x + popover.horizontal_offset, current_y);

                window.defer_draw(popover.element, popover_origin, 2);
                if position != itertools::Position::Last {
                    let origin = point(popover_origin.x, popover_origin.y + size.height);
                    draw_occluder(size.width, origin, window, cx);
                }

                current_y = popover_origin.y + size.height + HOVER_POPOVER_GAP;
            }
        }
    }

    #[allow(clippy::too_many_arguments)]
    fn layout_diff_hunk_controls(
        &self,
        row_range: Range<DisplayRow>,
        row_infos: &[RowInfo],
        text_hitbox: &Hitbox,
        position_map: &PositionMap,
        newest_cursor_position: Option<DisplayPoint>,
        line_height: Pixels,
        scroll_pixel_position: gpui::Point<Pixels>,
        display_hunks: &[(DisplayDiffHunk, Option<Hitbox>)],
        editor: Entity<Editor>,
        window: &mut Window,
        cx: &mut App,
    ) -> Vec<AnyElement> {
        let point_for_position = position_map.point_for_position(window.mouse_position());

        let mut controls = vec![];

        let active_positions = [
            Some(point_for_position.previous_valid),
            newest_cursor_position,
        ];

        for (hunk, _) in display_hunks {
            if let DisplayDiffHunk::Unfolded {
                display_row_range,
                multi_buffer_range,
                status,
                ..
            } = &hunk
            {
                if display_row_range.start < row_range.start
                    || display_row_range.start >= row_range.end
                {
                    continue;
                }
                let row_ix = (display_row_range.start - row_range.start).0 as usize;
                if row_infos[row_ix].diff_status.is_none() {
                    continue;
                }
                if row_infos[row_ix].diff_status == Some(DiffHunkStatus::Added)
                    && *status != DiffHunkStatus::Added
                {
                    continue;
                }
                if active_positions
                    .iter()
                    .any(|p| p.map_or(false, |p| display_row_range.contains(&p.row())))
                {
                    let y = display_row_range.start.as_f32() * line_height
                        + text_hitbox.bounds.top()
                        - scroll_pixel_position.y;
                    let x = text_hitbox.bounds.right() - px(100.);

                    let mut element = diff_hunk_controls(
                        display_row_range.start.0,
                        multi_buffer_range.clone(),
                        line_height,
                        &editor,
                        cx,
                    );
                    element.prepaint_as_root(
                        gpui::Point::new(x, y),
                        size(px(100.0), line_height).into(),
                        window,
                        cx,
                    );
                    controls.push(element);
                }
            }
        }

        controls
    }

    #[allow(clippy::too_many_arguments)]
    fn layout_signature_help(
        &self,
        hitbox: &Hitbox,
        content_origin: gpui::Point<Pixels>,
        scroll_pixel_position: gpui::Point<Pixels>,
        newest_selection_head: Option<DisplayPoint>,
        start_row: DisplayRow,
        line_layouts: &[LineWithInvisibles],
        line_height: Pixels,
        em_width: Pixels,
        window: &mut Window,
        cx: &mut App,
    ) {
        if !self.editor.focus_handle(cx).is_focused(window) {
            return;
        }
        let Some(newest_selection_head) = newest_selection_head else {
            return;
        };
        let selection_row = newest_selection_head.row();
        if selection_row < start_row {
            return;
        }
        let Some(cursor_row_layout) = line_layouts.get(selection_row.minus(start_row) as usize)
        else {
            return;
        };

        let start_x = cursor_row_layout.x_for_index(newest_selection_head.column() as usize)
            - scroll_pixel_position.x
            + content_origin.x;
        let start_y =
            selection_row.as_f32() * line_height + content_origin.y - scroll_pixel_position.y;

        let max_size = size(
            (120. * em_width) // Default size
                .min(hitbox.size.width / 2.) // Shrink to half of the editor width
                .max(MIN_POPOVER_CHARACTER_WIDTH * em_width), // Apply minimum width of 20 characters
            (16. * line_height) // Default size
                .min(hitbox.size.height / 2.) // Shrink to half of the editor height
                .max(MIN_POPOVER_LINE_HEIGHT * line_height), // Apply minimum height of 4 lines
        );

        let maybe_element = self.editor.update(cx, |editor, cx| {
            if let Some(popover) = editor.signature_help_state.popover_mut() {
                let element = popover.render(
                    &self.style,
                    max_size,
                    editor.workspace.as_ref().map(|(w, _)| w.clone()),
                    cx,
                );
                Some(element)
            } else {
                None
            }
        });
        if let Some(mut element) = maybe_element {
            let window_size = window.viewport_size();
            let size = element.layout_as_root(Size::<AvailableSpace>::default(), window, cx);
            let mut point = point(start_x, start_y - size.height);

            // Adjusting to ensure the popover does not overflow in the X-axis direction.
            if point.x + size.width >= window_size.width {
                point.x = window_size.width - size.width;
            }

            window.defer_draw(element, point, 1)
        }
    }

    fn paint_background(&self, layout: &EditorLayout, window: &mut Window, cx: &mut App) {
        window.paint_layer(layout.hitbox.bounds, |window| {
            let scroll_top = layout.position_map.snapshot.scroll_position().y;
            let gutter_bg = cx.theme().colors().editor_gutter_background;
            window.paint_quad(fill(layout.gutter_hitbox.bounds, gutter_bg));
            window.paint_quad(fill(
                layout.position_map.text_hitbox.bounds,
                self.style.background,
            ));

            if let EditorMode::Full = layout.mode {
                let mut active_rows = layout.active_rows.iter().peekable();
                while let Some((start_row, contains_non_empty_selection)) = active_rows.next() {
                    let mut end_row = start_row.0;
                    while active_rows
                        .peek()
                        .map_or(false, |(active_row, has_selection)| {
                            active_row.0 == end_row + 1
                                && *has_selection == contains_non_empty_selection
                        })
                    {
                        active_rows.next().unwrap();
                        end_row += 1;
                    }

                    if !contains_non_empty_selection {
                        let highlight_h_range =
                            match layout.position_map.snapshot.current_line_highlight {
                                CurrentLineHighlight::Gutter => Some(Range {
                                    start: layout.hitbox.left(),
                                    end: layout.gutter_hitbox.right(),
                                }),
                                CurrentLineHighlight::Line => Some(Range {
                                    start: layout.position_map.text_hitbox.bounds.left(),
                                    end: layout.position_map.text_hitbox.bounds.right(),
                                }),
                                CurrentLineHighlight::All => Some(Range {
                                    start: layout.hitbox.left(),
                                    end: layout.hitbox.right(),
                                }),
                                CurrentLineHighlight::None => None,
                            };
                        if let Some(range) = highlight_h_range {
                            let active_line_bg = cx.theme().colors().editor_active_line_background;
                            let bounds = Bounds {
                                origin: point(
                                    range.start,
                                    layout.hitbox.origin.y
                                        + (start_row.as_f32() - scroll_top)
                                            * layout.position_map.line_height,
                                ),
                                size: size(
                                    range.end - range.start,
                                    layout.position_map.line_height
                                        * (end_row - start_row.0 + 1) as f32,
                                ),
                            };
                            window.paint_quad(fill(bounds, active_line_bg));
                        }
                    }
                }

                let mut paint_highlight =
                    |highlight_row_start: DisplayRow, highlight_row_end: DisplayRow, color| {
                        let origin = point(
                            layout.hitbox.origin.x,
                            layout.hitbox.origin.y
                                + (highlight_row_start.as_f32() - scroll_top)
                                    * layout.position_map.line_height,
                        );
                        let size = size(
                            layout.hitbox.size.width,
                            layout.position_map.line_height
                                * highlight_row_end.next_row().minus(highlight_row_start) as f32,
                        );
                        window.paint_quad(fill(Bounds { origin, size }, color));
                    };

                let mut current_paint: Option<(Hsla, Range<DisplayRow>)> = None;
                for (&new_row, &new_color) in &layout.highlighted_rows {
                    match &mut current_paint {
                        Some((current_color, current_range)) => {
                            let current_color = *current_color;
                            let new_range_started = current_color != new_color
                                || current_range.end.next_row() != new_row;
                            if new_range_started {
                                paint_highlight(
                                    current_range.start,
                                    current_range.end,
                                    current_color,
                                );
                                current_paint = Some((new_color, new_row..new_row));
                                continue;
                            } else {
                                current_range.end = current_range.end.next_row();
                            }
                        }
                        None => current_paint = Some((new_color, new_row..new_row)),
                    };
                }
                if let Some((color, range)) = current_paint {
                    paint_highlight(range.start, range.end, color);
                }

                let scroll_left =
                    layout.position_map.snapshot.scroll_position().x * layout.position_map.em_width;

                for (wrap_position, active) in layout.wrap_guides.iter() {
                    let x = (layout.position_map.text_hitbox.origin.x
                        + *wrap_position
                        + layout.position_map.em_width / 2.)
                        - scroll_left;

                    let show_scrollbars = {
                        let (scrollbar_x, scrollbar_y) = &layout.scrollbars_layout.as_xy();

                        scrollbar_x.as_ref().map_or(false, |sx| sx.visible)
                            || scrollbar_y.as_ref().map_or(false, |sy| sy.visible)
                    };

                    if x < layout.position_map.text_hitbox.origin.x
                        || (show_scrollbars && x > self.scrollbar_left(&layout.hitbox.bounds))
                    {
                        continue;
                    }

                    let color = if *active {
                        cx.theme().colors().editor_active_wrap_guide
                    } else {
                        cx.theme().colors().editor_wrap_guide
                    };
                    window.paint_quad(fill(
                        Bounds {
                            origin: point(x, layout.position_map.text_hitbox.origin.y),
                            size: size(px(1.), layout.position_map.text_hitbox.size.height),
                        },
                        color,
                    ));
                }
            }
        })
    }

    fn paint_indent_guides(
        &mut self,
        layout: &mut EditorLayout,
        window: &mut Window,
        cx: &mut App,
    ) {
        let Some(indent_guides) = &layout.indent_guides else {
            return;
        };

        let faded_color = |color: Hsla, alpha: f32| {
            let mut faded = color;
            faded.a = alpha;
            faded
        };

        for indent_guide in indent_guides {
            let indent_accent_colors = cx.theme().accents().color_for_index(indent_guide.depth);
            let settings = indent_guide.settings;

            // TODO fixed for now, expose them through themes later
            const INDENT_AWARE_ALPHA: f32 = 0.2;
            const INDENT_AWARE_ACTIVE_ALPHA: f32 = 0.4;
            const INDENT_AWARE_BACKGROUND_ALPHA: f32 = 0.1;
            const INDENT_AWARE_BACKGROUND_ACTIVE_ALPHA: f32 = 0.2;

            let line_color = match (settings.coloring, indent_guide.active) {
                (IndentGuideColoring::Disabled, _) => None,
                (IndentGuideColoring::Fixed, false) => {
                    Some(cx.theme().colors().editor_indent_guide)
                }
                (IndentGuideColoring::Fixed, true) => {
                    Some(cx.theme().colors().editor_indent_guide_active)
                }
                (IndentGuideColoring::IndentAware, false) => {
                    Some(faded_color(indent_accent_colors, INDENT_AWARE_ALPHA))
                }
                (IndentGuideColoring::IndentAware, true) => {
                    Some(faded_color(indent_accent_colors, INDENT_AWARE_ACTIVE_ALPHA))
                }
            };

            let background_color = match (settings.background_coloring, indent_guide.active) {
                (IndentGuideBackgroundColoring::Disabled, _) => None,
                (IndentGuideBackgroundColoring::IndentAware, false) => Some(faded_color(
                    indent_accent_colors,
                    INDENT_AWARE_BACKGROUND_ALPHA,
                )),
                (IndentGuideBackgroundColoring::IndentAware, true) => Some(faded_color(
                    indent_accent_colors,
                    INDENT_AWARE_BACKGROUND_ACTIVE_ALPHA,
                )),
            };

            let requested_line_width = if indent_guide.active {
                settings.active_line_width
            } else {
                settings.line_width
            }
            .clamp(1, 10);
            let mut line_indicator_width = 0.;
            if let Some(color) = line_color {
                window.paint_quad(fill(
                    Bounds {
                        origin: indent_guide.origin,
                        size: size(px(requested_line_width as f32), indent_guide.length),
                    },
                    color,
                ));
                line_indicator_width = requested_line_width as f32;
            }

            if let Some(color) = background_color {
                let width = indent_guide.single_indent_width - px(line_indicator_width);
                window.paint_quad(fill(
                    Bounds {
                        origin: point(
                            indent_guide.origin.x + px(line_indicator_width),
                            indent_guide.origin.y,
                        ),
                        size: size(width, indent_guide.length),
                    },
                    color,
                ));
            }
        }
    }

    fn paint_line_numbers(&mut self, layout: &mut EditorLayout, window: &mut Window, cx: &mut App) {
        let is_singleton = self.editor.read(cx).is_singleton(cx);

        let line_height = layout.position_map.line_height;
        window.set_cursor_style(CursorStyle::Arrow, &layout.gutter_hitbox);

        for LineNumberLayout {
            shaped_line,
            hitbox,
            display_row,
        } in layout.line_numbers.values()
        {
            let Some(hitbox) = hitbox else {
                continue;
            };

            let is_active = layout.active_rows.contains_key(&display_row);

            let color = if is_active {
                cx.theme().colors().editor_active_line_number
            } else if !is_singleton && hitbox.is_hovered(window) {
                cx.theme().colors().editor_hover_line_number
            } else {
                cx.theme().colors().editor_line_number
            };

            let Some(line) = self
                .shape_line_number(shaped_line.text.clone(), color, window)
                .log_err()
            else {
                continue;
            };
            let Some(()) = line.paint(hitbox.origin, line_height, window, cx).log_err() else {
                continue;
            };
            // In singleton buffers, we select corresponding lines on the line number click, so use | -like cursor.
            // In multi buffers, we open file at the line number clicked, so use a pointing hand cursor.
            if is_singleton {
                window.set_cursor_style(CursorStyle::IBeam, &hitbox);
            } else {
                window.set_cursor_style(CursorStyle::PointingHand, &hitbox);
            }
        }
    }

    fn paint_diff_hunks(layout: &mut EditorLayout, window: &mut Window, cx: &mut App) {
        if layout.display_hunks.is_empty() {
            return;
        }

        let line_height = layout.position_map.line_height;
        window.paint_layer(layout.gutter_hitbox.bounds, |window| {
            for (hunk, hitbox) in &layout.display_hunks {
                let hunk_to_paint = match hunk {
                    DisplayDiffHunk::Folded { .. } => {
                        let hunk_bounds = Self::diff_hunk_bounds(
                            &layout.position_map.snapshot,
                            line_height,
                            layout.gutter_hitbox.bounds,
                            hunk,
                        );
                        Some((
                            hunk_bounds,
                            cx.theme().status().modified,
                            Corners::all(px(0.)),
                        ))
                    }
                    DisplayDiffHunk::Unfolded {
                        status,
                        display_row_range,
                        ..
                    } => hitbox.as_ref().map(|hunk_hitbox| match status {
                        DiffHunkStatus::Added => (
                            hunk_hitbox.bounds,
                            cx.theme().status().created,
                            Corners::all(px(0.)),
                        ),
                        DiffHunkStatus::Modified => (
                            hunk_hitbox.bounds,
                            cx.theme().status().modified,
                            Corners::all(px(0.)),
                        ),
                        DiffHunkStatus::Removed if !display_row_range.is_empty() => (
                            hunk_hitbox.bounds,
                            cx.theme().status().deleted,
                            Corners::all(px(0.)),
                        ),
                        DiffHunkStatus::Removed => (
                            Bounds::new(
                                point(
                                    hunk_hitbox.origin.x - hunk_hitbox.size.width,
                                    hunk_hitbox.origin.y,
                                ),
                                size(hunk_hitbox.size.width * px(2.), hunk_hitbox.size.height),
                            ),
                            cx.theme().status().deleted,
                            Corners::all(1. * line_height),
                        ),
                    }),
                };

                if let Some((hunk_bounds, background_color, corner_radii)) = hunk_to_paint {
                    window.paint_quad(quad(
                        hunk_bounds,
                        corner_radii,
                        background_color,
                        Edges::default(),
                        transparent_black(),
                    ));
                }
            }
        });
    }

    fn diff_hunk_bounds(
        snapshot: &EditorSnapshot,
        line_height: Pixels,
        gutter_bounds: Bounds<Pixels>,
        hunk: &DisplayDiffHunk,
    ) -> Bounds<Pixels> {
        let scroll_position = snapshot.scroll_position();
        let scroll_top = scroll_position.y * line_height;
        let gutter_strip_width = (0.275 * line_height).floor();

        match hunk {
            DisplayDiffHunk::Folded { display_row, .. } => {
                let start_y = display_row.as_f32() * line_height - scroll_top;
                let end_y = start_y + line_height;
                let highlight_origin = gutter_bounds.origin + point(px(0.), start_y);
                let highlight_size = size(gutter_strip_width, end_y - start_y);
                Bounds::new(highlight_origin, highlight_size)
            }
            DisplayDiffHunk::Unfolded {
                display_row_range,
                status,
                ..
            } => {
                if *status == DiffHunkStatus::Removed && display_row_range.is_empty() {
                    let row = display_row_range.start;

                    let offset = line_height / 2.;
                    let start_y = row.as_f32() * line_height - offset - scroll_top;
                    let end_y = start_y + line_height;

                    let width = (0.35 * line_height).floor();
                    let highlight_origin = gutter_bounds.origin + point(px(0.), start_y);
                    let highlight_size = size(width, end_y - start_y);
                    Bounds::new(highlight_origin, highlight_size)
                } else {
                    let start_row = display_row_range.start;
                    let end_row = display_row_range.end;
                    // If we're in a multibuffer, row range span might include an
                    // excerpt header, so if we were to draw the marker straight away,
                    // the hunk might include the rows of that header.
                    // Making the range inclusive doesn't quite cut it, as we rely on the exclusivity for the soft wrap.
                    // Instead, we simply check whether the range we're dealing with includes
                    // any excerpt headers and if so, we stop painting the diff hunk on the first row of that header.
                    let end_row_in_current_excerpt = snapshot
                        .blocks_in_range(start_row..end_row)
                        .find_map(|(start_row, block)| {
                            if matches!(block, Block::ExcerptBoundary { .. }) {
                                Some(start_row)
                            } else {
                                None
                            }
                        })
                        .unwrap_or(end_row);

                    let start_y = start_row.as_f32() * line_height - scroll_top;
                    let end_y = end_row_in_current_excerpt.as_f32() * line_height - scroll_top;

                    let highlight_origin = gutter_bounds.origin + point(px(0.), start_y);
                    let highlight_size = size(gutter_strip_width, end_y - start_y);
                    Bounds::new(highlight_origin, highlight_size)
                }
            }
        }
    }

    fn paint_gutter_indicators(
        &self,
        layout: &mut EditorLayout,
        window: &mut Window,
        cx: &mut App,
    ) {
        window.paint_layer(layout.gutter_hitbox.bounds, |window| {
            window.with_element_namespace("crease_toggles", |window| {
                for crease_toggle in layout.crease_toggles.iter_mut().flatten() {
                    crease_toggle.paint(window, cx);
                }
            });

            for test_indicator in layout.test_indicators.iter_mut() {
                test_indicator.paint(window, cx);
            }

            if let Some(indicator) = layout.code_actions_indicator.as_mut() {
                indicator.paint(window, cx);
            }
        });
    }

    fn paint_gutter_highlights(
        &self,
        layout: &mut EditorLayout,
        window: &mut Window,
        cx: &mut App,
    ) {
        for (_, hunk_hitbox) in &layout.display_hunks {
            if let Some(hunk_hitbox) = hunk_hitbox {
                window.set_cursor_style(CursorStyle::PointingHand, hunk_hitbox);
            }
        }

        let show_git_gutter = layout
            .position_map
            .snapshot
            .show_git_diff_gutter
            .unwrap_or_else(|| {
                matches!(
                    ProjectSettings::get_global(cx).git.git_gutter,
                    Some(GitGutterSetting::TrackedFiles)
                )
            });
        if show_git_gutter {
            Self::paint_diff_hunks(layout, window, cx)
        }

        let highlight_width = 0.275 * layout.position_map.line_height;
        let highlight_corner_radii = Corners::all(0.05 * layout.position_map.line_height);
        window.paint_layer(layout.gutter_hitbox.bounds, |window| {
            for (range, color) in &layout.highlighted_gutter_ranges {
                let start_row = if range.start.row() < layout.visible_display_row_range.start {
                    layout.visible_display_row_range.start - DisplayRow(1)
                } else {
                    range.start.row()
                };
                let end_row = if range.end.row() > layout.visible_display_row_range.end {
                    layout.visible_display_row_range.end + DisplayRow(1)
                } else {
                    range.end.row()
                };

                let start_y = layout.gutter_hitbox.top()
                    + start_row.0 as f32 * layout.position_map.line_height
                    - layout.position_map.scroll_pixel_position.y;
                let end_y = layout.gutter_hitbox.top()
                    + (end_row.0 + 1) as f32 * layout.position_map.line_height
                    - layout.position_map.scroll_pixel_position.y;
                let bounds = Bounds::from_corners(
                    point(layout.gutter_hitbox.left(), start_y),
                    point(layout.gutter_hitbox.left() + highlight_width, end_y),
                );
                window.paint_quad(fill(bounds, *color).corner_radii(highlight_corner_radii));
            }
        });
    }

    fn paint_blamed_display_rows(
        &self,
        layout: &mut EditorLayout,
        window: &mut Window,
        cx: &mut App,
    ) {
        let Some(blamed_display_rows) = layout.blamed_display_rows.take() else {
            return;
        };

        window.paint_layer(layout.gutter_hitbox.bounds, |window| {
            for mut blame_element in blamed_display_rows.into_iter() {
                blame_element.paint(window, cx);
            }
        })
    }

    fn paint_text(&mut self, layout: &mut EditorLayout, window: &mut Window, cx: &mut App) {
        window.with_content_mask(
            Some(ContentMask {
                bounds: layout.position_map.text_hitbox.bounds,
            }),
            |window| {
                let cursor_style = if self
                    .editor
                    .read(cx)
                    .hovered_link_state
                    .as_ref()
                    .is_some_and(|hovered_link_state| !hovered_link_state.links.is_empty())
                {
                    CursorStyle::PointingHand
                } else {
                    CursorStyle::IBeam
                };
                window.set_cursor_style(cursor_style, &layout.position_map.text_hitbox);

                let invisible_display_ranges = self.paint_highlights(layout, window);
                self.paint_lines(&invisible_display_ranges, layout, window, cx);
                self.paint_redactions(layout, window);
                self.paint_cursors(layout, window, cx);
                self.paint_inline_blame(layout, window, cx);
                self.paint_diff_hunk_controls(layout, window, cx);
                window.with_element_namespace("crease_trailers", |window| {
                    for trailer in layout.crease_trailers.iter_mut().flatten() {
                        trailer.element.paint(window, cx);
                    }
                });
            },
        )
    }

    fn paint_highlights(
        &mut self,
        layout: &mut EditorLayout,
        window: &mut Window,
    ) -> SmallVec<[Range<DisplayPoint>; 32]> {
        window.paint_layer(layout.position_map.text_hitbox.bounds, |window| {
            let mut invisible_display_ranges = SmallVec::<[Range<DisplayPoint>; 32]>::new();
            let line_end_overshoot = 0.15 * layout.position_map.line_height;
            for (range, color) in &layout.highlighted_ranges {
                self.paint_highlighted_range(
                    range.clone(),
                    *color,
                    Pixels::ZERO,
                    line_end_overshoot,
                    layout,
                    window,
                );
            }

            let corner_radius = 0.15 * layout.position_map.line_height;

            for (player_color, selections) in &layout.selections {
                for selection in selections.iter() {
                    self.paint_highlighted_range(
                        selection.range.clone(),
                        player_color.selection,
                        corner_radius,
                        corner_radius * 2.,
                        layout,
                        window,
                    );

                    if selection.is_local && !selection.range.is_empty() {
                        invisible_display_ranges.push(selection.range.clone());
                    }
                }
            }
            invisible_display_ranges
        })
    }

    fn paint_lines(
        &mut self,
        invisible_display_ranges: &[Range<DisplayPoint>],
        layout: &mut EditorLayout,
        window: &mut Window,
        cx: &mut App,
    ) {
        let whitespace_setting = self
            .editor
            .read(cx)
            .buffer
            .read(cx)
            .settings_at(0, cx)
            .show_whitespaces;

        for (ix, line_with_invisibles) in layout.position_map.line_layouts.iter().enumerate() {
            let row = DisplayRow(layout.visible_display_row_range.start.0 + ix as u32);
            line_with_invisibles.draw(
                layout,
                row,
                layout.content_origin,
                whitespace_setting,
                invisible_display_ranges,
                window,
                cx,
            )
        }

        for line_element in &mut layout.line_elements {
            line_element.paint(window, cx);
        }
    }

    fn paint_redactions(&mut self, layout: &EditorLayout, window: &mut Window) {
        if layout.redacted_ranges.is_empty() {
            return;
        }

        let line_end_overshoot = layout.line_end_overshoot();

        // A softer than perfect black
        let redaction_color = gpui::rgb(0x0e1111);

        window.paint_layer(layout.position_map.text_hitbox.bounds, |window| {
            for range in layout.redacted_ranges.iter() {
                self.paint_highlighted_range(
                    range.clone(),
                    redaction_color.into(),
                    Pixels::ZERO,
                    line_end_overshoot,
                    layout,
                    window,
                );
            }
        });
    }

    fn paint_cursors(&mut self, layout: &mut EditorLayout, window: &mut Window, cx: &mut App) {
        for cursor in &mut layout.visible_cursors {
            cursor.paint(layout.content_origin, window, cx);
        }
    }

    fn paint_scrollbars(&mut self, layout: &mut EditorLayout, window: &mut Window, cx: &mut App) {
        let (scrollbar_x, scrollbar_y) = layout.scrollbars_layout.as_xy();

        if let Some(scrollbar_layout) = scrollbar_x {
            let hitbox = scrollbar_layout.hitbox.clone();
            let text_unit_size = scrollbar_layout.text_unit_size;
            let visible_range = scrollbar_layout.visible_range.clone();
            let thumb_bounds = scrollbar_layout.thumb_bounds();

            if scrollbar_layout.visible {
                window.paint_layer(hitbox.bounds, |window| {
                    window.paint_quad(quad(
                        hitbox.bounds,
                        Corners::default(),
                        cx.theme().colors().scrollbar_track_background,
                        Edges {
                            top: Pixels::ZERO,
                            right: Pixels::ZERO,
                            bottom: Pixels::ZERO,
                            left: Pixels::ZERO,
                        },
                        cx.theme().colors().scrollbar_track_border,
                    ));

                    window.paint_quad(quad(
                        thumb_bounds,
                        Corners::default(),
                        cx.theme().colors().scrollbar_thumb_background,
                        Edges {
                            top: Pixels::ZERO,
                            right: Pixels::ZERO,
                            bottom: Pixels::ZERO,
                            left: ScrollbarLayout::BORDER_WIDTH,
                        },
                        cx.theme().colors().scrollbar_thumb_border,
                    ));
                })
            }

            window.set_cursor_style(CursorStyle::Arrow, &hitbox);

            window.on_mouse_event({
                let editor = self.editor.clone();

                // there may be a way to avoid this clone
                let hitbox = hitbox.clone();

                let mut mouse_position = window.mouse_position();
                move |event: &MouseMoveEvent, phase, window, cx| {
                    if phase == DispatchPhase::Capture {
                        return;
                    }

                    editor.update(cx, |editor, cx| {
                        if event.pressed_button == Some(MouseButton::Left)
                            && editor
                                .scroll_manager
                                .is_dragging_scrollbar(Axis::Horizontal)
                        {
                            let x = mouse_position.x;
                            let new_x = event.position.x;
                            if (hitbox.left()..hitbox.right()).contains(&x) {
                                let mut position = editor.scroll_position(cx);

                                position.x += (new_x - x) / text_unit_size;
                                if position.x < 0.0 {
                                    position.x = 0.0;
                                }
                                editor.set_scroll_position(position, window, cx);
                            }

                            cx.stop_propagation();
                        } else {
                            editor.scroll_manager.set_is_dragging_scrollbar(
                                Axis::Horizontal,
                                false,
                                cx,
                            );

                            if hitbox.is_hovered(window) {
                                editor.scroll_manager.show_scrollbar(window, cx);
                            }
                        }
                        mouse_position = event.position;
                    })
                }
            });

            if self
                .editor
                .read(cx)
                .scroll_manager
                .is_dragging_scrollbar(Axis::Horizontal)
            {
                window.on_mouse_event({
                    let editor = self.editor.clone();
                    move |_: &MouseUpEvent, phase, _, cx| {
                        if phase == DispatchPhase::Capture {
                            return;
                        }

                        editor.update(cx, |editor, cx| {
                            editor.scroll_manager.set_is_dragging_scrollbar(
                                Axis::Horizontal,
                                false,
                                cx,
                            );
                            cx.stop_propagation();
                        });
                    }
                });
            } else {
                window.on_mouse_event({
                    let editor = self.editor.clone();

                    move |event: &MouseDownEvent, phase, window, cx| {
                        if phase == DispatchPhase::Capture || !hitbox.is_hovered(window) {
                            return;
                        }

                        editor.update(cx, |editor, cx| {
                            editor.scroll_manager.set_is_dragging_scrollbar(
                                Axis::Horizontal,
                                true,
                                cx,
                            );

                            let x = event.position.x;

                            if x < thumb_bounds.left() || thumb_bounds.right() < x {
                                let center_row =
                                    ((x - hitbox.left()) / text_unit_size).round() as u32;
                                let top_row = center_row.saturating_sub(
                                    (visible_range.end - visible_range.start) as u32 / 2,
                                );

                                let mut position = editor.scroll_position(cx);
                                position.x = top_row as f32;

                                editor.set_scroll_position(position, window, cx);
                            } else {
                                editor.scroll_manager.show_scrollbar(window, cx);
                            }

                            cx.stop_propagation();
                        });
                    }
                });
            }
        }

        if let Some(scrollbar_layout) = scrollbar_y {
            let hitbox = scrollbar_layout.hitbox.clone();
            let text_unit_size = scrollbar_layout.text_unit_size;
            let visible_range = scrollbar_layout.visible_range.clone();
            let thumb_bounds = scrollbar_layout.thumb_bounds();

            if scrollbar_layout.visible {
                window.paint_layer(hitbox.bounds, |window| {
                    window.paint_quad(quad(
                        hitbox.bounds,
                        Corners::default(),
                        cx.theme().colors().scrollbar_track_background,
                        Edges {
                            top: Pixels::ZERO,
                            right: Pixels::ZERO,
                            bottom: Pixels::ZERO,
                            left: ScrollbarLayout::BORDER_WIDTH,
                        },
                        cx.theme().colors().scrollbar_track_border,
                    ));

                    let fast_markers =
                        self.collect_fast_scrollbar_markers(layout, &scrollbar_layout, cx);
                    // Refresh slow scrollbar markers in the background. Below, we paint whatever markers have already been computed.
                    self.refresh_slow_scrollbar_markers(layout, &scrollbar_layout, window, cx);

                    let markers = self.editor.read(cx).scrollbar_marker_state.markers.clone();
                    for marker in markers.iter().chain(&fast_markers) {
                        let mut marker = marker.clone();
                        marker.bounds.origin += hitbox.origin;
                        window.paint_quad(marker);
                    }

                    window.paint_quad(quad(
                        thumb_bounds,
                        Corners::default(),
                        cx.theme().colors().scrollbar_thumb_background,
                        Edges {
                            top: Pixels::ZERO,
                            right: Pixels::ZERO,
                            bottom: Pixels::ZERO,
                            left: ScrollbarLayout::BORDER_WIDTH,
                        },
                        cx.theme().colors().scrollbar_thumb_border,
                    ));
                });
            }

            window.set_cursor_style(CursorStyle::Arrow, &hitbox);

            window.on_mouse_event({
                let editor = self.editor.clone();

                let hitbox = hitbox.clone();

                let mut mouse_position = window.mouse_position();
                move |event: &MouseMoveEvent, phase, window, cx| {
                    if phase == DispatchPhase::Capture {
                        return;
                    }

                    editor.update(cx, |editor, cx| {
                        if event.pressed_button == Some(MouseButton::Left)
                            && editor.scroll_manager.is_dragging_scrollbar(Axis::Vertical)
                        {
                            let y = mouse_position.y;
                            let new_y = event.position.y;
                            if (hitbox.top()..hitbox.bottom()).contains(&y) {
                                let mut position = editor.scroll_position(cx);
                                position.y += (new_y - y) / text_unit_size;
                                if position.y < 0.0 {
                                    position.y = 0.0;
                                }
                                editor.set_scroll_position(position, window, cx);
                            }
                        } else {
                            editor.scroll_manager.set_is_dragging_scrollbar(
                                Axis::Vertical,
                                false,
                                cx,
                            );

                            if hitbox.is_hovered(window) {
                                editor.scroll_manager.show_scrollbar(window, cx);
                            }
                        }
                        mouse_position = event.position;
                    })
                }
            });

            if self
                .editor
                .read(cx)
                .scroll_manager
                .is_dragging_scrollbar(Axis::Vertical)
            {
                window.on_mouse_event({
                    let editor = self.editor.clone();
                    move |_: &MouseUpEvent, phase, _, cx| {
                        if phase == DispatchPhase::Capture {
                            return;
                        }

                        editor.update(cx, |editor, cx| {
                            editor.scroll_manager.set_is_dragging_scrollbar(
                                Axis::Vertical,
                                false,
                                cx,
                            );
                            cx.stop_propagation();
                        });
                    }
                });
            } else {
                window.on_mouse_event({
                    let editor = self.editor.clone();

                    move |event: &MouseDownEvent, phase, window, cx| {
                        if phase == DispatchPhase::Capture || !hitbox.is_hovered(window) {
                            return;
                        }

                        editor.update(cx, |editor, cx| {
                            editor.scroll_manager.set_is_dragging_scrollbar(
                                Axis::Vertical,
                                true,
                                cx,
                            );

                            let y = event.position.y;
                            if y < thumb_bounds.top() || thumb_bounds.bottom() < y {
                                let center_row =
                                    ((y - hitbox.top()) / text_unit_size).round() as u32;
                                let top_row = center_row.saturating_sub(
                                    (visible_range.end - visible_range.start) as u32 / 2,
                                );
                                let mut position = editor.scroll_position(cx);
                                position.y = top_row as f32;
                                editor.set_scroll_position(position, window, cx);
                            } else {
                                editor.scroll_manager.show_scrollbar(window, cx);
                            }

                            cx.stop_propagation();
                        });
                    }
                });
            }
        }
    }

    fn collect_fast_scrollbar_markers(
        &self,
        layout: &EditorLayout,
        scrollbar_layout: &ScrollbarLayout,
        cx: &mut App,
    ) -> Vec<PaintQuad> {
        const LIMIT: usize = 100;
        if !EditorSettings::get_global(cx).scrollbar.cursors || layout.cursors.len() > LIMIT {
            return vec![];
        }
        let cursor_ranges = layout
            .cursors
            .iter()
            .map(|(point, color)| ColoredRange {
                start: point.row(),
                end: point.row(),
                color: *color,
            })
            .collect_vec();
        scrollbar_layout.marker_quads_for_ranges(cursor_ranges, None)
    }

    fn refresh_slow_scrollbar_markers(
        &self,
        layout: &EditorLayout,
        scrollbar_layout: &ScrollbarLayout,
        window: &mut Window,
        cx: &mut App,
    ) {
        self.editor.update(cx, |editor, cx| {
            if !editor.is_singleton(cx)
                || !editor
                    .scrollbar_marker_state
                    .should_refresh(scrollbar_layout.hitbox.size)
            {
                return;
            }

            let scrollbar_layout = scrollbar_layout.clone();
            let background_highlights = editor.background_highlights.clone();
            let snapshot = layout.position_map.snapshot.clone();
            let theme = cx.theme().clone();
            let scrollbar_settings = EditorSettings::get_global(cx).scrollbar;

            editor.scrollbar_marker_state.dirty = false;
            editor.scrollbar_marker_state.pending_refresh =
                Some(cx.spawn_in(window, |editor, mut cx| async move {
                    let scrollbar_size = scrollbar_layout.hitbox.size;
                    let scrollbar_markers = cx
                        .background_executor()
                        .spawn(async move {
                            let max_point = snapshot.display_snapshot.buffer_snapshot.max_point();
                            let mut marker_quads = Vec::new();
                            if scrollbar_settings.git_diff {
                                let marker_row_ranges =
                                    snapshot.buffer_snapshot.diff_hunks().map(|hunk| {
                                        let start_display_row =
                                            MultiBufferPoint::new(hunk.row_range.start.0, 0)
                                                .to_display_point(&snapshot.display_snapshot)
                                                .row();
                                        let mut end_display_row =
                                            MultiBufferPoint::new(hunk.row_range.end.0, 0)
                                                .to_display_point(&snapshot.display_snapshot)
                                                .row();
                                        if end_display_row != start_display_row {
                                            end_display_row.0 -= 1;
                                        }
                                        let color = match &hunk.status() {
                                            DiffHunkStatus::Added => theme.status().created,
                                            DiffHunkStatus::Modified => theme.status().modified,
                                            DiffHunkStatus::Removed => theme.status().deleted,
                                        };
                                        ColoredRange {
                                            start: start_display_row,
                                            end: end_display_row,
                                            color,
                                        }
                                    });

                                marker_quads.extend(
                                    scrollbar_layout
                                        .marker_quads_for_ranges(marker_row_ranges, Some(0)),
                                );
                            }

                            for (background_highlight_id, (_, background_ranges)) in
                                background_highlights.iter()
                            {
                                let is_search_highlights = *background_highlight_id
                                    == TypeId::of::<BufferSearchHighlights>();
                                let is_symbol_occurrences = *background_highlight_id
                                    == TypeId::of::<DocumentHighlightRead>()
                                    || *background_highlight_id
                                        == TypeId::of::<DocumentHighlightWrite>();
                                if (is_search_highlights && scrollbar_settings.search_results)
                                    || (is_symbol_occurrences && scrollbar_settings.selected_symbol)
                                {
                                    let mut color = theme.status().info;
                                    if is_symbol_occurrences {
                                        color.fade_out(0.5);
                                    }
                                    let marker_row_ranges = background_ranges.iter().map(|range| {
                                        let display_start = range
                                            .start
                                            .to_display_point(&snapshot.display_snapshot);
                                        let display_end =
                                            range.end.to_display_point(&snapshot.display_snapshot);
                                        ColoredRange {
                                            start: display_start.row(),
                                            end: display_end.row(),
                                            color,
                                        }
                                    });
                                    marker_quads.extend(
                                        scrollbar_layout
                                            .marker_quads_for_ranges(marker_row_ranges, Some(1)),
                                    );
                                }
                            }

                            if scrollbar_settings.diagnostics != ScrollbarDiagnostics::None {
                                let diagnostics = snapshot
                                    .buffer_snapshot
                                    .diagnostics_in_range::<_, Point>(Point::zero()..max_point)
                                    // Don't show diagnostics the user doesn't care about
                                    .filter(|diagnostic| {
                                        match (
                                            scrollbar_settings.diagnostics,
                                            diagnostic.diagnostic.severity,
                                        ) {
                                            (ScrollbarDiagnostics::All, _) => true,
                                            (
                                                ScrollbarDiagnostics::Error,
                                                DiagnosticSeverity::ERROR,
                                            ) => true,
                                            (
                                                ScrollbarDiagnostics::Warning,
                                                DiagnosticSeverity::ERROR
                                                | DiagnosticSeverity::WARNING,
                                            ) => true,
                                            (
                                                ScrollbarDiagnostics::Information,
                                                DiagnosticSeverity::ERROR
                                                | DiagnosticSeverity::WARNING
                                                | DiagnosticSeverity::INFORMATION,
                                            ) => true,
                                            (_, _) => false,
                                        }
                                    })
                                    // We want to sort by severity, in order to paint the most severe diagnostics last.
                                    .sorted_by_key(|diagnostic| {
                                        std::cmp::Reverse(diagnostic.diagnostic.severity)
                                    });

                                let marker_row_ranges = diagnostics.into_iter().map(|diagnostic| {
                                    let start_display = diagnostic
                                        .range
                                        .start
                                        .to_display_point(&snapshot.display_snapshot);
                                    let end_display = diagnostic
                                        .range
                                        .end
                                        .to_display_point(&snapshot.display_snapshot);
                                    let color = match diagnostic.diagnostic.severity {
                                        DiagnosticSeverity::ERROR => theme.status().error,
                                        DiagnosticSeverity::WARNING => theme.status().warning,
                                        DiagnosticSeverity::INFORMATION => theme.status().info,
                                        _ => theme.status().hint,
                                    };
                                    ColoredRange {
                                        start: start_display.row(),
                                        end: end_display.row(),
                                        color,
                                    }
                                });
                                marker_quads.extend(
                                    scrollbar_layout
                                        .marker_quads_for_ranges(marker_row_ranges, Some(2)),
                                );
                            }

                            Arc::from(marker_quads)
                        })
                        .await;

                    editor.update(&mut cx, |editor, cx| {
                        editor.scrollbar_marker_state.markers = scrollbar_markers;
                        editor.scrollbar_marker_state.scrollbar_size = scrollbar_size;
                        editor.scrollbar_marker_state.pending_refresh = None;
                        cx.notify();
                    })?;

                    Ok(())
                }));
        });
    }

    #[allow(clippy::too_many_arguments)]
    fn paint_highlighted_range(
        &self,
        range: Range<DisplayPoint>,
        color: Hsla,
        corner_radius: Pixels,
        line_end_overshoot: Pixels,
        layout: &EditorLayout,
        window: &mut Window,
    ) {
        let start_row = layout.visible_display_row_range.start;
        let end_row = layout.visible_display_row_range.end;
        if range.start != range.end {
            let row_range = if range.end.column() == 0 {
                cmp::max(range.start.row(), start_row)..cmp::min(range.end.row(), end_row)
            } else {
                cmp::max(range.start.row(), start_row)
                    ..cmp::min(range.end.row().next_row(), end_row)
            };

            let highlighted_range = HighlightedRange {
                color,
                line_height: layout.position_map.line_height,
                corner_radius,
                start_y: layout.content_origin.y
                    + row_range.start.as_f32() * layout.position_map.line_height
                    - layout.position_map.scroll_pixel_position.y,
                lines: row_range
                    .iter_rows()
                    .map(|row| {
                        let line_layout =
                            &layout.position_map.line_layouts[row.minus(start_row) as usize];
                        HighlightedRangeLine {
                            start_x: if row == range.start.row() {
                                layout.content_origin.x
                                    + line_layout.x_for_index(range.start.column() as usize)
                                    - layout.position_map.scroll_pixel_position.x
                            } else {
                                layout.content_origin.x
                                    - layout.position_map.scroll_pixel_position.x
                            },
                            end_x: if row == range.end.row() {
                                layout.content_origin.x
                                    + line_layout.x_for_index(range.end.column() as usize)
                                    - layout.position_map.scroll_pixel_position.x
                            } else {
                                layout.content_origin.x + line_layout.width + line_end_overshoot
                                    - layout.position_map.scroll_pixel_position.x
                            },
                        }
                    })
                    .collect(),
            };

            highlighted_range.paint(layout.position_map.text_hitbox.bounds, window);
        }
    }

    fn paint_inline_blame(&mut self, layout: &mut EditorLayout, window: &mut Window, cx: &mut App) {
        if let Some(mut inline_blame) = layout.inline_blame.take() {
            window.paint_layer(layout.position_map.text_hitbox.bounds, |window| {
                inline_blame.paint(window, cx);
            })
        }
    }

    fn paint_diff_hunk_controls(
        &mut self,
        layout: &mut EditorLayout,
        window: &mut Window,
        cx: &mut App,
    ) {
        for mut diff_hunk_control in layout.diff_hunk_controls.drain(..) {
            diff_hunk_control.paint(window, cx);
        }
    }

    fn paint_blocks(&mut self, layout: &mut EditorLayout, window: &mut Window, cx: &mut App) {
        for mut block in layout.blocks.drain(..) {
            block.element.paint(window, cx);
        }
    }

    fn paint_inline_completion_popover(
        &mut self,
        layout: &mut EditorLayout,
        window: &mut Window,
        cx: &mut App,
    ) {
        if let Some(inline_completion_popover) = layout.inline_completion_popover.as_mut() {
            inline_completion_popover.paint(window, cx);
        }
    }

    fn paint_mouse_context_menu(
        &mut self,
        layout: &mut EditorLayout,
        window: &mut Window,
        cx: &mut App,
    ) {
        if let Some(mouse_context_menu) = layout.mouse_context_menu.as_mut() {
            mouse_context_menu.paint(window, cx);
        }
    }

    fn paint_scroll_wheel_listener(
        &mut self,
        layout: &EditorLayout,
        window: &mut Window,
        cx: &mut App,
    ) {
        window.on_mouse_event({
            let position_map = layout.position_map.clone();
            let editor = self.editor.clone();
            let hitbox = layout.hitbox.clone();
            let mut delta = ScrollDelta::default();

            // Set a minimum scroll_sensitivity of 0.01 to make sure the user doesn't
            // accidentally turn off their scrolling.
            let scroll_sensitivity = EditorSettings::get_global(cx).scroll_sensitivity.max(0.01);

            move |event: &ScrollWheelEvent, phase, window, cx| {
                if phase == DispatchPhase::Bubble && hitbox.is_hovered(window) {
                    delta = delta.coalesce(event.delta);
                    editor.update(cx, |editor, cx| {
                        let position_map: &PositionMap = &position_map;

                        let line_height = position_map.line_height;
                        let max_glyph_width = position_map.em_width;
                        let (delta, axis) = match delta {
                            gpui::ScrollDelta::Pixels(mut pixels) => {
                                //Trackpad
                                let axis = position_map.snapshot.ongoing_scroll.filter(&mut pixels);
                                (pixels, axis)
                            }

                            gpui::ScrollDelta::Lines(lines) => {
                                //Not trackpad
                                let pixels =
                                    point(lines.x * max_glyph_width, lines.y * line_height);
                                (pixels, None)
                            }
                        };

                        let current_scroll_position = position_map.snapshot.scroll_position();
                        let x = (current_scroll_position.x * max_glyph_width
                            - (delta.x * scroll_sensitivity))
                            / max_glyph_width;
                        let y = (current_scroll_position.y * line_height
                            - (delta.y * scroll_sensitivity))
                            / line_height;
                        let mut scroll_position =
                            point(x, y).clamp(&point(0., 0.), &position_map.scroll_max);
                        let forbid_vertical_scroll = editor.scroll_manager.forbid_vertical_scroll();
                        if forbid_vertical_scroll {
                            scroll_position.y = current_scroll_position.y;
                        }

                        if scroll_position != current_scroll_position {
                            editor.scroll(scroll_position, axis, window, cx);
                            cx.stop_propagation();
                        } else if y < 0. {
                            // Due to clamping, we may fail to detect cases of overscroll to the top;
                            // We want the scroll manager to get an update in such cases and detect the change of direction
                            // on the next frame.
                            cx.notify();
                        }
                    });
                }
            }
        });
    }

    fn paint_mouse_listeners(&mut self, layout: &EditorLayout, window: &mut Window, cx: &mut App) {
        self.paint_scroll_wheel_listener(layout, window, cx);

        window.on_mouse_event({
            let position_map = layout.position_map.clone();
            let editor = self.editor.clone();
            let multi_buffer_range =
                layout
                    .display_hunks
                    .iter()
                    .find_map(|(hunk, hunk_hitbox)| match hunk {
                        DisplayDiffHunk::Folded { .. } => None,
                        DisplayDiffHunk::Unfolded {
                            multi_buffer_range, ..
                        } => {
                            if hunk_hitbox
                                .as_ref()
                                .map(|hitbox| hitbox.is_hovered(window))
                                .unwrap_or(false)
                            {
                                Some(multi_buffer_range.clone())
                            } else {
                                None
                            }
                        }
                    });
            let line_numbers = layout.line_numbers.clone();

            move |event: &MouseDownEvent, phase, window, cx| {
                if phase == DispatchPhase::Bubble {
                    match event.button {
                        MouseButton::Left => editor.update(cx, |editor, cx| {
                            let pending_mouse_down = editor
                                .pending_mouse_down
                                .get_or_insert_with(Default::default)
                                .clone();

                            *pending_mouse_down.borrow_mut() = Some(event.clone());

                            Self::mouse_left_down(
                                editor,
                                event,
                                multi_buffer_range.clone(),
                                &position_map,
                                line_numbers.as_ref(),
                                window,
                                cx,
                            );
                        }),
                        MouseButton::Right => editor.update(cx, |editor, cx| {
                            Self::mouse_right_down(editor, event, &position_map, window, cx);
                        }),
                        MouseButton::Middle => editor.update(cx, |editor, cx| {
                            Self::mouse_middle_down(editor, event, &position_map, window, cx);
                        }),
                        _ => {}
                    };
                }
            }
        });

        window.on_mouse_event({
            let editor = self.editor.clone();
            let position_map = layout.position_map.clone();

            move |event: &MouseUpEvent, phase, window, cx| {
                if phase == DispatchPhase::Bubble {
                    editor.update(cx, |editor, cx| {
                        Self::mouse_up(editor, event, &position_map, window, cx)
                    });
                }
            }
        });

        window.on_mouse_event({
            let editor = self.editor.clone();
            let position_map = layout.position_map.clone();
            let text_hitbox = layout.text_hitbox.clone();

            let mut captured_mouse_down = None;

            move |event: &MouseUpEvent, phase, window, cx| match phase {
                // Clear the pending mouse down during the capture phase,
                // so that it happens even if another event handler stops
                // propagation.
                DispatchPhase::Capture => editor.update(cx, |editor, _cx| {
                    let pending_mouse_down = editor
                        .pending_mouse_down
                        .get_or_insert_with(Default::default)
                        .clone();

                    let mut pending_mouse_down = pending_mouse_down.borrow_mut();
                    if pending_mouse_down.is_some() && text_hitbox.is_hovered(window) {
                        captured_mouse_down = pending_mouse_down.take();
                        window.refresh();
                    }
                }),
                // Fire click handlers during the bubble phase.
                DispatchPhase::Bubble => editor.update(cx, |editor, cx| {
                    if let Some(mouse_down) = captured_mouse_down.take() {
                        let event = ClickEvent {
                            down: mouse_down,
                            up: event.clone(),
                        };
                        Self::click(editor, &event, &position_map, &text_hitbox, window, cx);
                    }
                }),
            }
        });

        window.on_mouse_event({
            let position_map = layout.position_map.clone();
            let editor = self.editor.clone();

            move |event: &MouseMoveEvent, phase, window, cx| {
                if phase == DispatchPhase::Bubble {
                    editor.update(cx, |editor, cx| {
                        if editor.hover_state.focused(window, cx) {
                            return;
                        }
                        if event.pressed_button == Some(MouseButton::Left)
                            || event.pressed_button == Some(MouseButton::Middle)
                        {
                            Self::mouse_dragged(editor, event, &position_map, window, cx)
                        }

                        Self::mouse_moved(editor, event, &position_map, window, cx)
                    });
                }
            }
        });
    }

    fn scrollbar_left(&self, bounds: &Bounds<Pixels>) -> Pixels {
        bounds.top_right().x - self.style.scrollbar_width
    }

    fn column_pixels(&self, column: usize, window: &mut Window, _: &mut App) -> Pixels {
        let style = &self.style;
        let font_size = style.text.font_size.to_pixels(window.rem_size());
        let layout = window
            .text_system()
            .shape_line(
                SharedString::from(" ".repeat(column)),
                font_size,
                &[TextRun {
                    len: column,
                    font: style.text.font(),
                    color: Hsla::default(),
                    background_color: None,
                    underline: None,
                    strikethrough: None,
                }],
            )
            .unwrap();

        layout.width
    }

    fn max_line_number_width(
        &self,
        snapshot: &EditorSnapshot,
        window: &mut Window,
        cx: &mut App,
    ) -> Pixels {
        let digit_count = (snapshot.widest_line_number() as f32).log10().floor() as usize + 1;
        self.column_pixels(digit_count, window, cx)
    }

    fn shape_line_number(
        &self,
        text: SharedString,
        color: Hsla,
        window: &mut Window,
    ) -> anyhow::Result<ShapedLine> {
        let run = TextRun {
            len: text.len(),
            font: self.style.text.font(),
            color,
            background_color: None,
            underline: None,
            strikethrough: None,
        };
        window.text_system().shape_line(
            text,
            self.style.text.font_size.to_pixels(window.rem_size()),
            &[run],
        )
    }
}

fn header_jump_data(
    snapshot: &EditorSnapshot,
    block_row_start: DisplayRow,
    height: u32,
    for_excerpt: &ExcerptInfo,
) -> JumpData {
    let range = &for_excerpt.range;
    let buffer = &for_excerpt.buffer;
    let jump_anchor = range
        .primary
        .as_ref()
        .map_or(range.context.start, |primary| primary.start);

    let excerpt_start = range.context.start;
    let jump_position = language::ToPoint::to_point(&jump_anchor, buffer);
    let offset_from_excerpt_start = if jump_anchor == excerpt_start {
        0
    } else {
        let excerpt_start_row = language::ToPoint::to_point(&excerpt_start, buffer).row;
        jump_position.row - excerpt_start_row
    };

    let line_offset_from_top = (block_row_start.0 + height + offset_from_excerpt_start)
        .saturating_sub(
            snapshot
                .scroll_anchor
                .scroll_position(&snapshot.display_snapshot)
                .y as u32,
        );

    JumpData::MultiBufferPoint {
        excerpt_id: for_excerpt.id,
        anchor: jump_anchor,
        position: language::ToPoint::to_point(&jump_anchor, buffer),
        line_offset_from_top,
    }
}

fn inline_completion_tab_indicator(
    label: impl Into<SharedString>,
    icon: Option<IconName>,
    cx: &App,
) -> AnyElement {
    let tab_kbd = h_flex()
        .px_0p5()
        .font(theme::ThemeSettings::get_global(cx).buffer_font.clone())
        .text_size(TextSize::XSmall.rems(cx))
        .text_color(cx.theme().colors().text)
        .child("tab");

    let padding_right = if icon.is_some() { px(4.) } else { px(8.) };

    h_flex()
        .py_0p5()
        .pl_1()
        .pr(padding_right)
        .gap_1()
        .bg(cx.theme().colors().text_accent.opacity(0.15))
        .border_1()
        .border_color(cx.theme().colors().text_accent.opacity(0.8))
        .rounded_md()
        .shadow_sm()
        .child(tab_kbd)
        .child(Label::new(label).size(LabelSize::Small))
        .when_some(icon, |element, icon| {
            element.child(
                div()
                    .mt(px(1.5))
                    .child(Icon::new(icon).size(IconSize::Small)),
            )
        })
        .into_any()
}

#[allow(clippy::too_many_arguments)]
fn prepaint_gutter_button(
    button: IconButton,
    row: DisplayRow,
    line_height: Pixels,
    gutter_dimensions: &GutterDimensions,
    scroll_pixel_position: gpui::Point<Pixels>,
    gutter_hitbox: &Hitbox,
    rows_with_hunk_bounds: &HashMap<DisplayRow, Bounds<Pixels>>,
    window: &mut Window,
    cx: &mut App,
) -> AnyElement {
    let mut button = button.into_any_element();
    let available_space = size(
        AvailableSpace::MinContent,
        AvailableSpace::Definite(line_height),
    );
    let indicator_size = button.layout_as_root(available_space, window, cx);

    let blame_width = gutter_dimensions.git_blame_entries_width;
    let gutter_width = rows_with_hunk_bounds
        .get(&row)
        .map(|bounds| bounds.size.width);
    let left_offset = blame_width.max(gutter_width).unwrap_or_default();

    let mut x = left_offset;
    let available_width = gutter_dimensions.margin + gutter_dimensions.left_padding
        - indicator_size.width
        - left_offset;
    x += available_width / 2.;

    let mut y = row.as_f32() * line_height - scroll_pixel_position.y;
    y += (line_height - indicator_size.height) / 2.;

    button.prepaint_as_root(
        gutter_hitbox.origin + point(x, y),
        available_space,
        window,
        cx,
    );
    button
}

fn render_inline_blame_entry(
    blame: &gpui::Entity<GitBlame>,
    blame_entry: BlameEntry,
    style: &EditorStyle,
    workspace: Option<WeakEntity<Workspace>>,
    cx: &mut App,
) -> AnyElement {
    let relative_timestamp = blame_entry_relative_timestamp(&blame_entry);

    let author = blame_entry.author.as_deref().unwrap_or_default();
    let summary_enabled = ProjectSettings::get_global(cx)
        .git
        .show_inline_commit_summary();

    let text = match blame_entry.summary.as_ref() {
        Some(summary) if summary_enabled => {
            format!("{}, {} - {}", author, relative_timestamp, summary)
        }
        _ => format!("{}, {}", author, relative_timestamp),
    };

    let details = blame.read(cx).details_for_entry(&blame_entry);

    let tooltip = cx.new(|_| BlameEntryTooltip::new(blame_entry, details, style, workspace));

    h_flex()
        .id("inline-blame")
        .w_full()
        .font_family(style.text.font().family)
        .text_color(cx.theme().status().hint)
        .line_height(style.text.line_height)
        .child(Icon::new(IconName::FileGit).color(Color::Hint))
        .child(text)
        .gap_2()
        .hoverable_tooltip(move |_, _| tooltip.clone().into())
        .into_any()
}

fn render_blame_entry(
    ix: usize,
    blame: &gpui::Entity<GitBlame>,
    blame_entry: BlameEntry,
    style: &EditorStyle,
    last_used_color: &mut Option<(PlayerColor, Oid)>,
    editor: Entity<Editor>,
    cx: &mut App,
) -> AnyElement {
    let mut sha_color = cx
        .theme()
        .players()
        .color_for_participant(blame_entry.sha.into());
    // If the last color we used is the same as the one we get for this line, but
    // the commit SHAs are different, then we try again to get a different color.
    match *last_used_color {
        Some((color, sha)) if sha != blame_entry.sha && color.cursor == sha_color.cursor => {
            let index: u32 = blame_entry.sha.into();
            sha_color = cx.theme().players().color_for_participant(index + 1);
        }
        _ => {}
    };
    last_used_color.replace((sha_color, blame_entry.sha));

    let relative_timestamp = blame_entry_relative_timestamp(&blame_entry);

    let short_commit_id = blame_entry.sha.display_short();

    let author_name = blame_entry.author.as_deref().unwrap_or("<no name>");
    let name = util::truncate_and_trailoff(author_name, GIT_BLAME_MAX_AUTHOR_CHARS_DISPLAYED);

    let details = blame.read(cx).details_for_entry(&blame_entry);

    let workspace = editor.read(cx).workspace.as_ref().map(|(w, _)| w.clone());

    let tooltip =
        cx.new(|_| BlameEntryTooltip::new(blame_entry.clone(), details.clone(), style, workspace));

    h_flex()
        .w_full()
        .justify_between()
        .font_family(style.text.font().family)
        .line_height(style.text.line_height)
        .id(("blame", ix))
        .text_color(cx.theme().status().hint)
        .pr_2()
        .gap_2()
        .child(
            h_flex()
                .items_center()
                .gap_2()
                .child(div().text_color(sha_color.cursor).child(short_commit_id))
                .child(name),
        )
        .child(relative_timestamp)
        .on_mouse_down(MouseButton::Right, {
            let blame_entry = blame_entry.clone();
            let details = details.clone();
            move |event, window, cx| {
                deploy_blame_entry_context_menu(
                    &blame_entry,
                    details.as_ref(),
                    editor.clone(),
                    event.position,
                    window,
                    cx,
                );
            }
        })
        .hover(|style| style.bg(cx.theme().colors().element_hover))
        .when_some(
            details.and_then(|details| details.permalink),
            |this, url| {
                let url = url.clone();
                this.cursor_pointer().on_click(move |_, _, cx| {
                    cx.stop_propagation();
                    cx.open_url(url.as_str())
                })
            },
        )
        .hoverable_tooltip(move |_, _| tooltip.clone().into())
        .into_any()
}

fn deploy_blame_entry_context_menu(
    blame_entry: &BlameEntry,
    details: Option<&CommitDetails>,
    editor: Entity<Editor>,
    position: gpui::Point<Pixels>,
    window: &mut Window,
    cx: &mut App,
) {
    let context_menu = ContextMenu::build(window, cx, move |menu, _, _| {
        let sha = format!("{}", blame_entry.sha);
        menu.on_blur_subscription(Subscription::new(|| {}))
            .entry("Copy commit SHA", None, move |_, cx| {
                cx.write_to_clipboard(ClipboardItem::new_string(sha.clone()));
            })
            .when_some(
                details.and_then(|details| details.permalink.clone()),
                |this, url| {
                    this.entry("Open permalink", None, move |_, cx| {
                        cx.open_url(url.as_str())
                    })
                },
            )
    });

    editor.update(cx, move |editor, cx| {
        editor.mouse_context_menu = Some(MouseContextMenu::new(
            MenuPosition::PinnedToScreen(position),
            context_menu,
            window,
            cx,
        ));
        cx.notify();
    });
}

#[derive(Debug)]
pub(crate) struct LineWithInvisibles {
    fragments: SmallVec<[LineFragment; 1]>,
    invisibles: Vec<Invisible>,
    len: usize,
    width: Pixels,
    font_size: Pixels,
}

#[allow(clippy::large_enum_variant)]
enum LineFragment {
    Text(ShapedLine),
    Element {
        element: Option<AnyElement>,
        size: Size<Pixels>,
        len: usize,
    },
}

impl fmt::Debug for LineFragment {
    fn fmt(&self, f: &mut fmt::Formatter) -> fmt::Result {
        match self {
            LineFragment::Text(shaped_line) => f.debug_tuple("Text").field(shaped_line).finish(),
            LineFragment::Element { size, len, .. } => f
                .debug_struct("Element")
                .field("size", size)
                .field("len", len)
                .finish(),
        }
    }
}

impl LineWithInvisibles {
    #[allow(clippy::too_many_arguments)]
    fn from_chunks<'a>(
        chunks: impl Iterator<Item = HighlightedChunk<'a>>,
        editor_style: &EditorStyle,
        max_line_len: usize,
        max_line_count: usize,
        editor_mode: EditorMode,
        text_width: Pixels,
        is_row_soft_wrapped: impl Copy + Fn(usize) -> bool,
        window: &mut Window,
        cx: &mut App,
    ) -> Vec<Self> {
        let text_style = &editor_style.text;
        let mut layouts = Vec::with_capacity(max_line_count);
        let mut fragments: SmallVec<[LineFragment; 1]> = SmallVec::new();
        let mut line = String::new();
        let mut invisibles = Vec::new();
        let mut width = Pixels::ZERO;
        let mut len = 0;
        let mut styles = Vec::new();
        let mut non_whitespace_added = false;
        let mut row = 0;
        let mut line_exceeded_max_len = false;
        let font_size = text_style.font_size.to_pixels(window.rem_size());

        let ellipsis = SharedString::from("⋯");

        for highlighted_chunk in chunks.chain([HighlightedChunk {
            text: "\n",
            style: None,
            is_tab: false,
            replacement: None,
        }]) {
            if let Some(replacement) = highlighted_chunk.replacement {
                if !line.is_empty() {
                    let shaped_line = window
                        .text_system()
                        .shape_line(line.clone().into(), font_size, &styles)
                        .unwrap();
                    width += shaped_line.width;
                    len += shaped_line.len;
                    fragments.push(LineFragment::Text(shaped_line));
                    line.clear();
                    styles.clear();
                }

                match replacement {
                    ChunkReplacement::Renderer(renderer) => {
                        let available_width = if renderer.constrain_width {
                            let chunk = if highlighted_chunk.text == ellipsis.as_ref() {
                                ellipsis.clone()
                            } else {
                                SharedString::from(Arc::from(highlighted_chunk.text))
                            };
                            let shaped_line = window
                                .text_system()
                                .shape_line(
                                    chunk,
                                    font_size,
                                    &[text_style.to_run(highlighted_chunk.text.len())],
                                )
                                .unwrap();
                            AvailableSpace::Definite(shaped_line.width)
                        } else {
                            AvailableSpace::MinContent
                        };

                        let mut element = (renderer.render)(&mut ChunkRendererContext {
                            context: cx,
                            window,
                            max_width: text_width,
                        });
                        let line_height = text_style.line_height_in_pixels(window.rem_size());
                        let size = element.layout_as_root(
                            size(available_width, AvailableSpace::Definite(line_height)),
                            window,
                            cx,
                        );

                        width += size.width;
                        len += highlighted_chunk.text.len();
                        fragments.push(LineFragment::Element {
                            element: Some(element),
                            size,
                            len: highlighted_chunk.text.len(),
                        });
                    }
                    ChunkReplacement::Str(x) => {
                        let text_style = if let Some(style) = highlighted_chunk.style {
                            Cow::Owned(text_style.clone().highlight(style))
                        } else {
                            Cow::Borrowed(text_style)
                        };

                        let run = TextRun {
                            len: x.len(),
                            font: text_style.font(),
                            color: text_style.color,
                            background_color: text_style.background_color,
                            underline: text_style.underline,
                            strikethrough: text_style.strikethrough,
                        };
                        let line_layout = window
                            .text_system()
                            .shape_line(x, font_size, &[run])
                            .unwrap()
                            .with_len(highlighted_chunk.text.len());

                        width += line_layout.width;
                        len += highlighted_chunk.text.len();
                        fragments.push(LineFragment::Text(line_layout))
                    }
                }
            } else {
                for (ix, mut line_chunk) in highlighted_chunk.text.split('\n').enumerate() {
                    if ix > 0 {
                        let shaped_line = window
                            .text_system()
                            .shape_line(line.clone().into(), font_size, &styles)
                            .unwrap();
                        width += shaped_line.width;
                        len += shaped_line.len;
                        fragments.push(LineFragment::Text(shaped_line));
                        layouts.push(Self {
                            width: mem::take(&mut width),
                            len: mem::take(&mut len),
                            fragments: mem::take(&mut fragments),
                            invisibles: std::mem::take(&mut invisibles),
                            font_size,
                        });

                        line.clear();
                        styles.clear();
                        row += 1;
                        line_exceeded_max_len = false;
                        non_whitespace_added = false;
                        if row == max_line_count {
                            return layouts;
                        }
                    }

                    if !line_chunk.is_empty() && !line_exceeded_max_len {
                        let text_style = if let Some(style) = highlighted_chunk.style {
                            Cow::Owned(text_style.clone().highlight(style))
                        } else {
                            Cow::Borrowed(text_style)
                        };

                        if line.len() + line_chunk.len() > max_line_len {
                            let mut chunk_len = max_line_len - line.len();
                            while !line_chunk.is_char_boundary(chunk_len) {
                                chunk_len -= 1;
                            }
                            line_chunk = &line_chunk[..chunk_len];
                            line_exceeded_max_len = true;
                        }

                        styles.push(TextRun {
                            len: line_chunk.len(),
                            font: text_style.font(),
                            color: text_style.color,
                            background_color: text_style.background_color,
                            underline: text_style.underline,
                            strikethrough: text_style.strikethrough,
                        });

                        if editor_mode == EditorMode::Full {
                            // Line wrap pads its contents with fake whitespaces,
                            // avoid printing them
                            let is_soft_wrapped = is_row_soft_wrapped(row);
                            if highlighted_chunk.is_tab {
                                if non_whitespace_added || !is_soft_wrapped {
                                    invisibles.push(Invisible::Tab {
                                        line_start_offset: line.len(),
                                        line_end_offset: line.len() + line_chunk.len(),
                                    });
                                }
                            } else {
                                invisibles.extend(line_chunk.char_indices().filter_map(
                                    |(index, c)| {
                                        let is_whitespace = c.is_whitespace();
                                        non_whitespace_added |= !is_whitespace;
                                        if is_whitespace
                                            && (non_whitespace_added || !is_soft_wrapped)
                                        {
                                            Some(Invisible::Whitespace {
                                                line_offset: line.len() + index,
                                            })
                                        } else {
                                            None
                                        }
                                    },
                                ))
                            }
                        }

                        line.push_str(line_chunk);
                    }
                }
            }
        }

        layouts
    }

    #[allow(clippy::too_many_arguments)]
    fn prepaint(
        &mut self,
        line_height: Pixels,
        scroll_pixel_position: gpui::Point<Pixels>,
        row: DisplayRow,
        content_origin: gpui::Point<Pixels>,
        line_elements: &mut SmallVec<[AnyElement; 1]>,
        window: &mut Window,
        cx: &mut App,
    ) {
        let line_y = line_height * (row.as_f32() - scroll_pixel_position.y / line_height);
        let mut fragment_origin = content_origin + gpui::point(-scroll_pixel_position.x, line_y);
        for fragment in &mut self.fragments {
            match fragment {
                LineFragment::Text(line) => {
                    fragment_origin.x += line.width;
                }
                LineFragment::Element { element, size, .. } => {
                    let mut element = element
                        .take()
                        .expect("you can't prepaint LineWithInvisibles twice");

                    // Center the element vertically within the line.
                    let mut element_origin = fragment_origin;
                    element_origin.y += (line_height - size.height) / 2.;
                    element.prepaint_at(element_origin, window, cx);
                    line_elements.push(element);

                    fragment_origin.x += size.width;
                }
            }
        }
    }

    #[allow(clippy::too_many_arguments)]
    fn draw(
        &self,
        layout: &EditorLayout,
        row: DisplayRow,
        content_origin: gpui::Point<Pixels>,
        whitespace_setting: ShowWhitespaceSetting,
        selection_ranges: &[Range<DisplayPoint>],
        window: &mut Window,
        cx: &mut App,
    ) {
        let line_height = layout.position_map.line_height;
        let line_y = line_height
            * (row.as_f32() - layout.position_map.scroll_pixel_position.y / line_height);

        let mut fragment_origin =
            content_origin + gpui::point(-layout.position_map.scroll_pixel_position.x, line_y);

        for fragment in &self.fragments {
            match fragment {
                LineFragment::Text(line) => {
                    line.paint(fragment_origin, line_height, window, cx)
                        .log_err();
                    fragment_origin.x += line.width;
                }
                LineFragment::Element { size, .. } => {
                    fragment_origin.x += size.width;
                }
            }
        }

        self.draw_invisibles(
            selection_ranges,
            layout,
            content_origin,
            line_y,
            row,
            line_height,
            whitespace_setting,
            window,
            cx,
        );
    }

    #[allow(clippy::too_many_arguments)]
    fn draw_invisibles(
        &self,
        selection_ranges: &[Range<DisplayPoint>],
        layout: &EditorLayout,
        content_origin: gpui::Point<Pixels>,
        line_y: Pixels,
        row: DisplayRow,
        line_height: Pixels,
        whitespace_setting: ShowWhitespaceSetting,
        window: &mut Window,
        cx: &mut App,
    ) {
        let extract_whitespace_info = |invisible: &Invisible| {
            let (token_offset, token_end_offset, invisible_symbol) = match invisible {
                Invisible::Tab {
                    line_start_offset,
                    line_end_offset,
                } => (*line_start_offset, *line_end_offset, &layout.tab_invisible),
                Invisible::Whitespace { line_offset } => {
                    (*line_offset, line_offset + 1, &layout.space_invisible)
                }
            };

            let x_offset = self.x_for_index(token_offset);
            let invisible_offset =
                (layout.position_map.em_width - invisible_symbol.width).max(Pixels::ZERO) / 2.0;
            let origin = content_origin
                + gpui::point(
                    x_offset + invisible_offset - layout.position_map.scroll_pixel_position.x,
                    line_y,
                );

            (
                [token_offset, token_end_offset],
                Box::new(move |window: &mut Window, cx: &mut App| {
                    invisible_symbol
                        .paint(origin, line_height, window, cx)
                        .log_err();
                }),
            )
        };

        let invisible_iter = self.invisibles.iter().map(extract_whitespace_info);
        match whitespace_setting {
            ShowWhitespaceSetting::None => (),
            ShowWhitespaceSetting::All => invisible_iter.for_each(|(_, paint)| paint(window, cx)),
            ShowWhitespaceSetting::Selection => invisible_iter.for_each(|([start, _], paint)| {
                let invisible_point = DisplayPoint::new(row, start as u32);
                if !selection_ranges
                    .iter()
                    .any(|region| region.start <= invisible_point && invisible_point < region.end)
                {
                    return;
                }

                paint(window, cx);
            }),

            // For a whitespace to be on a boundary, any of the following conditions need to be met:
            // - It is a tab
            // - It is adjacent to an edge (start or end)
            // - It is adjacent to a whitespace (left or right)
            ShowWhitespaceSetting::Boundary => {
                // We'll need to keep track of the last invisible we've seen and then check if we are adjacent to it for some of
                // the above cases.
                // Note: We zip in the original `invisibles` to check for tab equality
                let mut last_seen: Option<(bool, usize, Box<dyn Fn(&mut Window, &mut App)>)> = None;
                for (([start, end], paint), invisible) in
                    invisible_iter.zip_eq(self.invisibles.iter())
                {
                    let should_render = match (&last_seen, invisible) {
                        (_, Invisible::Tab { .. }) => true,
                        (Some((_, last_end, _)), _) => *last_end == start,
                        _ => false,
                    };

                    if should_render || start == 0 || end == self.len {
                        paint(window, cx);

                        // Since we are scanning from the left, we will skip over the first available whitespace that is part
                        // of a boundary between non-whitespace segments, so we correct by manually redrawing it if needed.
                        if let Some((should_render_last, last_end, paint_last)) = last_seen {
                            // Note that we need to make sure that the last one is actually adjacent
                            if !should_render_last && last_end == start {
                                paint_last(window, cx);
                            }
                        }
                    }

                    // Manually render anything within a selection
                    let invisible_point = DisplayPoint::new(row, start as u32);
                    if selection_ranges.iter().any(|region| {
                        region.start <= invisible_point && invisible_point < region.end
                    }) {
                        paint(window, cx);
                    }

                    last_seen = Some((should_render, end, paint));
                }
            }
        }
    }

    pub fn x_for_index(&self, index: usize) -> Pixels {
        let mut fragment_start_x = Pixels::ZERO;
        let mut fragment_start_index = 0;

        for fragment in &self.fragments {
            match fragment {
                LineFragment::Text(shaped_line) => {
                    let fragment_end_index = fragment_start_index + shaped_line.len;
                    if index < fragment_end_index {
                        return fragment_start_x
                            + shaped_line.x_for_index(index - fragment_start_index);
                    }
                    fragment_start_x += shaped_line.width;
                    fragment_start_index = fragment_end_index;
                }
                LineFragment::Element { len, size, .. } => {
                    let fragment_end_index = fragment_start_index + len;
                    if index < fragment_end_index {
                        return fragment_start_x;
                    }
                    fragment_start_x += size.width;
                    fragment_start_index = fragment_end_index;
                }
            }
        }

        fragment_start_x
    }

    pub fn index_for_x(&self, x: Pixels) -> Option<usize> {
        let mut fragment_start_x = Pixels::ZERO;
        let mut fragment_start_index = 0;

        for fragment in &self.fragments {
            match fragment {
                LineFragment::Text(shaped_line) => {
                    let fragment_end_x = fragment_start_x + shaped_line.width;
                    if x < fragment_end_x {
                        return Some(
                            fragment_start_index + shaped_line.index_for_x(x - fragment_start_x)?,
                        );
                    }
                    fragment_start_x = fragment_end_x;
                    fragment_start_index += shaped_line.len;
                }
                LineFragment::Element { len, size, .. } => {
                    let fragment_end_x = fragment_start_x + size.width;
                    if x < fragment_end_x {
                        return Some(fragment_start_index);
                    }
                    fragment_start_index += len;
                    fragment_start_x = fragment_end_x;
                }
            }
        }

        None
    }

    pub fn font_id_for_index(&self, index: usize) -> Option<FontId> {
        let mut fragment_start_index = 0;

        for fragment in &self.fragments {
            match fragment {
                LineFragment::Text(shaped_line) => {
                    let fragment_end_index = fragment_start_index + shaped_line.len;
                    if index < fragment_end_index {
                        return shaped_line.font_id_for_index(index - fragment_start_index);
                    }
                    fragment_start_index = fragment_end_index;
                }
                LineFragment::Element { len, .. } => {
                    let fragment_end_index = fragment_start_index + len;
                    if index < fragment_end_index {
                        return None;
                    }
                    fragment_start_index = fragment_end_index;
                }
            }
        }

        None
    }
}

#[derive(Debug, Clone, Copy, PartialEq, Eq)]
enum Invisible {
    /// A tab character
    ///
    /// A tab character is internally represented by spaces (configured by the user's tab width)
    /// aligned to the nearest column, so it's necessary to store the start and end offset for
    /// adjacency checks.
    Tab {
        line_start_offset: usize,
        line_end_offset: usize,
    },
    Whitespace {
        line_offset: usize,
    },
}

impl EditorElement {
    /// Returns the rem size to use when rendering the [`EditorElement`].
    ///
    /// This allows UI elements to scale based on the `buffer_font_size`.
    fn rem_size(&self, cx: &mut App) -> Option<Pixels> {
        match self.editor.read(cx).mode {
            EditorMode::Full => {
                let buffer_font_size = self.style.text.font_size;
                match buffer_font_size {
                    AbsoluteLength::Pixels(pixels) => {
                        let rem_size_scale = {
                            // Our default UI font size is 14px on a 16px base scale.
                            // This means the default UI font size is 0.875rems.
                            let default_font_size_scale = 14. / ui::BASE_REM_SIZE_IN_PX;

                            // We then determine the delta between a single rem and the default font
                            // size scale.
                            let default_font_size_delta = 1. - default_font_size_scale;

                            // Finally, we add this delta to 1rem to get the scale factor that
                            // should be used to scale up the UI.
                            1. + default_font_size_delta
                        };

                        Some(pixels * rem_size_scale)
                    }
                    AbsoluteLength::Rems(rems) => {
                        Some(rems.to_pixels(ui::BASE_REM_SIZE_IN_PX.into()))
                    }
                }
            }
            // We currently use single-line and auto-height editors in UI contexts,
            // so we don't want to scale everything with the buffer font size, as it
            // ends up looking off.
            EditorMode::SingleLine { .. } | EditorMode::AutoHeight { .. } => None,
        }
    }
}

impl Element for EditorElement {
    type RequestLayoutState = ();
    type PrepaintState = EditorLayout;

    fn id(&self) -> Option<ElementId> {
        None
    }

    fn request_layout(
        &mut self,
        _: Option<&GlobalElementId>,
        window: &mut Window,
        cx: &mut App,
    ) -> (gpui::LayoutId, ()) {
        let rem_size = self.rem_size(cx);
        window.with_rem_size(rem_size, |window| {
            self.editor.update(cx, |editor, cx| {
                editor.set_style(self.style.clone(), window, cx);

                let layout_id = match editor.mode {
                    EditorMode::SingleLine { auto_width } => {
                        let rem_size = window.rem_size();

                        let height = self.style.text.line_height_in_pixels(rem_size);
                        if auto_width {
                            let editor_handle = cx.entity().clone();
                            let style = self.style.clone();
                            window.request_measured_layout(
                                Style::default(),
                                move |_, _, window, cx| {
                                    let editor_snapshot = editor_handle
                                        .update(cx, |editor, cx| editor.snapshot(window, cx));
                                    let line = Self::layout_lines(
                                        DisplayRow(0)..DisplayRow(1),
                                        &editor_snapshot,
                                        &style,
                                        px(f32::MAX),
                                        |_| false, // Single lines never soft wrap
                                        window,
                                        cx,
                                    )
                                    .pop()
                                    .unwrap();

                                    let font_id =
                                        window.text_system().resolve_font(&style.text.font());
                                    let font_size =
                                        style.text.font_size.to_pixels(window.rem_size());
                                    let em_width = window
                                        .text_system()
                                        .typographic_bounds(font_id, font_size, 'm')
                                        .unwrap()
                                        .size
                                        .width;

                                    size(line.width + em_width, height)
                                },
                            )
                        } else {
                            let mut style = Style::default();
                            style.size.height = height.into();
                            style.size.width = relative(1.).into();
                            window.request_layout(style, None, cx)
                        }
                    }
                    EditorMode::AutoHeight { max_lines } => {
                        let editor_handle = cx.entity().clone();
                        let max_line_number_width =
                            self.max_line_number_width(&editor.snapshot(window, cx), window, cx);
                        window.request_measured_layout(
                            Style::default(),
                            move |known_dimensions, available_space, window, cx| {
                                editor_handle
                                    .update(cx, |editor, cx| {
                                        compute_auto_height_layout(
                                            editor,
                                            max_lines,
                                            max_line_number_width,
                                            known_dimensions,
                                            available_space.width,
                                            window,
                                            cx,
                                        )
                                    })
                                    .unwrap_or_default()
                            },
                        )
                    }
                    EditorMode::Full => {
                        let mut style = Style::default();
                        style.size.width = relative(1.).into();
                        style.size.height = relative(1.).into();
                        window.request_layout(style, None, cx)
                    }
                };

                (layout_id, ())
            })
        })
    }

    fn prepaint(
        &mut self,
        _: Option<&GlobalElementId>,
        bounds: Bounds<Pixels>,
        _: &mut Self::RequestLayoutState,
        window: &mut Window,
        cx: &mut App,
    ) -> Self::PrepaintState {
        let text_style = TextStyleRefinement {
            font_size: Some(self.style.text.font_size),
            line_height: Some(self.style.text.line_height),
            ..Default::default()
        };
        let focus_handle = self.editor.focus_handle(cx);
        window.set_view_id(self.editor.entity_id());
        window.set_focus_handle(&focus_handle, cx);

        let rem_size = self.rem_size(cx);
        window.with_rem_size(rem_size, |window| {
            window.with_text_style(Some(text_style), |window| {
                window.with_content_mask(Some(ContentMask { bounds }), |window| {
                    let mut snapshot = self
                        .editor
                        .update(cx, |editor, cx| editor.snapshot(window, cx));
                    let style = self.style.clone();

                    let font_id = window.text_system().resolve_font(&style.text.font());
                    let font_size = style.text.font_size.to_pixels(window.rem_size());
                    let line_height = style.text.line_height_in_pixels(window.rem_size());
                    let em_width = window
                        .text_system()
                        .typographic_bounds(font_id, font_size, 'm')
                        .unwrap()
                        .size
                        .width;
                    let em_advance = window
                        .text_system()
                        .advance(font_id, font_size, 'm')
                        .unwrap()
                        .width;

                    let letter_size = size(em_width, line_height);

                    let gutter_dimensions = snapshot.gutter_dimensions(
                        font_id,
                        font_size,
                        em_width,
                        em_advance,
                        self.max_line_number_width(&snapshot, window, cx),
                        cx,
                    );
                    let text_width = bounds.size.width - gutter_dimensions.width;

                    let editor_width = text_width - gutter_dimensions.margin - em_width;

                    snapshot = self.editor.update(cx, |editor, cx| {
                        editor.last_bounds = Some(bounds);
                        editor.gutter_dimensions = gutter_dimensions;
                        editor.set_visible_line_count(bounds.size.height / line_height, window, cx);

                        if matches!(editor.mode, EditorMode::AutoHeight { .. }) {
                            snapshot
                        } else {
                            let wrap_width = match editor.soft_wrap_mode(cx) {
                                SoftWrap::GitDiff => None,
                                SoftWrap::None => Some((MAX_LINE_LEN / 2) as f32 * em_advance),
                                SoftWrap::EditorWidth => Some(editor_width),
                                SoftWrap::Column(column) => Some(column as f32 * em_advance),
                                SoftWrap::Bounded(column) => {
                                    Some(editor_width.min(column as f32 * em_advance))
                                }
                            };

                            if editor.set_wrap_width(wrap_width, cx) {
                                editor.snapshot(window, cx)
                            } else {
                                snapshot
                            }
                        }
                    });

                    let wrap_guides = self
                        .editor
                        .read(cx)
                        .wrap_guides(cx)
                        .iter()
                        .map(|(guide, active)| (self.column_pixels(*guide, window, cx), *active))
                        .collect::<SmallVec<[_; 2]>>();

                    let hitbox = window.insert_hitbox(bounds, false);
                    let gutter_hitbox =
                        window.insert_hitbox(gutter_bounds(bounds, gutter_dimensions), false);
                    let text_hitbox = window.insert_hitbox(
                        Bounds {
                            origin: gutter_hitbox.top_right(),
                            size: size(text_width, bounds.size.height),
                        },
                        false,
                    );
                    // Offset the content_bounds from the text_bounds by the gutter margin (which
                    // is roughly half a character wide) to make hit testing work more like how we want.
                    let content_origin =
                        text_hitbox.origin + point(gutter_dimensions.margin, Pixels::ZERO);

                    let scrollbar_bounds =
                        Bounds::from_corners(content_origin, bounds.bottom_right());

                    let height_in_lines = scrollbar_bounds.size.height / line_height;

                    // NOTE: The max row number in the current file, minus one
                    let max_row = snapshot.max_point().row().as_f32();

                    // NOTE: The max scroll position for the top of the window
                    let max_scroll_top = if matches!(snapshot.mode, EditorMode::AutoHeight { .. }) {
                        (max_row - height_in_lines + 1.).max(0.)
                    } else {
                        let settings = EditorSettings::get_global(cx);
                        match settings.scroll_beyond_last_line {
                            ScrollBeyondLastLine::OnePage => max_row,
                            ScrollBeyondLastLine::Off => (max_row - height_in_lines + 1.).max(0.),
                            ScrollBeyondLastLine::VerticalScrollMargin => {
                                (max_row - height_in_lines + 1. + settings.vertical_scroll_margin)
                                    .max(0.)
                            }
                        }
                    };

                    // TODO: Autoscrolling for both axes
                    let mut autoscroll_request = None;
                    let mut autoscroll_containing_element = false;
                    let mut autoscroll_horizontally = false;
                    self.editor.update(cx, |editor, cx| {
                        autoscroll_request = editor.autoscroll_request();
                        autoscroll_containing_element =
                            autoscroll_request.is_some() || editor.has_pending_selection();
                        // TODO: Is this horizontal or vertical?!
                        autoscroll_horizontally = editor.autoscroll_vertically(
                            bounds,
                            line_height,
                            max_scroll_top,
                            window,
                            cx,
                        );
                        snapshot = editor.snapshot(window, cx);
                    });

                    let mut scroll_position = snapshot.scroll_position();
                    // The scroll position is a fractional point, the whole number of which represents
                    // the top of the window in terms of display rows.
                    let start_row = DisplayRow(scroll_position.y as u32);
                    let max_row = snapshot.max_point().row();
                    let end_row = cmp::min(
                        (scroll_position.y + height_in_lines).ceil() as u32,
                        max_row.next_row().0,
                    );
                    let end_row = DisplayRow(end_row);

                    let row_infos = snapshot
                        .row_infos(start_row)
                        .take((start_row..end_row).len())
                        .collect::<Vec<RowInfo>>();
                    let is_row_soft_wrapped = |row: usize| {
                        row_infos
                            .get(row)
                            .map_or(true, |info| info.buffer_row.is_none())
                    };

                    let start_anchor = if start_row == Default::default() {
                        Anchor::min()
                    } else {
                        snapshot.buffer_snapshot.anchor_before(
                            DisplayPoint::new(start_row, 0).to_offset(&snapshot, Bias::Left),
                        )
                    };
                    let end_anchor = if end_row > max_row {
                        Anchor::max()
                    } else {
                        snapshot.buffer_snapshot.anchor_before(
                            DisplayPoint::new(end_row, 0).to_offset(&snapshot, Bias::Right),
                        )
                    };

                    let mut highlighted_rows = self
                        .editor
                        .update(cx, |editor, cx| editor.highlighted_display_rows(window, cx));

                    for (ix, row_info) in row_infos.iter().enumerate() {
                        let color = match row_info.diff_status {
                            Some(DiffHunkStatus::Added) => style.status.created_background,
                            Some(DiffHunkStatus::Removed) => style.status.deleted_background,
                            _ => continue,
                        };
                        highlighted_rows
                            .entry(start_row + DisplayRow(ix as u32))
                            .or_insert(color);
                    }

                    let highlighted_ranges = self.editor.read(cx).background_highlights_in_range(
                        start_anchor..end_anchor,
                        &snapshot.display_snapshot,
                        cx.theme().colors(),
                    );
                    let highlighted_gutter_ranges =
                        self.editor.read(cx).gutter_highlights_in_range(
                            start_anchor..end_anchor,
                            &snapshot.display_snapshot,
                            cx,
                        );

                    let redacted_ranges = self.editor.read(cx).redacted_ranges(
                        start_anchor..end_anchor,
                        &snapshot.display_snapshot,
                        cx,
                    );

                    let (local_selections, selected_buffer_ids): (
                        Vec<Selection<Point>>,
                        Vec<BufferId>,
                    ) = self.editor.update(cx, |editor, cx| {
                        let all_selections = editor.selections.all::<Point>(cx);
                        let selected_buffer_ids = if editor.is_singleton(cx) {
                            Vec::new()
                        } else {
                            let mut selected_buffer_ids = Vec::with_capacity(all_selections.len());

                            for selection in all_selections {
                                for buffer_id in snapshot
                                    .buffer_snapshot
                                    .buffer_ids_for_range(selection.range())
                                {
                                    if selected_buffer_ids.last() != Some(&buffer_id) {
                                        selected_buffer_ids.push(buffer_id);
                                    }
                                }
                            }

                            selected_buffer_ids
                        };

                        let mut selections = editor
                            .selections
                            .disjoint_in_range(start_anchor..end_anchor, cx);
                        selections.extend(editor.selections.pending(cx));

                        (selections, selected_buffer_ids)
                    });

                    let (selections, active_rows, newest_selection_head) = self.layout_selections(
                        start_anchor,
                        end_anchor,
                        &local_selections,
                        &snapshot,
                        start_row,
                        end_row,
                        window,
                        cx,
                    );

                    let line_numbers = self.layout_line_numbers(
                        Some(&gutter_hitbox),
                        gutter_dimensions,
                        line_height,
                        scroll_position,
                        start_row..end_row,
                        &row_infos,
                        newest_selection_head,
                        &snapshot,
                        window,
                        cx,
                    );

                    let mut crease_toggles =
                        window.with_element_namespace("crease_toggles", |window| {
                            self.layout_crease_toggles(
                                start_row..end_row,
                                &row_infos,
                                &active_rows,
                                &snapshot,
                                window,
                                cx,
                            )
                        });
                    let crease_trailers =
                        window.with_element_namespace("crease_trailers", |window| {
                            self.layout_crease_trailers(
                                row_infos.iter().copied(),
                                &snapshot,
                                window,
                                cx,
                            )
                        });

                    let display_hunks = self.layout_gutter_diff_hunks(
                        line_height,
                        &gutter_hitbox,
                        start_row..end_row,
                        &snapshot,
                        window,
                        cx,
                    );

                    let mut line_layouts = Self::layout_lines(
                        start_row..end_row,
                        &snapshot,
                        &self.style,
                        editor_width,
                        is_row_soft_wrapped,
                        window,
                        cx,
                    );

                    let longest_line_blame_width = self
                        .editor
                        .update(cx, |editor, cx| {
                            if !editor.show_git_blame_inline {
                                return None;
                            }
                            let blame = editor.blame.as_ref()?;
                            let blame_entry = blame
                                .update(cx, |blame, cx| {
                                    let row_infos =
                                        snapshot.row_infos(snapshot.longest_row()).next()?;
                                    blame.blame_for_rows(&[row_infos], cx).next()
                                })
                                .flatten()?;
                            let workspace = editor.workspace.as_ref().map(|(w, _)| w.to_owned());
                            let mut element = render_inline_blame_entry(
                                blame,
                                blame_entry,
                                &style,
                                workspace,
                                cx,
                            );
                            let inline_blame_padding = INLINE_BLAME_PADDING_EM_WIDTHS * em_advance;
                            Some(
                                element
                                    .layout_as_root(AvailableSpace::min_size(), window, cx)
                                    .width
                                    + inline_blame_padding,
                            )
                        })
                        .unwrap_or(Pixels::ZERO);

                    let longest_line_width = layout_line(
                        snapshot.longest_row(),
                        &snapshot,
                        &style,
                        editor_width,
                        is_row_soft_wrapped,
                        window,
                        cx,
                    )
                    .width;

                    let scrollbar_range_data = ScrollbarRangeData::new(
                        scrollbar_bounds,
                        letter_size,
                        &snapshot,
                        longest_line_width,
                        longest_line_blame_width,
                        &style,
                        cx,
                    );

                    let scroll_range_bounds = scrollbar_range_data.scroll_range;
                    let mut scroll_width = scroll_range_bounds.size.width;

                    let sticky_header_excerpt = if snapshot.buffer_snapshot.show_headers() {
                        snapshot.sticky_header_excerpt(start_row)
                    } else {
                        None
                    };
                    let sticky_header_excerpt_id =
                        sticky_header_excerpt.as_ref().map(|top| top.excerpt.id);

                    let blocks = window.with_element_namespace("blocks", |window| {
                        self.render_blocks(
                            start_row..end_row,
                            &snapshot,
                            &hitbox,
                            &text_hitbox,
                            editor_width,
                            &mut scroll_width,
                            &gutter_dimensions,
                            em_width,
                            gutter_dimensions.full_width(),
                            line_height,
                            &line_layouts,
                            &local_selections,
                            &selected_buffer_ids,
                            is_row_soft_wrapped,
                            sticky_header_excerpt_id,
                            window,
                            cx,
                        )
                    });
                    let mut blocks = match blocks {
                        Ok(blocks) => blocks,
                        Err(resized_blocks) => {
                            self.editor.update(cx, |editor, cx| {
                                editor.resize_blocks(resized_blocks, autoscroll_request, cx)
                            });
                            return self.prepaint(None, bounds, &mut (), window, cx);
                        }
                    };

                    let sticky_buffer_header = sticky_header_excerpt.map(|sticky_header_excerpt| {
                        window.with_element_namespace("blocks", |window| {
                            self.layout_sticky_buffer_header(
                                sticky_header_excerpt,
                                scroll_position.y,
                                line_height,
                                &snapshot,
                                &hitbox,
                                &selected_buffer_ids,
                                window,
                                cx,
                            )
                        })
                    });

                    let start_buffer_row =
                        MultiBufferRow(start_anchor.to_point(&snapshot.buffer_snapshot).row);
                    let end_buffer_row =
                        MultiBufferRow(end_anchor.to_point(&snapshot.buffer_snapshot).row);

                    let scroll_max = point(
                        ((scroll_width - scrollbar_bounds.size.width) / em_width).max(0.0),
                        max_row.as_f32(),
                    );

                    self.editor.update(cx, |editor, cx| {
                        let clamped = editor.scroll_manager.clamp_scroll_left(scroll_max.x);

                        let autoscrolled = if autoscroll_horizontally {
                            editor.autoscroll_horizontally(
                                start_row,
                                editor_width - (letter_size.width / 2.0),
                                scroll_width,
                                em_width,
                                &line_layouts,
                                cx,
                            )
                        } else {
                            false
                        };

                        if clamped || autoscrolled {
                            snapshot = editor.snapshot(window, cx);
                            scroll_position = snapshot.scroll_position();
                        }
                    });

                    let scroll_pixel_position = point(
                        scroll_position.x * em_width,
                        scroll_position.y * line_height,
                    );

                    let indent_guides = self.layout_indent_guides(
                        content_origin,
                        text_hitbox.origin,
                        start_buffer_row..end_buffer_row,
                        scroll_pixel_position,
                        line_height,
                        &snapshot,
                        window,
                        cx,
                    );

                    let crease_trailers =
                        window.with_element_namespace("crease_trailers", |window| {
                            self.prepaint_crease_trailers(
                                crease_trailers,
                                &line_layouts,
                                line_height,
                                content_origin,
                                scroll_pixel_position,
                                em_width,
                                window,
                                cx,
                            )
                        });

                    let mut inline_blame = None;
                    if let Some(newest_selection_head) = newest_selection_head {
                        let display_row = newest_selection_head.row();
                        if (start_row..end_row).contains(&display_row) {
                            let line_ix = display_row.minus(start_row) as usize;
                            let row_info = &row_infos[line_ix];
                            let line_layout = &line_layouts[line_ix];
                            let crease_trailer_layout = crease_trailers[line_ix].as_ref();
                            inline_blame = self.layout_inline_blame(
                                display_row,
                                row_info,
                                line_layout,
                                crease_trailer_layout,
                                em_width,
                                content_origin,
                                scroll_pixel_position,
                                line_height,
                                window,
                                cx,
                            );
                        }
                    }

                    let blamed_display_rows = self.layout_blame_entries(
                        &row_infos,
                        em_width,
                        scroll_position,
                        line_height,
                        &gutter_hitbox,
                        gutter_dimensions.git_blame_entries_width,
                        window,
                        cx,
                    );

                    let scroll_max = point(
                        ((scroll_width - scrollbar_bounds.size.width) / em_width).max(0.0),
                        max_scroll_top,
                    );

                    self.editor.update(cx, |editor, cx| {
                        let clamped = editor.scroll_manager.clamp_scroll_left(scroll_max.x);

                        let autoscrolled = if autoscroll_horizontally {
                            editor.autoscroll_horizontally(
                                start_row,
                                editor_width - (letter_size.width / 2.0),
                                scroll_width,
                                em_width,
                                &line_layouts,
                                cx,
                            )
                        } else {
                            false
                        };

                        if clamped || autoscrolled {
                            snapshot = editor.snapshot(window, cx);
                            scroll_position = snapshot.scroll_position();
                        }
                    });

                    let line_elements = self.prepaint_lines(
                        start_row,
                        &mut line_layouts,
                        line_height,
                        scroll_pixel_position,
                        content_origin,
                        window,
                        cx,
                    );

                    let mut block_start_rows = HashSet::default();

                    window.with_element_namespace("blocks", |window| {
                        self.layout_blocks(
                            &mut blocks,
                            &mut block_start_rows,
                            &hitbox,
                            line_height,
                            scroll_pixel_position,
                            window,
                            cx,
                        );
                    });

                    let cursors = self.collect_cursors(&snapshot, cx);
                    let visible_row_range = start_row..end_row;
                    let non_visible_cursors = cursors
                        .iter()
                        .any(move |c| !visible_row_range.contains(&c.0.row()));

                    let visible_cursors = self.layout_visible_cursors(
                        &snapshot,
                        &selections,
                        &block_start_rows,
                        start_row..end_row,
                        &line_layouts,
                        &text_hitbox,
                        content_origin,
                        scroll_position,
                        scroll_pixel_position,
                        line_height,
                        em_width,
                        em_advance,
                        autoscroll_containing_element,
                        window,
                        cx,
                    );

                    let scrollbars_layout = self.layout_scrollbars(
                        &snapshot,
                        scrollbar_range_data,
                        scroll_position,
                        non_visible_cursors,
                        window,
                        cx,
                    );

                    let gutter_settings = EditorSettings::get_global(cx).gutter;

                    let rows_with_hunk_bounds = display_hunks
                        .iter()
                        .filter_map(|(hunk, hitbox)| Some((hunk, hitbox.as_ref()?.bounds)))
                        .fold(
                            HashMap::default(),
                            |mut rows_with_hunk_bounds, (hunk, bounds)| {
                                match hunk {
                                    DisplayDiffHunk::Folded { display_row } => {
                                        rows_with_hunk_bounds.insert(*display_row, bounds);
                                    }
                                    DisplayDiffHunk::Unfolded {
                                        display_row_range, ..
                                    } => {
                                        for display_row in display_row_range.iter_rows() {
                                            rows_with_hunk_bounds.insert(display_row, bounds);
                                        }
                                    }
                                }
                                rows_with_hunk_bounds
                            },
                        );
                    let mut code_actions_indicator = None;
                    if let Some(newest_selection_head) = newest_selection_head {
                        if (start_row..end_row).contains(&newest_selection_head.row()) {
                            self.layout_context_menu(
                                line_height,
                                &text_hitbox,
                                content_origin,
                                start_row,
                                scroll_pixel_position,
                                &line_layouts,
                                newest_selection_head,
                                gutter_dimensions.width - gutter_dimensions.left_padding,
                                window,
                                cx,
                            );

                            let show_code_actions = snapshot
                                .show_code_actions
                                .unwrap_or(gutter_settings.code_actions);
                            if show_code_actions {
                                let newest_selection_point =
                                    newest_selection_head.to_point(&snapshot.display_snapshot);
                                if !snapshot
                                    .is_line_folded(MultiBufferRow(newest_selection_point.row))
                                {
                                    let buffer = snapshot.buffer_snapshot.buffer_line_for_row(
                                        MultiBufferRow(newest_selection_point.row),
                                    );
                                    if let Some((buffer, range)) = buffer {
                                        let buffer_id = buffer.remote_id();
                                        let row = range.start.row;
                                        let has_test_indicator = self
                                            .editor
                                            .read(cx)
                                            .tasks
                                            .contains_key(&(buffer_id, row));

                                        if !has_test_indicator {
                                            code_actions_indicator = self
                                                .layout_code_actions_indicator(
                                                    line_height,
                                                    newest_selection_head,
                                                    scroll_pixel_position,
                                                    &gutter_dimensions,
                                                    &gutter_hitbox,
                                                    &rows_with_hunk_bounds,
                                                    window,
                                                    cx,
                                                );
                                        }
                                    }
                                }
                            }
                        }
                    }

                    let test_indicators = if gutter_settings.runnables {
                        self.layout_run_indicators(
                            line_height,
                            start_row..end_row,
                            scroll_pixel_position,
                            &gutter_dimensions,
                            &gutter_hitbox,
                            &rows_with_hunk_bounds,
                            &snapshot,
                            window,
                            cx,
                        )
                    } else {
                        Vec::new()
                    };

                    self.layout_signature_help(
                        &hitbox,
                        content_origin,
                        scroll_pixel_position,
                        newest_selection_head,
                        start_row,
                        &line_layouts,
                        line_height,
                        em_width,
                        window,
                        cx,
                    );

                    if !cx.has_active_drag() {
                        self.layout_hover_popovers(
                            &snapshot,
                            &hitbox,
                            &text_hitbox,
                            start_row..end_row,
                            content_origin,
                            scroll_pixel_position,
                            &line_layouts,
                            line_height,
                            em_width,
                            window,
                            cx,
                        );
                    }

                    let inline_completion_popover = self.layout_inline_completion_popover(
                        &text_hitbox.bounds,
                        &snapshot,
                        start_row..end_row,
                        scroll_position.y,
                        scroll_position.y + height_in_lines,
                        &line_layouts,
                        line_height,
                        scroll_pixel_position,
                        newest_selection_head,
                        editor_width,
                        &style,
                        window,
                        cx,
                    );

                    let mouse_context_menu = self.layout_mouse_context_menu(
                        &snapshot,
                        start_row..end_row,
                        content_origin,
                        window,
                        cx,
                    );

                    window.with_element_namespace("crease_toggles", |window| {
                        self.prepaint_crease_toggles(
                            &mut crease_toggles,
                            line_height,
                            &gutter_dimensions,
                            gutter_settings,
                            scroll_pixel_position,
                            &gutter_hitbox,
                            window,
                            cx,
                        )
                    });

                    let invisible_symbol_font_size = font_size / 2.;
                    let tab_invisible = window
                        .text_system()
                        .shape_line(
                            "→".into(),
                            invisible_symbol_font_size,
                            &[TextRun {
                                len: "→".len(),
                                font: self.style.text.font(),
                                color: cx.theme().colors().editor_invisible,
                                background_color: None,
                                underline: None,
                                strikethrough: None,
                            }],
                        )
                        .unwrap();
                    let space_invisible = window
                        .text_system()
                        .shape_line(
                            "•".into(),
                            invisible_symbol_font_size,
                            &[TextRun {
                                len: "•".len(),
                                font: self.style.text.font(),
                                color: cx.theme().colors().editor_invisible,
                                background_color: None,
                                underline: None,
                                strikethrough: None,
                            }],
                        )
                        .unwrap();

                    let mode = snapshot.mode;

                    let position_map = Rc::new(PositionMap {
                        size: bounds.size,
                        scroll_pixel_position,
                        scroll_max,
                        line_layouts,
                        line_height,
                        em_width,
                        em_advance,
                        snapshot,
                        gutter_hitbox: gutter_hitbox.clone(),
                        text_hitbox: text_hitbox.clone(),
                    });

                    self.editor.update(cx, |editor, _| {
                        editor.last_position_map = Some(position_map.clone())
                    });

                    let hunk_controls = self.layout_diff_hunk_controls(
                        start_row..end_row,
                        &row_infos,
                        &text_hitbox,
                        &position_map,
                        newest_selection_head,
                        line_height,
                        scroll_pixel_position,
                        &display_hunks,
                        self.editor.clone(),
                        window,
                        cx,
                    );

                    EditorLayout {
                        mode,
                        position_map,
                        visible_display_row_range: start_row..end_row,
                        wrap_guides,
                        indent_guides,
                        hitbox,
                        gutter_hitbox,
                        display_hunks,
                        content_origin,
                        scrollbars_layout,
                        active_rows,
                        highlighted_rows,
                        highlighted_ranges,
                        highlighted_gutter_ranges,
                        redacted_ranges,
                        line_elements,
                        line_numbers,
                        blamed_display_rows,
                        inline_blame,
                        blocks,
                        cursors,
                        visible_cursors,
                        selections,
                        inline_completion_popover,
                        diff_hunk_controls: hunk_controls,
                        mouse_context_menu,
                        test_indicators,
                        code_actions_indicator,
                        crease_toggles,
                        crease_trailers,
                        tab_invisible,
                        space_invisible,
                        sticky_buffer_header,
                    }
                })
            })
        })
    }

    fn paint(
        &mut self,
        _: Option<&GlobalElementId>,
        bounds: Bounds<gpui::Pixels>,
        _: &mut Self::RequestLayoutState,
        layout: &mut Self::PrepaintState,
        window: &mut Window,
        cx: &mut App,
    ) {
        let focus_handle = self.editor.focus_handle(cx);
        let key_context = self
            .editor
            .update(cx, |editor, cx| editor.key_context(window, cx));

        window.set_key_context(key_context);
        window.handle_input(
            &focus_handle,
            ElementInputHandler::new(bounds, self.editor.clone()),
            cx,
        );
        self.register_actions(window, cx);
        self.register_key_listeners(window, cx, layout);

        let text_style = TextStyleRefinement {
            font_size: Some(self.style.text.font_size),
            line_height: Some(self.style.text.line_height),
            ..Default::default()
        };
        let rem_size = self.rem_size(cx);
        window.with_rem_size(rem_size, |window| {
            window.with_text_style(Some(text_style), |window| {
                window.with_content_mask(Some(ContentMask { bounds }), |window| {
                    self.paint_mouse_listeners(layout, window, cx);
                    self.paint_background(layout, window, cx);
                    self.paint_indent_guides(layout, window, cx);

                    if layout.gutter_hitbox.size.width > Pixels::ZERO {
                        self.paint_blamed_display_rows(layout, window, cx);
                        self.paint_line_numbers(layout, window, cx);
                    }

                    self.paint_text(layout, window, cx);

                    if layout.gutter_hitbox.size.width > Pixels::ZERO {
                        self.paint_gutter_highlights(layout, window, cx);
                        self.paint_gutter_indicators(layout, window, cx);
                    }

                    if !layout.blocks.is_empty() {
                        window.with_element_namespace("blocks", |window| {
                            self.paint_blocks(layout, window, cx);
                        });
                    }

                    window.with_element_namespace("blocks", |window| {
                        if let Some(mut sticky_header) = layout.sticky_buffer_header.take() {
                            sticky_header.paint(window, cx)
                        }
                    });

                    self.paint_scrollbars(layout, window, cx);
                    self.paint_inline_completion_popover(layout, window, cx);
                    self.paint_mouse_context_menu(layout, window, cx);
                });
            })
        })
    }
}

pub(super) fn gutter_bounds(
    editor_bounds: Bounds<Pixels>,
    gutter_dimensions: GutterDimensions,
) -> Bounds<Pixels> {
    Bounds {
        origin: editor_bounds.origin,
        size: size(gutter_dimensions.width, editor_bounds.size.height),
    }
}

struct ScrollbarRangeData {
    scrollbar_bounds: Bounds<Pixels>,
    scroll_range: Bounds<Pixels>,
    letter_size: Size<Pixels>,
}

impl ScrollbarRangeData {
    pub fn new(
        scrollbar_bounds: Bounds<Pixels>,
        letter_size: Size<Pixels>,
        snapshot: &EditorSnapshot,
        longest_line_width: Pixels,
        longest_line_blame_width: Pixels,
        style: &EditorStyle,

        cx: &mut App,
    ) -> ScrollbarRangeData {
        // TODO: Simplify this function down, it requires a lot of parameters
        let max_row = snapshot.max_point().row();
        let text_bounds_size = size(longest_line_width, max_row.0 as f32 * letter_size.height);

        let scrollbar_width = style.scrollbar_width;

        let settings = EditorSettings::get_global(cx);
        let scroll_beyond_last_line: Pixels = match settings.scroll_beyond_last_line {
            ScrollBeyondLastLine::OnePage => px(scrollbar_bounds.size.height / letter_size.height),
            ScrollBeyondLastLine::Off => px(1.),
            ScrollBeyondLastLine::VerticalScrollMargin => px(1.0 + settings.vertical_scroll_margin),
        };

        let overscroll = size(
            scrollbar_width + (letter_size.width / 2.0) + longest_line_blame_width,
            letter_size.height * scroll_beyond_last_line,
        );

        let scroll_range = Bounds {
            origin: scrollbar_bounds.origin,
            size: text_bounds_size + overscroll,
        };

        ScrollbarRangeData {
            scrollbar_bounds,
            scroll_range,
            letter_size,
        }
    }
}

impl IntoElement for EditorElement {
    type Element = Self;

    fn into_element(self) -> Self::Element {
        self
    }
}

pub struct EditorLayout {
    position_map: Rc<PositionMap>,
    hitbox: Hitbox,
    gutter_hitbox: Hitbox,
    content_origin: gpui::Point<Pixels>,
    scrollbars_layout: AxisPair<Option<ScrollbarLayout>>,
    mode: EditorMode,
    wrap_guides: SmallVec<[(Pixels, bool); 2]>,
    indent_guides: Option<Vec<IndentGuideLayout>>,
    visible_display_row_range: Range<DisplayRow>,
    active_rows: BTreeMap<DisplayRow, bool>,
    highlighted_rows: BTreeMap<DisplayRow, Hsla>,
    line_elements: SmallVec<[AnyElement; 1]>,
    line_numbers: Arc<HashMap<MultiBufferRow, LineNumberLayout>>,
    display_hunks: Vec<(DisplayDiffHunk, Option<Hitbox>)>,
    blamed_display_rows: Option<Vec<AnyElement>>,
    inline_blame: Option<AnyElement>,
    blocks: Vec<BlockLayout>,
    highlighted_ranges: Vec<(Range<DisplayPoint>, Hsla)>,
    highlighted_gutter_ranges: Vec<(Range<DisplayPoint>, Hsla)>,
    redacted_ranges: Vec<Range<DisplayPoint>>,
    cursors: Vec<(DisplayPoint, Hsla)>,
    visible_cursors: Vec<CursorLayout>,
    selections: Vec<(PlayerColor, Vec<SelectionLayout>)>,
    code_actions_indicator: Option<AnyElement>,
    test_indicators: Vec<AnyElement>,
    crease_toggles: Vec<Option<AnyElement>>,
    diff_hunk_controls: Vec<AnyElement>,
    crease_trailers: Vec<Option<CreaseTrailerLayout>>,
    inline_completion_popover: Option<AnyElement>,
    mouse_context_menu: Option<AnyElement>,
    tab_invisible: ShapedLine,
    space_invisible: ShapedLine,
    sticky_buffer_header: Option<AnyElement>,
}

impl EditorLayout {
    fn line_end_overshoot(&self) -> Pixels {
        0.15 * self.position_map.line_height
    }
}

struct LineNumberLayout {
    shaped_line: ShapedLine,
    hitbox: Option<Hitbox>,
    display_row: DisplayRow,
}

struct ColoredRange<T> {
    start: T,
    end: T,
    color: Hsla,
}

#[derive(Clone)]
struct ScrollbarLayout {
    hitbox: Hitbox,
    visible_range: Range<f32>,
    visible: bool,
    text_unit_size: Pixels,
    thumb_size: Pixels,
    axis: Axis,
}

impl ScrollbarLayout {
    const BORDER_WIDTH: Pixels = px(1.0);
    const LINE_MARKER_HEIGHT: Pixels = px(2.0);
    const MIN_MARKER_HEIGHT: Pixels = px(5.0);
    // const MIN_THUMB_HEIGHT: Pixels = px(20.0);

    fn thumb_bounds(&self) -> Bounds<Pixels> {
        match self.axis {
            Axis::Vertical => {
                let thumb_top = self.y_for_row(self.visible_range.start);
                let thumb_bottom = thumb_top + self.thumb_size;
                Bounds::from_corners(
                    point(self.hitbox.left(), thumb_top),
                    point(self.hitbox.right(), thumb_bottom),
                )
            }
            Axis::Horizontal => {
                let thumb_left =
                    self.hitbox.left() + self.visible_range.start * self.text_unit_size;
                let thumb_right = thumb_left + self.thumb_size;
                Bounds::from_corners(
                    point(thumb_left, self.hitbox.top()),
                    point(thumb_right, self.hitbox.bottom()),
                )
            }
        }
    }

    fn y_for_row(&self, row: f32) -> Pixels {
        self.hitbox.top() + row * self.text_unit_size
    }

    fn marker_quads_for_ranges(
        &self,
        row_ranges: impl IntoIterator<Item = ColoredRange<DisplayRow>>,
        column: Option<usize>,
    ) -> Vec<PaintQuad> {
        struct MinMax {
            min: Pixels,
            max: Pixels,
        }
        let (x_range, height_limit) = if let Some(column) = column {
            let column_width = px(((self.hitbox.size.width - Self::BORDER_WIDTH).0 / 3.0).floor());
            let start = Self::BORDER_WIDTH + (column as f32 * column_width);
            let end = start + column_width;
            (
                Range { start, end },
                MinMax {
                    min: Self::MIN_MARKER_HEIGHT,
                    max: px(f32::MAX),
                },
            )
        } else {
            (
                Range {
                    start: Self::BORDER_WIDTH,
                    end: self.hitbox.size.width,
                },
                MinMax {
                    min: Self::LINE_MARKER_HEIGHT,
                    max: Self::LINE_MARKER_HEIGHT,
                },
            )
        };

        let row_to_y = |row: DisplayRow| row.as_f32() * self.text_unit_size;
        let mut pixel_ranges = row_ranges
            .into_iter()
            .map(|range| {
                let start_y = row_to_y(range.start);
                let end_y = row_to_y(range.end)
                    + self
                        .text_unit_size
                        .max(height_limit.min)
                        .min(height_limit.max);
                ColoredRange {
                    start: start_y,
                    end: end_y,
                    color: range.color,
                }
            })
            .peekable();

        let mut quads = Vec::new();
        while let Some(mut pixel_range) = pixel_ranges.next() {
            while let Some(next_pixel_range) = pixel_ranges.peek() {
                if pixel_range.end >= next_pixel_range.start - px(1.0)
                    && pixel_range.color == next_pixel_range.color
                {
                    pixel_range.end = next_pixel_range.end.max(pixel_range.end);
                    pixel_ranges.next();
                } else {
                    break;
                }
            }

            let bounds = Bounds::from_corners(
                point(x_range.start, pixel_range.start),
                point(x_range.end, pixel_range.end),
            );
            quads.push(quad(
                bounds,
                Corners::default(),
                pixel_range.color,
                Edges::default(),
                Hsla::transparent_black(),
            ));
        }

        quads
    }
}

struct CreaseTrailerLayout {
    element: AnyElement,
    bounds: Bounds<Pixels>,
}

pub(crate) struct PositionMap {
    pub size: Size<Pixels>,
    pub line_height: Pixels,
    pub scroll_pixel_position: gpui::Point<Pixels>,
    pub scroll_max: gpui::Point<f32>,
    pub em_width: Pixels,
    pub em_advance: Pixels,
    pub line_layouts: Vec<LineWithInvisibles>,
    pub snapshot: EditorSnapshot,
    pub text_hitbox: Hitbox,
    pub gutter_hitbox: Hitbox,
}

#[derive(Debug, Copy, Clone)]
pub struct PointForPosition {
    pub previous_valid: DisplayPoint,
    pub next_valid: DisplayPoint,
    pub exact_unclipped: DisplayPoint,
    pub column_overshoot_after_line_end: u32,
}

impl PointForPosition {
    pub fn as_valid(&self) -> Option<DisplayPoint> {
        if self.previous_valid == self.exact_unclipped && self.next_valid == self.exact_unclipped {
            Some(self.previous_valid)
        } else {
            None
        }
    }
}

impl PositionMap {
    pub(crate) fn point_for_position(&self, position: gpui::Point<Pixels>) -> PointForPosition {
        let text_bounds = self.text_hitbox.bounds;
        let scroll_position = self.snapshot.scroll_position();
        let position = position - text_bounds.origin;
        let y = position.y.max(px(0.)).min(self.size.height);
        let x = position.x + (scroll_position.x * self.em_width);
        let row = ((y / self.line_height) + scroll_position.y) as u32;

        let (column, x_overshoot_after_line_end) = if let Some(line) = self
            .line_layouts
            .get(row as usize - scroll_position.y as usize)
        {
            if let Some(ix) = line.index_for_x(x) {
                (ix as u32, px(0.))
            } else {
                (line.len as u32, px(0.).max(x - line.width))
            }
        } else {
            (0, x)
        };

        let mut exact_unclipped = DisplayPoint::new(DisplayRow(row), column);
        let previous_valid = self.snapshot.clip_point(exact_unclipped, Bias::Left);
        let next_valid = self.snapshot.clip_point(exact_unclipped, Bias::Right);

        let column_overshoot_after_line_end = (x_overshoot_after_line_end / self.em_advance) as u32;
        *exact_unclipped.column_mut() += column_overshoot_after_line_end;
        PointForPosition {
            previous_valid,
            next_valid,
            exact_unclipped,
            column_overshoot_after_line_end,
        }
    }
}

struct BlockLayout {
    id: BlockId,
    row: Option<DisplayRow>,
    element: AnyElement,
    available_space: Size<AvailableSpace>,
    style: BlockStyle,
}

fn layout_line(
    row: DisplayRow,
    snapshot: &EditorSnapshot,
    style: &EditorStyle,
    text_width: Pixels,
    is_row_soft_wrapped: impl Copy + Fn(usize) -> bool,
    window: &mut Window,
    cx: &mut App,
) -> LineWithInvisibles {
    let chunks = snapshot.highlighted_chunks(row..row + DisplayRow(1), true, style);
    LineWithInvisibles::from_chunks(
        chunks,
        &style,
        MAX_LINE_LEN,
        1,
        snapshot.mode,
        text_width,
        is_row_soft_wrapped,
        window,
        cx,
    )
    .pop()
    .unwrap()
}

#[derive(Debug)]
pub struct IndentGuideLayout {
    origin: gpui::Point<Pixels>,
    length: Pixels,
    single_indent_width: Pixels,
    depth: u32,
    active: bool,
    settings: IndentGuideSettings,
}

pub struct CursorLayout {
    origin: gpui::Point<Pixels>,
    block_width: Pixels,
    line_height: Pixels,
    color: Hsla,
    shape: CursorShape,
    block_text: Option<ShapedLine>,
    cursor_name: Option<AnyElement>,
}

#[derive(Debug)]
pub struct CursorName {
    string: SharedString,
    color: Hsla,
    is_top_row: bool,
}

impl CursorLayout {
    pub fn new(
        origin: gpui::Point<Pixels>,
        block_width: Pixels,
        line_height: Pixels,
        color: Hsla,
        shape: CursorShape,
        block_text: Option<ShapedLine>,
    ) -> CursorLayout {
        CursorLayout {
            origin,
            block_width,
            line_height,
            color,
            shape,
            block_text,
            cursor_name: None,
        }
    }

    pub fn bounding_rect(&self, origin: gpui::Point<Pixels>) -> Bounds<Pixels> {
        Bounds {
            origin: self.origin + origin,
            size: size(self.block_width, self.line_height),
        }
    }

    fn bounds(&self, origin: gpui::Point<Pixels>) -> Bounds<Pixels> {
        match self.shape {
            CursorShape::Bar => Bounds {
                origin: self.origin + origin,
                size: size(px(2.0), self.line_height),
            },
            CursorShape::Block | CursorShape::Hollow => Bounds {
                origin: self.origin + origin,
                size: size(self.block_width, self.line_height),
            },
            CursorShape::Underline => Bounds {
                origin: self.origin
                    + origin
                    + gpui::Point::new(Pixels::ZERO, self.line_height - px(2.0)),
                size: size(self.block_width, px(2.0)),
            },
        }
    }

    pub fn layout(
        &mut self,
        origin: gpui::Point<Pixels>,
        cursor_name: Option<CursorName>,
        window: &mut Window,
        cx: &mut App,
    ) {
        if let Some(cursor_name) = cursor_name {
            let bounds = self.bounds(origin);
            let text_size = self.line_height / 1.5;

            let name_origin = if cursor_name.is_top_row {
                point(bounds.right() - px(1.), bounds.top())
            } else {
                match self.shape {
                    CursorShape::Bar => point(
                        bounds.right() - px(2.),
                        bounds.top() - text_size / 2. - px(1.),
                    ),
                    _ => point(
                        bounds.right() - px(1.),
                        bounds.top() - text_size / 2. - px(1.),
                    ),
                }
            };
            let mut name_element = div()
                .bg(self.color)
                .text_size(text_size)
                .px_0p5()
                .line_height(text_size + px(2.))
                .text_color(cursor_name.color)
                .child(cursor_name.string.clone())
                .into_any_element();

            name_element.prepaint_as_root(name_origin, AvailableSpace::min_size(), window, cx);

            self.cursor_name = Some(name_element);
        }
    }

    pub fn paint(&mut self, origin: gpui::Point<Pixels>, window: &mut Window, cx: &mut App) {
        let bounds = self.bounds(origin);

        //Draw background or border quad
        let cursor = if matches!(self.shape, CursorShape::Hollow) {
            outline(bounds, self.color)
        } else {
            fill(bounds, self.color)
        };

        if let Some(name) = &mut self.cursor_name {
            name.paint(window, cx);
        }

        window.paint_quad(cursor);

        if let Some(block_text) = &self.block_text {
            block_text
                .paint(self.origin + origin, self.line_height, window, cx)
                .log_err();
        }
    }

    pub fn shape(&self) -> CursorShape {
        self.shape
    }
}

#[derive(Debug)]
pub struct HighlightedRange {
    pub start_y: Pixels,
    pub line_height: Pixels,
    pub lines: Vec<HighlightedRangeLine>,
    pub color: Hsla,
    pub corner_radius: Pixels,
}

#[derive(Debug)]
pub struct HighlightedRangeLine {
    pub start_x: Pixels,
    pub end_x: Pixels,
}

impl HighlightedRange {
    pub fn paint(&self, bounds: Bounds<Pixels>, window: &mut Window) {
        if self.lines.len() >= 2 && self.lines[0].start_x > self.lines[1].end_x {
            self.paint_lines(self.start_y, &self.lines[0..1], bounds, window);
            self.paint_lines(
                self.start_y + self.line_height,
                &self.lines[1..],
                bounds,
                window,
            );
        } else {
            self.paint_lines(self.start_y, &self.lines, bounds, window);
        }
    }

    fn paint_lines(
        &self,
        start_y: Pixels,
        lines: &[HighlightedRangeLine],
        _bounds: Bounds<Pixels>,
        window: &mut Window,
    ) {
        if lines.is_empty() {
            return;
        }

        let first_line = lines.first().unwrap();
        let last_line = lines.last().unwrap();

        let first_top_left = point(first_line.start_x, start_y);
        let first_top_right = point(first_line.end_x, start_y);

        let curve_height = point(Pixels::ZERO, self.corner_radius);
        let curve_width = |start_x: Pixels, end_x: Pixels| {
            let max = (end_x - start_x) / 2.;
            let width = if max < self.corner_radius {
                max
            } else {
                self.corner_radius
            };

            point(width, Pixels::ZERO)
        };

        let top_curve_width = curve_width(first_line.start_x, first_line.end_x);
        let mut builder = gpui::PathBuilder::fill();
        builder.curve_to(first_top_right + curve_height, first_top_right);

        let mut iter = lines.iter().enumerate().peekable();
        while let Some((ix, line)) = iter.next() {
            let bottom_right = point(line.end_x, start_y + (ix + 1) as f32 * self.line_height);

            if let Some((_, next_line)) = iter.peek() {
                let next_top_right = point(next_line.end_x, bottom_right.y);

                match next_top_right.x.partial_cmp(&bottom_right.x).unwrap() {
                    Ordering::Equal => {
                        builder.line_to(bottom_right);
                    }
                    Ordering::Less => {
                        let curve_width = curve_width(next_top_right.x, bottom_right.x);
                        builder.line_to(bottom_right - curve_height);
                        if self.corner_radius > Pixels::ZERO {
                            builder.curve_to(bottom_right - curve_width, bottom_right);
                        }
                        builder.line_to(next_top_right + curve_width);
                        if self.corner_radius > Pixels::ZERO {
                            builder.curve_to(next_top_right + curve_height, next_top_right);
                        }
                    }
                    Ordering::Greater => {
                        let curve_width = curve_width(bottom_right.x, next_top_right.x);
                        builder.line_to(bottom_right - curve_height);
                        if self.corner_radius > Pixels::ZERO {
                            builder.curve_to(bottom_right + curve_width, bottom_right);
                        }
                        builder.line_to(next_top_right - curve_width);
                        if self.corner_radius > Pixels::ZERO {
                            builder.curve_to(next_top_right + curve_height, next_top_right);
                        }
                    }
                }
            } else {
                let curve_width = curve_width(line.start_x, line.end_x);
                builder.line_to(bottom_right - curve_height);
                if self.corner_radius > Pixels::ZERO {
                    builder.curve_to(bottom_right - curve_width, bottom_right);
                }

                let bottom_left = point(line.start_x, bottom_right.y);
                builder.line_to(bottom_left + curve_width);
                if self.corner_radius > Pixels::ZERO {
                    builder.curve_to(bottom_left - curve_height, bottom_left);
                }
            }
        }

        if first_line.start_x > last_line.start_x {
            let curve_width = curve_width(last_line.start_x, first_line.start_x);
            let second_top_left = point(last_line.start_x, start_y + self.line_height);
            builder.line_to(second_top_left + curve_height);
            if self.corner_radius > Pixels::ZERO {
                builder.curve_to(second_top_left + curve_width, second_top_left);
            }
            let first_bottom_left = point(first_line.start_x, second_top_left.y);
            builder.line_to(first_bottom_left - curve_width);
            if self.corner_radius > Pixels::ZERO {
                builder.curve_to(first_bottom_left - curve_height, first_bottom_left);
            }
        }

        builder.line_to(first_top_left + curve_height);
        if self.corner_radius > Pixels::ZERO {
            builder.curve_to(first_top_left + top_curve_width, first_top_left);
        }
        builder.line_to(first_top_right - top_curve_width);

        if let Ok(path) = builder.build() {
            window.paint_path(path, self.color);
        }
    }
}

pub fn scale_vertical_mouse_autoscroll_delta(delta: Pixels) -> f32 {
    (delta.pow(1.5) / 100.0).into()
}

fn scale_horizontal_mouse_autoscroll_delta(delta: Pixels) -> f32 {
    (delta.pow(1.2) / 300.0).into()
}

pub fn register_action<T: Action>(
    editor: &Entity<Editor>,
    window: &mut Window,
    listener: impl Fn(&mut Editor, &T, &mut Window, &mut Context<Editor>) + 'static,
) {
    let editor = editor.clone();
    window.on_action(TypeId::of::<T>(), move |action, phase, window, cx| {
        let action = action.downcast_ref().unwrap();
        if phase == DispatchPhase::Bubble {
            editor.update(cx, |editor, cx| {
                listener(editor, action, window, cx);
            })
        }
    })
}

fn compute_auto_height_layout(
    editor: &mut Editor,
    max_lines: usize,
    max_line_number_width: Pixels,
    known_dimensions: Size<Option<Pixels>>,
    available_width: AvailableSpace,
    window: &mut Window,
    cx: &mut Context<Editor>,
) -> Option<Size<Pixels>> {
    let width = known_dimensions.width.or({
        if let AvailableSpace::Definite(available_width) = available_width {
            Some(available_width)
        } else {
            None
        }
    })?;
    if let Some(height) = known_dimensions.height {
        return Some(size(width, height));
    }

    let style = editor.style.as_ref().unwrap();
    let font_id = window.text_system().resolve_font(&style.text.font());
    let font_size = style.text.font_size.to_pixels(window.rem_size());
    let line_height = style.text.line_height_in_pixels(window.rem_size());
    let em_width = window
        .text_system()
        .typographic_bounds(font_id, font_size, 'm')
        .unwrap()
        .size
        .width;
    let em_advance = window
        .text_system()
        .advance(font_id, font_size, 'm')
        .unwrap()
        .width;

    let mut snapshot = editor.snapshot(window, cx);
    let gutter_dimensions = snapshot.gutter_dimensions(
        font_id,
        font_size,
        em_width,
        em_advance,
        max_line_number_width,
        cx,
    );

    editor.gutter_dimensions = gutter_dimensions;
    let text_width = width - gutter_dimensions.width;
    let overscroll = size(em_width, px(0.));

    let editor_width = text_width - gutter_dimensions.margin - overscroll.width - em_width;
    if editor.set_wrap_width(Some(editor_width), cx) {
        snapshot = editor.snapshot(window, cx);
    }

    let scroll_height = Pixels::from(snapshot.max_point().row().next_row().0) * line_height;
    let height = scroll_height
        .max(line_height)
        .min(line_height * max_lines as f32);

    Some(size(width, height))
}

#[cfg(test)]
mod tests {
    use super::*;
    use crate::{
        display_map::{BlockPlacement, BlockProperties},
        editor_tests::{init_test, update_test_language_settings},
        Editor, MultiBuffer,
    };
    use gpui::{TestAppContext, VisualTestContext};
    use language::language_settings;
    use log::info;
    use similar::DiffableStr;
    use std::num::NonZeroU32;
    use util::test::sample_text;

    #[gpui::test]
    fn test_shape_line_numbers(cx: &mut TestAppContext) {
        init_test(cx, |_| {});
        let window = cx.add_window(|window, cx| {
            let buffer = MultiBuffer::build_simple(&sample_text(6, 6, 'a'), cx);
            Editor::new(EditorMode::Full, buffer, None, true, window, cx)
        });

        let editor = window.root(cx).unwrap();
        let style = cx.update(|cx| editor.read(cx).style().unwrap().clone());
        let line_height = window
            .update(cx, |_, window, _| {
                style.text.line_height_in_pixels(window.rem_size())
            })
            .unwrap();
        let element = EditorElement::new(&editor, style);
        let snapshot = window
            .update(cx, |editor, window, cx| editor.snapshot(window, cx))
            .unwrap();

        let layouts = cx
            .update_window(*window, |_, window, cx| {
                element.layout_line_numbers(
                    None,
                    GutterDimensions {
                        left_padding: Pixels::ZERO,
                        right_padding: Pixels::ZERO,
                        width: px(30.0),
                        margin: Pixels::ZERO,
                        git_blame_entries_width: None,
                    },
                    line_height,
                    gpui::Point::default(),
                    DisplayRow(0)..DisplayRow(6),
                    &(0..6)
                        .map(|row| RowInfo {
                            buffer_row: Some(row),
                            ..Default::default()
                        })
                        .collect::<Vec<_>>(),
                    Some(DisplayPoint::new(DisplayRow(0), 0)),
                    &snapshot,
                    window,
                    cx,
                )
            })
            .unwrap();
        assert_eq!(layouts.len(), 6);

        let relative_rows = window
            .update(cx, |editor, window, cx| {
                let snapshot = editor.snapshot(window, cx);
                element.calculate_relative_line_numbers(
                    &snapshot,
                    &(DisplayRow(0)..DisplayRow(6)),
                    Some(DisplayRow(3)),
                )
            })
            .unwrap();
        assert_eq!(relative_rows[&DisplayRow(0)], 3);
        assert_eq!(relative_rows[&DisplayRow(1)], 2);
        assert_eq!(relative_rows[&DisplayRow(2)], 1);
        // current line has no relative number
        assert_eq!(relative_rows[&DisplayRow(4)], 1);
        assert_eq!(relative_rows[&DisplayRow(5)], 2);

        // works if cursor is before screen
        let relative_rows = window
            .update(cx, |editor, window, cx| {
                let snapshot = editor.snapshot(window, cx);
                element.calculate_relative_line_numbers(
                    &snapshot,
                    &(DisplayRow(3)..DisplayRow(6)),
                    Some(DisplayRow(1)),
                )
            })
            .unwrap();
        assert_eq!(relative_rows.len(), 3);
        assert_eq!(relative_rows[&DisplayRow(3)], 2);
        assert_eq!(relative_rows[&DisplayRow(4)], 3);
        assert_eq!(relative_rows[&DisplayRow(5)], 4);

        // works if cursor is after screen
        let relative_rows = window
            .update(cx, |editor, window, cx| {
                let snapshot = editor.snapshot(window, cx);
                element.calculate_relative_line_numbers(
                    &snapshot,
                    &(DisplayRow(0)..DisplayRow(3)),
                    Some(DisplayRow(6)),
                )
            })
            .unwrap();
        assert_eq!(relative_rows.len(), 3);
        assert_eq!(relative_rows[&DisplayRow(0)], 5);
        assert_eq!(relative_rows[&DisplayRow(1)], 4);
        assert_eq!(relative_rows[&DisplayRow(2)], 3);
    }

    #[gpui::test]
    async fn test_vim_visual_selections(cx: &mut TestAppContext) {
        init_test(cx, |_| {});

        let window = cx.add_window(|window, cx| {
            let buffer = MultiBuffer::build_simple(&(sample_text(6, 6, 'a') + "\n"), cx);
            Editor::new(EditorMode::Full, buffer, None, true, window, cx)
        });
        let cx = &mut VisualTestContext::from_window(*window, cx);
        let editor = window.root(cx).unwrap();
        let style = cx.update(|_, cx| editor.read(cx).style().unwrap().clone());

        window
            .update(cx, |editor, window, cx| {
                editor.cursor_shape = CursorShape::Block;
                editor.change_selections(None, window, cx, |s| {
                    s.select_ranges([
                        Point::new(0, 0)..Point::new(1, 0),
                        Point::new(3, 2)..Point::new(3, 3),
                        Point::new(5, 6)..Point::new(6, 0),
                    ]);
                });
            })
            .unwrap();

        let (_, state) = cx.draw(
            point(px(500.), px(500.)),
            size(px(500.), px(500.)),
            |_, _| EditorElement::new(&editor, style),
        );

        assert_eq!(state.selections.len(), 1);
        let local_selections = &state.selections[0].1;
        assert_eq!(local_selections.len(), 3);
        // moves cursor back one line
        assert_eq!(
            local_selections[0].head,
            DisplayPoint::new(DisplayRow(0), 6)
        );
        assert_eq!(
            local_selections[0].range,
            DisplayPoint::new(DisplayRow(0), 0)..DisplayPoint::new(DisplayRow(1), 0)
        );

        // moves cursor back one column
        assert_eq!(
            local_selections[1].range,
            DisplayPoint::new(DisplayRow(3), 2)..DisplayPoint::new(DisplayRow(3), 3)
        );
        assert_eq!(
            local_selections[1].head,
            DisplayPoint::new(DisplayRow(3), 2)
        );

        // leaves cursor on the max point
        assert_eq!(
            local_selections[2].range,
            DisplayPoint::new(DisplayRow(5), 6)..DisplayPoint::new(DisplayRow(6), 0)
        );
        assert_eq!(
            local_selections[2].head,
            DisplayPoint::new(DisplayRow(6), 0)
        );

        // active lines does not include 1 (even though the range of the selection does)
        assert_eq!(
            state.active_rows.keys().cloned().collect::<Vec<_>>(),
            vec![DisplayRow(0), DisplayRow(3), DisplayRow(5), DisplayRow(6)]
        );

        // multi-buffer support
        // in DisplayPoint coordinates, this is what we're dealing with:
        //  0: [[file
        //  1:   header
        //  2:   section]]
        //  3: aaaaaa
        //  4: bbbbbb
        //  5: cccccc
        //  6:
        //  7: [[footer]]
        //  8: [[header]]
        //  9: ffffff
        // 10: gggggg
        // 11: hhhhhh
        // 12:
        // 13: [[footer]]
        // 14: [[file
        // 15:   header
        // 16:   section]]
        // 17: bbbbbb
        // 18: cccccc
        // 19: dddddd
        // 20: [[footer]]
        let window = cx.add_window(|window, cx| {
            let buffer = MultiBuffer::build_multi(
                [
                    (
                        &(sample_text(8, 6, 'a') + "\n"),
                        vec![
                            Point::new(0, 0)..Point::new(3, 0),
                            Point::new(4, 0)..Point::new(7, 0),
                        ],
                    ),
                    (
                        &(sample_text(8, 6, 'a') + "\n"),
                        vec![Point::new(1, 0)..Point::new(3, 0)],
                    ),
                ],
                cx,
            );
            Editor::new(EditorMode::Full, buffer, None, true, window, cx)
        });
        let editor = window.root(cx).unwrap();
        let style = cx.update(|_, cx| editor.read(cx).style().unwrap().clone());
        let _state = window.update(cx, |editor, window, cx| {
            editor.cursor_shape = CursorShape::Block;
            editor.change_selections(None, window, cx, |s| {
                s.select_display_ranges([
                    DisplayPoint::new(DisplayRow(4), 0)..DisplayPoint::new(DisplayRow(7), 0),
                    DisplayPoint::new(DisplayRow(10), 0)..DisplayPoint::new(DisplayRow(13), 0),
                ]);
            });
        });

        let (_, state) = cx.draw(
            point(px(500.), px(500.)),
            size(px(500.), px(500.)),
            |_, _| EditorElement::new(&editor, style),
        );
        assert_eq!(state.selections.len(), 1);
        let local_selections = &state.selections[0].1;
        assert_eq!(local_selections.len(), 2);

        // moves cursor on excerpt boundary back a line
        // and doesn't allow selection to bleed through
        assert_eq!(
            local_selections[0].range,
            DisplayPoint::new(DisplayRow(4), 0)..DisplayPoint::new(DisplayRow(7), 0)
        );
        assert_eq!(
            local_selections[0].head,
            DisplayPoint::new(DisplayRow(6), 0)
        );
        // moves cursor on buffer boundary back two lines
        // and doesn't allow selection to bleed through
        assert_eq!(
            local_selections[1].range,
            DisplayPoint::new(DisplayRow(10), 0)..DisplayPoint::new(DisplayRow(13), 0)
        );
        assert_eq!(
            local_selections[1].head,
            DisplayPoint::new(DisplayRow(12), 0)
        );
    }

    #[gpui::test]
    fn test_layout_with_placeholder_text_and_blocks(cx: &mut TestAppContext) {
        init_test(cx, |_| {});

        let window = cx.add_window(|window, cx| {
            let buffer = MultiBuffer::build_simple("", cx);
            Editor::new(EditorMode::Full, buffer, None, true, window, cx)
        });
        let cx = &mut VisualTestContext::from_window(*window, cx);
        let editor = window.root(cx).unwrap();
        let style = cx.update(|_, cx| editor.read(cx).style().unwrap().clone());
        window
            .update(cx, |editor, window, cx| {
                editor.set_placeholder_text("hello", cx);
                editor.insert_blocks(
                    [BlockProperties {
                        style: BlockStyle::Fixed,
                        placement: BlockPlacement::Above(Anchor::min()),
                        height: 3,
                        render: Arc::new(|cx| div().h(3. * cx.window.line_height()).into_any()),
                        priority: 0,
                    }],
                    None,
                    cx,
                );

                // Blur the editor so that it displays placeholder text.
                window.blur();
            })
            .unwrap();

        let (_, state) = cx.draw(
            point(px(500.), px(500.)),
            size(px(500.), px(500.)),
            |_, _| EditorElement::new(&editor, style),
        );
        assert_eq!(state.position_map.line_layouts.len(), 4);
        assert_eq!(state.line_numbers.len(), 1);
        assert_eq!(
            state
                .line_numbers
                .get(&MultiBufferRow(0))
                .and_then(|line_number| line_number.shaped_line.text.as_str()),
            Some("1")
        );
    }

    #[gpui::test]
    fn test_all_invisibles_drawing(cx: &mut TestAppContext) {
        const TAB_SIZE: u32 = 4;

        let input_text = "\t \t|\t| a b";
        let expected_invisibles = vec![
            Invisible::Tab {
                line_start_offset: 0,
                line_end_offset: TAB_SIZE as usize,
            },
            Invisible::Whitespace {
                line_offset: TAB_SIZE as usize,
            },
            Invisible::Tab {
                line_start_offset: TAB_SIZE as usize + 1,
                line_end_offset: TAB_SIZE as usize * 2,
            },
            Invisible::Tab {
                line_start_offset: TAB_SIZE as usize * 2 + 1,
                line_end_offset: TAB_SIZE as usize * 3,
            },
            Invisible::Whitespace {
                line_offset: TAB_SIZE as usize * 3 + 1,
            },
            Invisible::Whitespace {
                line_offset: TAB_SIZE as usize * 3 + 3,
            },
        ];
        assert_eq!(
            expected_invisibles.len(),
            input_text
                .chars()
                .filter(|initial_char| initial_char.is_whitespace())
                .count(),
            "Hardcoded expected invisibles differ from the actual ones in '{input_text}'"
        );

        for show_line_numbers in [true, false] {
            init_test(cx, |s| {
                s.defaults.show_whitespaces = Some(ShowWhitespaceSetting::All);
                s.defaults.tab_size = NonZeroU32::new(TAB_SIZE);
            });

            let actual_invisibles = collect_invisibles_from_new_editor(
                cx,
                EditorMode::Full,
                input_text,
                px(500.0),
                show_line_numbers,
            );

            assert_eq!(expected_invisibles, actual_invisibles);
        }
    }

    #[gpui::test]
    fn test_invisibles_dont_appear_in_certain_editors(cx: &mut TestAppContext) {
        init_test(cx, |s| {
            s.defaults.show_whitespaces = Some(ShowWhitespaceSetting::All);
            s.defaults.tab_size = NonZeroU32::new(4);
        });

        for editor_mode_without_invisibles in [
            EditorMode::SingleLine { auto_width: false },
            EditorMode::AutoHeight { max_lines: 100 },
        ] {
            for show_line_numbers in [true, false] {
                let invisibles = collect_invisibles_from_new_editor(
                    cx,
                    editor_mode_without_invisibles,
                    "\t\t\t| | a b",
                    px(500.0),
                    show_line_numbers,
                );
                assert!(invisibles.is_empty(),
                    "For editor mode {editor_mode_without_invisibles:?} no invisibles was expected but got {invisibles:?}");
            }
        }
    }

    #[gpui::test]
    fn test_wrapped_invisibles_drawing(cx: &mut TestAppContext) {
        let tab_size = 4;
        let input_text = "a\tbcd     ".repeat(9);
        let repeated_invisibles = [
            Invisible::Tab {
                line_start_offset: 1,
                line_end_offset: tab_size as usize,
            },
            Invisible::Whitespace {
                line_offset: tab_size as usize + 3,
            },
            Invisible::Whitespace {
                line_offset: tab_size as usize + 4,
            },
            Invisible::Whitespace {
                line_offset: tab_size as usize + 5,
            },
            Invisible::Whitespace {
                line_offset: tab_size as usize + 6,
            },
            Invisible::Whitespace {
                line_offset: tab_size as usize + 7,
            },
        ];
        let expected_invisibles = std::iter::once(repeated_invisibles)
            .cycle()
            .take(9)
            .flatten()
            .collect::<Vec<_>>();
        assert_eq!(
            expected_invisibles.len(),
            input_text
                .chars()
                .filter(|initial_char| initial_char.is_whitespace())
                .count(),
            "Hardcoded expected invisibles differ from the actual ones in '{input_text}'"
        );
        info!("Expected invisibles: {expected_invisibles:?}");

        init_test(cx, |_| {});

        // Put the same string with repeating whitespace pattern into editors of various size,
        // take deliberately small steps during resizing, to put all whitespace kinds near the wrap point.
        let resize_step = 10.0;
        let mut editor_width = 200.0;
        while editor_width <= 1000.0 {
            for show_line_numbers in [true, false] {
                update_test_language_settings(cx, |s| {
                    s.defaults.tab_size = NonZeroU32::new(tab_size);
                    s.defaults.show_whitespaces = Some(ShowWhitespaceSetting::All);
                    s.defaults.preferred_line_length = Some(editor_width as u32);
                    s.defaults.soft_wrap = Some(language_settings::SoftWrap::PreferredLineLength);
                });

                let actual_invisibles = collect_invisibles_from_new_editor(
                    cx,
                    EditorMode::Full,
                    &input_text,
                    px(editor_width),
                    show_line_numbers,
                );

                // Whatever the editor size is, ensure it has the same invisible kinds in the same order
                // (no good guarantees about the offsets: wrapping could trigger padding and its tests should check the offsets).
                let mut i = 0;
                for (actual_index, actual_invisible) in actual_invisibles.iter().enumerate() {
                    i = actual_index;
                    match expected_invisibles.get(i) {
                        Some(expected_invisible) => match (expected_invisible, actual_invisible) {
                            (Invisible::Whitespace { .. }, Invisible::Whitespace { .. })
                            | (Invisible::Tab { .. }, Invisible::Tab { .. }) => {}
                            _ => {
                                panic!("At index {i}, expected invisible {expected_invisible:?} does not match actual {actual_invisible:?} by kind. Actual invisibles: {actual_invisibles:?}")
                            }
                        },
                        None => {
                            panic!("Unexpected extra invisible {actual_invisible:?} at index {i}")
                        }
                    }
                }
                let missing_expected_invisibles = &expected_invisibles[i + 1..];
                assert!(
                    missing_expected_invisibles.is_empty(),
                    "Missing expected invisibles after index {i}: {missing_expected_invisibles:?}"
                );

                editor_width += resize_step;
            }
        }
    }

    fn collect_invisibles_from_new_editor(
        cx: &mut TestAppContext,
        editor_mode: EditorMode,
        input_text: &str,
        editor_width: Pixels,
        show_line_numbers: bool,
    ) -> Vec<Invisible> {
        info!(
            "Creating editor with mode {editor_mode:?}, width {}px and text '{input_text}'",
            editor_width.0
        );
        let window = cx.add_window(|window, cx| {
            let buffer = MultiBuffer::build_simple(input_text, cx);
            Editor::new(editor_mode, buffer, None, true, window, cx)
        });
        let cx = &mut VisualTestContext::from_window(*window, cx);
        let editor = window.root(cx).unwrap();

        let style = cx.update(|_, cx| editor.read(cx).style().unwrap().clone());
        window
            .update(cx, |editor, _, cx| {
                editor.set_soft_wrap_mode(language_settings::SoftWrap::EditorWidth, cx);
                editor.set_wrap_width(Some(editor_width), cx);
                editor.set_show_line_numbers(show_line_numbers, cx);
            })
            .unwrap();
        let (_, state) = cx.draw(
            point(px(500.), px(500.)),
            size(px(500.), px(500.)),
            |_, _| EditorElement::new(&editor, style),
        );
        state
            .position_map
            .line_layouts
            .iter()
            .flat_map(|line_with_invisibles| &line_with_invisibles.invisibles)
            .cloned()
            .collect()
    }
}

fn diff_hunk_controls(
    row: u32,
    hunk_range: Range<Anchor>,
    line_height: Pixels,
    editor: &Entity<Editor>,
    cx: &mut App,
) -> AnyElement {
    h_flex()
        .h(line_height)
        .mr_1()
        .gap_1()
        .px_1()
        .pb_1()
        .border_b_1()
        .border_color(cx.theme().colors().border_variant)
        .rounded_b_lg()
        .bg(cx.theme().colors().editor_background)
        .gap_1()
        .child(
            IconButton::new(("next-hunk", row as u64), IconName::ArrowDown)
                .shape(IconButtonShape::Square)
                .icon_size(IconSize::Small)
                // .disabled(!has_multiple_hunks)
                .tooltip({
                    let focus_handle = editor.focus_handle(cx);
                    move |window, cx| {
                        Tooltip::for_action_in("Next Hunk", &GoToHunk, &focus_handle, window, cx)
                    }
                })
                .on_click({
                    let editor = editor.clone();
                    move |_event, window, cx| {
                        editor.update(cx, |editor, cx| {
                            let snapshot = editor.snapshot(window, cx);
                            let position = hunk_range.end.to_point(&snapshot.buffer_snapshot);
                            editor.go_to_hunk_after_position(&snapshot, position, window, cx);
                            editor.expand_selected_diff_hunks(cx);
                        });
                    }
                }),
        )
        .child(
            IconButton::new(("prev-hunk", row as u64), IconName::ArrowUp)
                .shape(IconButtonShape::Square)
                .icon_size(IconSize::Small)
                // .disabled(!has_multiple_hunks)
                .tooltip({
                    let focus_handle = editor.focus_handle(cx);
                    move |window, cx| {
                        Tooltip::for_action_in(
                            "Previous Hunk",
                            &GoToPrevHunk,
                            &focus_handle,
                            window,
                            cx,
                        )
                    }
                })
                .on_click({
                    let editor = editor.clone();
                    move |_event, window, cx| {
                        editor.update(cx, |editor, cx| {
                            let snapshot = editor.snapshot(window, cx);
                            let point = hunk_range.start.to_point(&snapshot.buffer_snapshot);
                            editor.go_to_hunk_before_position(&snapshot, point, window, cx);
                            editor.expand_selected_diff_hunks(cx);
                        });
                    }
                }),
        )
        .child(
            IconButton::new("discard", IconName::Undo)
                .shape(IconButtonShape::Square)
                .icon_size(IconSize::Small)
                .tooltip({
                    let focus_handle = editor.focus_handle(cx);
                    move |window, cx| {
                        Tooltip::for_action_in(
                            "Discard Hunk",
                            &RevertSelectedHunks,
                            &focus_handle,
                            window,
                            cx,
                        )
                    }
                })
                .on_click({
                    let editor = editor.clone();
                    move |_event, window, cx| {
                        editor.update(cx, |editor, cx| {
                            let snapshot = editor.snapshot(window, cx);
                            let point = hunk_range.start.to_point(&snapshot.buffer_snapshot);
                            editor.revert_hunks_in_ranges([point..point].into_iter(), window, cx);
                        });
                    }
                }),
        )
        .into_any_element()
}<|MERGE_RESOLUTION|>--- conflicted
+++ resolved
@@ -744,22 +744,7 @@
             editor.select(SelectPhase::End, window, cx);
         }
 
-<<<<<<< HEAD
-        let multi_cursor_setting = EditorSettings::get_global(cx).multi_cursor_modifier;
-        let multi_cursor_modifier = match multi_cursor_setting {
-            MultiCursorModifier::Alt => event.modifiers.secondary(),
-            MultiCursorModifier::CmdOrCtrl => event.modifiers.alt,
-        };
-
-        if !pending_nonempty_selections && multi_cursor_modifier && text_hitbox.is_hovered(window) {
-            let point = position_map.point_for_position(event.position);
-            editor.handle_click_hovered_link(point, event.modifiers, window, cx);
-
-            cx.stop_propagation();
-        } else if end_selection && pending_nonempty_selections {
-=======
         if end_selection && pending_nonempty_selections {
->>>>>>> c28a4204
             cx.stop_propagation();
         } else if cfg!(any(target_os = "linux", target_os = "freebsd"))
             && event.button == MouseButton::Middle
@@ -794,7 +779,6 @@
         editor: &mut Editor,
         event: &ClickEvent,
         position_map: &PositionMap,
-        text_hitbox: &Hitbox,
         window: &mut Window,
         cx: &mut Context<Editor>,
     ) {
@@ -807,7 +791,7 @@
         };
 
         if !pending_nonempty_selections && multi_cursor_modifier && text_hitbox.is_hovered(window) {
-            let point = position_map.point_for_position(text_hitbox.bounds, event.up.position);
+            let point = position_map.point_for_position(event.up.position);
             editor.handle_click_hovered_link(point, event.modifiers(), window, cx);
 
             cx.stop_propagation();

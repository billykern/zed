--- conflicted
+++ resolved
@@ -19,12 +19,7 @@
 use command_palette_hooks::CommandPaletteFilter;
 use editor::ProposedChangesEditorToolbar;
 use editor::{scroll::Autoscroll, Editor, MultiBuffer};
-<<<<<<< HEAD
 use feature_flags::{FeatureFlagAppExt, FeatureFlagViewExt, GitUiFeatureFlag};
-use futures::FutureExt;
-=======
-use feature_flags::FeatureFlagAppExt;
->>>>>>> 4d9659ad
 use futures::{channel::mpsc, select_biased, StreamExt};
 use gpui::{
     actions, point, px, Action, App, AppContext as _, AsyncApp, Context, DismissEvent, Element,
@@ -367,14 +362,8 @@
     window: &mut Window,
     cx: &mut Context<Workspace>,
 ) {
-<<<<<<< HEAD
-    let assistant2_feature_flag = cx.wait_for_flag::<feature_flags::Assistant2FeatureFlag>();
-=======
     let assistant2_feature_flag =
         cx.wait_for_flag_or_timeout::<feature_flags::Assistant2FeatureFlag>(Duration::from_secs(5));
-    let git_ui_feature_flag =
-        cx.wait_for_flag_or_timeout::<feature_flags::GitUiFeatureFlag>(Duration::from_secs(5));
->>>>>>> 4d9659ad
 
     let prompt_builder = prompt_builder.clone();
 
@@ -414,22 +403,8 @@
             workspace.add_panel(channels_panel, window, cx);
             workspace.add_panel(chat_panel, window, cx);
             workspace.add_panel(notification_panel, window, cx);
-<<<<<<< HEAD
             cx.when_flag_enabled::<GitUiFeatureFlag>(window, |workspace, window, cx| {
                 let git_panel = git_ui::git_panel::GitPanel::new(workspace, window, cx);
-=======
-        })?;
-
-        let git_ui_enabled = git_ui_feature_flag.await;
-
-        let git_panel = if git_ui_enabled {
-            Some(git_ui::git_panel::GitPanel::load(workspace_handle.clone(), cx.clone()).await?)
-        } else {
-            None
-        };
-        workspace_handle.update_in(&mut cx, |workspace, window, cx| {
-            if let Some(git_panel) = git_panel {
->>>>>>> 4d9659ad
                 workspace.add_panel(git_panel, window, cx);
             });
         })?;

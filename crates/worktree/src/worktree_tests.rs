use crate::{
    worktree_settings::WorktreeSettings, Entry, EntryKind, Event, PathChange, Snapshot, Worktree,
    WorktreeModelHandle,
};
use anyhow::Result;
use fs::{FakeFs, Fs, RealFs, RemoveOptions};
use git::{
    status::{
        FileStatus, GitSummary, StatusCode, TrackedStatus, TrackedSummary, UnmergedStatus,
        UnmergedStatusCode,
    },
    GITIGNORE,
};
use gpui::{BorrowAppContext, Context, Task, TestAppContext};
use parking_lot::Mutex;
use postage::stream::Stream;
use pretty_assertions::assert_eq;
use rand::prelude::*;
use serde_json::json;
use settings::{Settings, SettingsStore};
use std::{
    env,
    fmt::Write,
    mem,
    path::{Path, PathBuf},
    sync::Arc,
};
use util::{test::TempTree, ResultExt};

#[gpui::test]
async fn test_traversal(cx: &mut TestAppContext) {
    init_test(cx);
    let fs = FakeFs::new(cx.background_executor.clone());
    fs.insert_tree(
        "/root",
        json!({
           ".gitignore": "a/b\n",
           "a": {
               "b": "",
               "c": "",
           }
        }),
    )
    .await;

    let tree = Worktree::local(
        Path::new("/root"),
        true,
        fs,
        Default::default(),
        &mut cx.to_async(),
    )
    .await
    .unwrap();
    cx.read(|cx| tree.read(cx).as_local().unwrap().scan_complete())
        .await;

    tree.read_with(cx, |tree, _| {
        assert_eq!(
            tree.entries(false, 0)
                .map(|entry| entry.path.as_ref())
                .collect::<Vec<_>>(),
            vec![
                Path::new(""),
                Path::new(".gitignore"),
                Path::new("a"),
                Path::new("a/c"),
            ]
        );
        assert_eq!(
            tree.entries(true, 0)
                .map(|entry| entry.path.as_ref())
                .collect::<Vec<_>>(),
            vec![
                Path::new(""),
                Path::new(".gitignore"),
                Path::new("a"),
                Path::new("a/b"),
                Path::new("a/c"),
            ]
        );
    })
}

#[gpui::test(iterations = 10)]
async fn test_circular_symlinks(cx: &mut TestAppContext) {
    init_test(cx);
    let fs = FakeFs::new(cx.background_executor.clone());
    fs.insert_tree(
        "/root",
        json!({
            "lib": {
                "a": {
                    "a.txt": ""
                },
                "b": {
                    "b.txt": ""
                }
            }
        }),
    )
    .await;
    fs.create_symlink("/root/lib/a/lib".as_ref(), "..".into())
        .await
        .unwrap();
    fs.create_symlink("/root/lib/b/lib".as_ref(), "..".into())
        .await
        .unwrap();

    let tree = Worktree::local(
        Path::new("/root"),
        true,
        fs.clone(),
        Default::default(),
        &mut cx.to_async(),
    )
    .await
    .unwrap();

    cx.read(|cx| tree.read(cx).as_local().unwrap().scan_complete())
        .await;

    tree.read_with(cx, |tree, _| {
        assert_eq!(
            tree.entries(false, 0)
                .map(|entry| entry.path.as_ref())
                .collect::<Vec<_>>(),
            vec![
                Path::new(""),
                Path::new("lib"),
                Path::new("lib/a"),
                Path::new("lib/a/a.txt"),
                Path::new("lib/a/lib"),
                Path::new("lib/b"),
                Path::new("lib/b/b.txt"),
                Path::new("lib/b/lib"),
            ]
        );
    });

    fs.rename(
        Path::new("/root/lib/a/lib"),
        Path::new("/root/lib/a/lib-2"),
        Default::default(),
    )
    .await
    .unwrap();
    cx.executor().run_until_parked();
    tree.read_with(cx, |tree, _| {
        assert_eq!(
            tree.entries(false, 0)
                .map(|entry| entry.path.as_ref())
                .collect::<Vec<_>>(),
            vec![
                Path::new(""),
                Path::new("lib"),
                Path::new("lib/a"),
                Path::new("lib/a/a.txt"),
                Path::new("lib/a/lib-2"),
                Path::new("lib/b"),
                Path::new("lib/b/b.txt"),
                Path::new("lib/b/lib"),
            ]
        );
    });
}

#[gpui::test]
async fn test_symlinks_pointing_outside(cx: &mut TestAppContext) {
    init_test(cx);
    let fs = FakeFs::new(cx.background_executor.clone());
    fs.insert_tree(
        "/root",
        json!({
            "dir1": {
                "deps": {
                    // symlinks here
                },
                "src": {
                    "a.rs": "",
                    "b.rs": "",
                },
            },
            "dir2": {
                "src": {
                    "c.rs": "",
                    "d.rs": "",
                }
            },
            "dir3": {
                "deps": {},
                "src": {
                    "e.rs": "",
                    "f.rs": "",
                },
            }
        }),
    )
    .await;

    // These symlinks point to directories outside of the worktree's root, dir1.
    fs.create_symlink("/root/dir1/deps/dep-dir2".as_ref(), "../../dir2".into())
        .await
        .unwrap();
    fs.create_symlink("/root/dir1/deps/dep-dir3".as_ref(), "../../dir3".into())
        .await
        .unwrap();

    let tree = Worktree::local(
        Path::new("/root/dir1"),
        true,
        fs.clone(),
        Default::default(),
        &mut cx.to_async(),
    )
    .await
    .unwrap();

    cx.read(|cx| tree.read(cx).as_local().unwrap().scan_complete())
        .await;

    let tree_updates = Arc::new(Mutex::new(Vec::new()));
    tree.update(cx, |_, cx| {
        let tree_updates = tree_updates.clone();
        cx.subscribe(&tree, move |_, _, event, _| {
            if let Event::UpdatedEntries(update) = event {
                tree_updates.lock().extend(
                    update
                        .iter()
                        .map(|(path, _, change)| (path.clone(), *change)),
                );
            }
        })
        .detach();
    });

    // The symlinked directories are not scanned by default.
    tree.read_with(cx, |tree, _| {
        assert_eq!(
            tree.entries(true, 0)
                .map(|entry| (entry.path.as_ref(), entry.is_external))
                .collect::<Vec<_>>(),
            vec![
                (Path::new(""), false),
                (Path::new("deps"), false),
                (Path::new("deps/dep-dir2"), true),
                (Path::new("deps/dep-dir3"), true),
                (Path::new("src"), false),
                (Path::new("src/a.rs"), false),
                (Path::new("src/b.rs"), false),
            ]
        );

        assert_eq!(
            tree.entry_for_path("deps/dep-dir2").unwrap().kind,
            EntryKind::UnloadedDir
        );
    });

    // Expand one of the symlinked directories.
    tree.read_with(cx, |tree, _| {
        tree.as_local()
            .unwrap()
            .refresh_entries_for_paths(vec![Path::new("deps/dep-dir3").into()])
    })
    .recv()
    .await;

    // The expanded directory's contents are loaded. Subdirectories are
    // not scanned yet.
    tree.read_with(cx, |tree, _| {
        assert_eq!(
            tree.entries(true, 0)
                .map(|entry| (entry.path.as_ref(), entry.is_external))
                .collect::<Vec<_>>(),
            vec![
                (Path::new(""), false),
                (Path::new("deps"), false),
                (Path::new("deps/dep-dir2"), true),
                (Path::new("deps/dep-dir3"), true),
                (Path::new("deps/dep-dir3/deps"), true),
                (Path::new("deps/dep-dir3/src"), true),
                (Path::new("src"), false),
                (Path::new("src/a.rs"), false),
                (Path::new("src/b.rs"), false),
            ]
        );
    });
    assert_eq!(
        mem::take(&mut *tree_updates.lock()),
        &[
            (Path::new("deps/dep-dir3").into(), PathChange::Loaded),
            (Path::new("deps/dep-dir3/deps").into(), PathChange::Loaded),
            (Path::new("deps/dep-dir3/src").into(), PathChange::Loaded)
        ]
    );

    // Expand a subdirectory of one of the symlinked directories.
    tree.read_with(cx, |tree, _| {
        tree.as_local()
            .unwrap()
            .refresh_entries_for_paths(vec![Path::new("deps/dep-dir3/src").into()])
    })
    .recv()
    .await;

    // The expanded subdirectory's contents are loaded.
    tree.read_with(cx, |tree, _| {
        assert_eq!(
            tree.entries(true, 0)
                .map(|entry| (entry.path.as_ref(), entry.is_external))
                .collect::<Vec<_>>(),
            vec![
                (Path::new(""), false),
                (Path::new("deps"), false),
                (Path::new("deps/dep-dir2"), true),
                (Path::new("deps/dep-dir3"), true),
                (Path::new("deps/dep-dir3/deps"), true),
                (Path::new("deps/dep-dir3/src"), true),
                (Path::new("deps/dep-dir3/src/e.rs"), true),
                (Path::new("deps/dep-dir3/src/f.rs"), true),
                (Path::new("src"), false),
                (Path::new("src/a.rs"), false),
                (Path::new("src/b.rs"), false),
            ]
        );
    });

    assert_eq!(
        mem::take(&mut *tree_updates.lock()),
        &[
            (Path::new("deps/dep-dir3/src").into(), PathChange::Loaded),
            (
                Path::new("deps/dep-dir3/src/e.rs").into(),
                PathChange::Loaded
            ),
            (
                Path::new("deps/dep-dir3/src/f.rs").into(),
                PathChange::Loaded
            )
        ]
    );
}

#[cfg(target_os = "macos")]
#[gpui::test]
async fn test_renaming_case_only(cx: &mut TestAppContext) {
    cx.executor().allow_parking();
    init_test(cx);

    const OLD_NAME: &str = "aaa.rs";
    const NEW_NAME: &str = "AAA.rs";

    let fs = Arc::new(RealFs::default());
    let temp_root = TempTree::new(json!({
        OLD_NAME: "",
    }));

    let tree = Worktree::local(
        temp_root.path(),
        true,
        fs.clone(),
        Default::default(),
        &mut cx.to_async(),
    )
    .await
    .unwrap();

    cx.read(|cx| tree.read(cx).as_local().unwrap().scan_complete())
        .await;
    tree.read_with(cx, |tree, _| {
        assert_eq!(
            tree.entries(true, 0)
                .map(|entry| entry.path.as_ref())
                .collect::<Vec<_>>(),
            vec![Path::new(""), Path::new(OLD_NAME)]
        );
    });

    fs.rename(
        &temp_root.path().join(OLD_NAME),
        &temp_root.path().join(NEW_NAME),
        fs::RenameOptions {
            overwrite: true,
            ignore_if_exists: true,
        },
    )
    .await
    .unwrap();

    tree.flush_fs_events(cx).await;

    tree.read_with(cx, |tree, _| {
        assert_eq!(
            tree.entries(true, 0)
                .map(|entry| entry.path.as_ref())
                .collect::<Vec<_>>(),
            vec![Path::new(""), Path::new(NEW_NAME)]
        );
    });
}

#[gpui::test]
async fn test_open_gitignored_files(cx: &mut TestAppContext) {
    init_test(cx);
    let fs = FakeFs::new(cx.background_executor.clone());
    fs.insert_tree(
        "/root",
        json!({
            ".gitignore": "node_modules\n",
            "one": {
                "node_modules": {
                    "a": {
                        "a1.js": "a1",
                        "a2.js": "a2",
                    },
                    "b": {
                        "b1.js": "b1",
                        "b2.js": "b2",
                    },
                    "c": {
                        "c1.js": "c1",
                        "c2.js": "c2",
                    }
                },
            },
            "two": {
                "x.js": "",
                "y.js": "",
            },
        }),
    )
    .await;

    let tree = Worktree::local(
        Path::new("/root"),
        true,
        fs.clone(),
        Default::default(),
        &mut cx.to_async(),
    )
    .await
    .unwrap();

    cx.read(|cx| tree.read(cx).as_local().unwrap().scan_complete())
        .await;

    tree.read_with(cx, |tree, _| {
        assert_eq!(
            tree.entries(true, 0)
                .map(|entry| (entry.path.as_ref(), entry.is_ignored))
                .collect::<Vec<_>>(),
            vec![
                (Path::new(""), false),
                (Path::new(".gitignore"), false),
                (Path::new("one"), false),
                (Path::new("one/node_modules"), true),
                (Path::new("two"), false),
                (Path::new("two/x.js"), false),
                (Path::new("two/y.js"), false),
            ]
        );
    });

    // Open a file that is nested inside of a gitignored directory that
    // has not yet been expanded.
    let prev_read_dir_count = fs.read_dir_call_count();
    let loaded = tree
        .update(cx, |tree, cx| {
            tree.load_file("one/node_modules/b/b1.js".as_ref(), cx)
        })
        .await
        .unwrap();

    tree.read_with(cx, |tree, _| {
        assert_eq!(
            tree.entries(true, 0)
                .map(|entry| (entry.path.as_ref(), entry.is_ignored))
                .collect::<Vec<_>>(),
            vec![
                (Path::new(""), false),
                (Path::new(".gitignore"), false),
                (Path::new("one"), false),
                (Path::new("one/node_modules"), true),
                (Path::new("one/node_modules/a"), true),
                (Path::new("one/node_modules/b"), true),
                (Path::new("one/node_modules/b/b1.js"), true),
                (Path::new("one/node_modules/b/b2.js"), true),
                (Path::new("one/node_modules/c"), true),
                (Path::new("two"), false),
                (Path::new("two/x.js"), false),
                (Path::new("two/y.js"), false),
            ]
        );

        assert_eq!(
            loaded.file.path.as_ref(),
            Path::new("one/node_modules/b/b1.js")
        );

        // Only the newly-expanded directories are scanned.
        assert_eq!(fs.read_dir_call_count() - prev_read_dir_count, 2);
    });

    // Open another file in a different subdirectory of the same
    // gitignored directory.
    let prev_read_dir_count = fs.read_dir_call_count();
    let loaded = tree
        .update(cx, |tree, cx| {
            tree.load_file("one/node_modules/a/a2.js".as_ref(), cx)
        })
        .await
        .unwrap();

    tree.read_with(cx, |tree, _| {
        assert_eq!(
            tree.entries(true, 0)
                .map(|entry| (entry.path.as_ref(), entry.is_ignored))
                .collect::<Vec<_>>(),
            vec![
                (Path::new(""), false),
                (Path::new(".gitignore"), false),
                (Path::new("one"), false),
                (Path::new("one/node_modules"), true),
                (Path::new("one/node_modules/a"), true),
                (Path::new("one/node_modules/a/a1.js"), true),
                (Path::new("one/node_modules/a/a2.js"), true),
                (Path::new("one/node_modules/b"), true),
                (Path::new("one/node_modules/b/b1.js"), true),
                (Path::new("one/node_modules/b/b2.js"), true),
                (Path::new("one/node_modules/c"), true),
                (Path::new("two"), false),
                (Path::new("two/x.js"), false),
                (Path::new("two/y.js"), false),
            ]
        );

        assert_eq!(
            loaded.file.path.as_ref(),
            Path::new("one/node_modules/a/a2.js")
        );

        // Only the newly-expanded directory is scanned.
        assert_eq!(fs.read_dir_call_count() - prev_read_dir_count, 1);
    });

    let path = PathBuf::from("/root/one/node_modules/c/lib");

    // No work happens when files and directories change within an unloaded directory.
    let prev_fs_call_count = fs.read_dir_call_count() + fs.metadata_call_count();
    // When we open a directory, we check each ancestor whether it's a git
    // repository. That means we have an fs.metadata call per ancestor that we
    // need to subtract here.
    let ancestors = path.ancestors().count();

    fs.create_dir(path.as_ref()).await.unwrap();
    cx.executor().run_until_parked();

    assert_eq!(
        fs.read_dir_call_count() + fs.metadata_call_count() - prev_fs_call_count - ancestors,
        0
    );
}

#[gpui::test]
async fn test_dirs_no_longer_ignored(cx: &mut TestAppContext) {
    init_test(cx);
    let fs = FakeFs::new(cx.background_executor.clone());
    fs.insert_tree(
        "/root",
        json!({
            ".gitignore": "node_modules\n",
            "a": {
                "a.js": "",
            },
            "b": {
                "b.js": "",
            },
            "node_modules": {
                "c": {
                    "c.js": "",
                },
                "d": {
                    "d.js": "",
                    "e": {
                        "e1.js": "",
                        "e2.js": "",
                    },
                    "f": {
                        "f1.js": "",
                        "f2.js": "",
                    }
                },
            },
        }),
    )
    .await;

    let tree = Worktree::local(
        Path::new("/root"),
        true,
        fs.clone(),
        Default::default(),
        &mut cx.to_async(),
    )
    .await
    .unwrap();

    cx.read(|cx| tree.read(cx).as_local().unwrap().scan_complete())
        .await;

    // Open a file within the gitignored directory, forcing some of its
    // subdirectories to be read, but not all.
    let read_dir_count_1 = fs.read_dir_call_count();
    tree.read_with(cx, |tree, _| {
        tree.as_local()
            .unwrap()
            .refresh_entries_for_paths(vec![Path::new("node_modules/d/d.js").into()])
    })
    .recv()
    .await;

    // Those subdirectories are now loaded.
    tree.read_with(cx, |tree, _| {
        assert_eq!(
            tree.entries(true, 0)
                .map(|e| (e.path.as_ref(), e.is_ignored))
                .collect::<Vec<_>>(),
            &[
                (Path::new(""), false),
                (Path::new(".gitignore"), false),
                (Path::new("a"), false),
                (Path::new("a/a.js"), false),
                (Path::new("b"), false),
                (Path::new("b/b.js"), false),
                (Path::new("node_modules"), true),
                (Path::new("node_modules/c"), true),
                (Path::new("node_modules/d"), true),
                (Path::new("node_modules/d/d.js"), true),
                (Path::new("node_modules/d/e"), true),
                (Path::new("node_modules/d/f"), true),
            ]
        );
    });
    let read_dir_count_2 = fs.read_dir_call_count();
    assert_eq!(read_dir_count_2 - read_dir_count_1, 2);

    // Update the gitignore so that node_modules is no longer ignored,
    // but a subdirectory is ignored
    fs.save("/root/.gitignore".as_ref(), &"e".into(), Default::default())
        .await
        .unwrap();
    cx.executor().run_until_parked();

    // All of the directories that are no longer ignored are now loaded.
    tree.read_with(cx, |tree, _| {
        assert_eq!(
            tree.entries(true, 0)
                .map(|e| (e.path.as_ref(), e.is_ignored))
                .collect::<Vec<_>>(),
            &[
                (Path::new(""), false),
                (Path::new(".gitignore"), false),
                (Path::new("a"), false),
                (Path::new("a/a.js"), false),
                (Path::new("b"), false),
                (Path::new("b/b.js"), false),
                // This directory is no longer ignored
                (Path::new("node_modules"), false),
                (Path::new("node_modules/c"), false),
                (Path::new("node_modules/c/c.js"), false),
                (Path::new("node_modules/d"), false),
                (Path::new("node_modules/d/d.js"), false),
                // This subdirectory is now ignored
                (Path::new("node_modules/d/e"), true),
                (Path::new("node_modules/d/f"), false),
                (Path::new("node_modules/d/f/f1.js"), false),
                (Path::new("node_modules/d/f/f2.js"), false),
            ]
        );
    });

    // Each of the newly-loaded directories is scanned only once.
    let read_dir_count_3 = fs.read_dir_call_count();
    assert_eq!(read_dir_count_3 - read_dir_count_2, 2);
}

#[gpui::test(iterations = 10)]
async fn test_rescan_with_gitignore(cx: &mut TestAppContext) {
    init_test(cx);
    cx.update(|cx| {
        cx.update_global::<SettingsStore, _>(|store, cx| {
            store.update_user_settings::<WorktreeSettings>(cx, |project_settings| {
                project_settings.file_scan_exclusions = Some(Vec::new());
            });
        });
    });
    let fs = FakeFs::new(cx.background_executor.clone());
    fs.insert_tree(
        "/root",
        json!({
            ".gitignore": "ancestor-ignored-file1\nancestor-ignored-file2\n",
            "tree": {
                ".git": {},
                ".gitignore": "ignored-dir\n",
                "tracked-dir": {
                    "tracked-file1": "",
                    "ancestor-ignored-file1": "",
                },
                "ignored-dir": {
                    "ignored-file1": ""
                }
            }
        }),
    )
    .await;

    let tree = Worktree::local(
        "/root/tree".as_ref(),
        true,
        fs.clone(),
        Default::default(),
        &mut cx.to_async(),
    )
    .await
    .unwrap();
    cx.read(|cx| tree.read(cx).as_local().unwrap().scan_complete())
        .await;

    tree.read_with(cx, |tree, _| {
        tree.as_local()
            .unwrap()
            .refresh_entries_for_paths(vec![Path::new("ignored-dir").into()])
    })
    .recv()
    .await;

    cx.read(|cx| {
        let tree = tree.read(cx);
        assert_entry_git_state(tree, "tracked-dir/tracked-file1", None, false);
        assert_entry_git_state(tree, "tracked-dir/ancestor-ignored-file1", None, false);
        assert_entry_git_state(tree, "ignored-dir/ignored-file1", None, true);
    });

    fs.set_status_for_repo_via_working_copy_change(
        Path::new("/root/tree/.git"),
        &[(
            Path::new("tracked-dir/tracked-file2"),
            StatusCode::Added.index(),
        )],
    );

    fs.create_file(
        "/root/tree/tracked-dir/tracked-file2".as_ref(),
        Default::default(),
    )
    .await
    .unwrap();
    fs.create_file(
        "/root/tree/tracked-dir/ancestor-ignored-file2".as_ref(),
        Default::default(),
    )
    .await
    .unwrap();
    fs.create_file(
        "/root/tree/ignored-dir/ignored-file2".as_ref(),
        Default::default(),
    )
    .await
    .unwrap();

    cx.executor().run_until_parked();
    cx.read(|cx| {
        let tree = tree.read(cx);
        assert_entry_git_state(
            tree,
            "tracked-dir/tracked-file2",
            Some(StatusCode::Added),
            false,
        );
        assert_entry_git_state(tree, "tracked-dir/ancestor-ignored-file2", None, false);
        assert_entry_git_state(tree, "ignored-dir/ignored-file2", None, true);
        assert!(tree.entry_for_path(".git").unwrap().is_ignored);
    });
}

#[gpui::test]
async fn test_update_gitignore(cx: &mut TestAppContext) {
    init_test(cx);
    let fs = FakeFs::new(cx.background_executor.clone());
    fs.insert_tree(
        "/root",
        json!({
            ".git": {},
            ".gitignore": "*.txt\n",
            "a.xml": "<a></a>",
            "b.txt": "Some text"
        }),
    )
    .await;

    let tree = Worktree::local(
        "/root".as_ref(),
        true,
        fs.clone(),
        Default::default(),
        &mut cx.to_async(),
    )
    .await
    .unwrap();
    cx.read(|cx| tree.read(cx).as_local().unwrap().scan_complete())
        .await;

    tree.read_with(cx, |tree, _| {
        tree.as_local()
            .unwrap()
            .refresh_entries_for_paths(vec![Path::new("").into()])
    })
    .recv()
    .await;

    cx.read(|cx| {
        let tree = tree.read(cx);
        assert_entry_git_state(tree, "a.xml", None, false);
        assert_entry_git_state(tree, "b.txt", None, true);
    });

    fs.atomic_write("/root/.gitignore".into(), "*.xml".into())
        .await
        .unwrap();

    fs.set_status_for_repo_via_working_copy_change(
        Path::new("/root/.git"),
        &[(Path::new("b.txt"), StatusCode::Added.index())],
    );

    cx.executor().run_until_parked();
    cx.read(|cx| {
        let tree = tree.read(cx);
        assert_entry_git_state(tree, "a.xml", None, true);
        assert_entry_git_state(tree, "b.txt", Some(StatusCode::Added), false);
    });
}

#[gpui::test]
async fn test_write_file(cx: &mut TestAppContext) {
    init_test(cx);
    cx.executor().allow_parking();
    let dir = TempTree::new(json!({
        ".git": {},
        ".gitignore": "ignored-dir\n",
        "tracked-dir": {},
        "ignored-dir": {}
    }));

    let tree = Worktree::local(
        dir.path(),
        true,
        Arc::new(RealFs::default()),
        Default::default(),
        &mut cx.to_async(),
    )
    .await
    .unwrap();

    #[cfg(not(target_os = "macos"))]
    fs::fs_watcher::global(|_| {}).unwrap();

    cx.read(|cx| tree.read(cx).as_local().unwrap().scan_complete())
        .await;
    tree.flush_fs_events(cx).await;

    tree.update(cx, |tree, cx| {
        tree.write_file(
            Path::new("tracked-dir/file.txt"),
            "hello".into(),
            Default::default(),
            cx,
        )
    })
    .await
    .unwrap();
    tree.update(cx, |tree, cx| {
        tree.write_file(
            Path::new("ignored-dir/file.txt"),
            "world".into(),
            Default::default(),
            cx,
        )
    })
    .await
    .unwrap();

    tree.read_with(cx, |tree, _| {
        let tracked = tree.entry_for_path("tracked-dir/file.txt").unwrap();
        let ignored = tree.entry_for_path("ignored-dir/file.txt").unwrap();
        assert!(!tracked.is_ignored);
        assert!(ignored.is_ignored);
    });
}

#[gpui::test]
async fn test_file_scan_inclusions(cx: &mut TestAppContext) {
    init_test(cx);
    cx.executor().allow_parking();
    let dir = TempTree::new(json!({
        ".gitignore": "**/target\n/node_modules\ntop_level.txt\n",
        "target": {
            "index": "blah2"
        },
        "node_modules": {
            ".DS_Store": "",
            "prettier": {
                "package.json": "{}",
            },
        },
        "src": {
            ".DS_Store": "",
            "foo": {
                "foo.rs": "mod another;\n",
                "another.rs": "// another",
            },
            "bar": {
                "bar.rs": "// bar",
            },
            "lib.rs": "mod foo;\nmod bar;\n",
        },
        "top_level.txt": "top level file",
        ".DS_Store": "",
    }));
    cx.update(|cx| {
        cx.update_global::<SettingsStore, _>(|store, cx| {
            store.update_user_settings::<WorktreeSettings>(cx, |project_settings| {
                project_settings.file_scan_exclusions = Some(vec![]);
                project_settings.file_scan_inclusions = Some(vec![
                    "node_modules/**/package.json".to_string(),
                    "**/.DS_Store".to_string(),
                ]);
            });
        });
    });

    let tree = Worktree::local(
        dir.path(),
        true,
        Arc::new(RealFs::default()),
        Default::default(),
        &mut cx.to_async(),
    )
    .await
    .unwrap();
    cx.read(|cx| tree.read(cx).as_local().unwrap().scan_complete())
        .await;
    tree.flush_fs_events(cx).await;
    tree.read_with(cx, |tree, _| {
        // Assert that file_scan_inclusions overrides  file_scan_exclusions.
        check_worktree_entries(
            tree,
            &[],
            &["target", "node_modules"],
            &["src/lib.rs", "src/bar/bar.rs", ".gitignore"],
            &[
                "node_modules/prettier/package.json",
                ".DS_Store",
                "node_modules/.DS_Store",
                "src/.DS_Store",
            ],
        )
    });
}

#[gpui::test]
async fn test_file_scan_exclusions_overrules_inclusions(cx: &mut TestAppContext) {
    init_test(cx);
    cx.executor().allow_parking();
    let dir = TempTree::new(json!({
        ".gitignore": "**/target\n/node_modules\n",
        "target": {
            "index": "blah2"
        },
        "node_modules": {
            ".DS_Store": "",
            "prettier": {
                "package.json": "{}",
            },
        },
        "src": {
            ".DS_Store": "",
            "foo": {
                "foo.rs": "mod another;\n",
                "another.rs": "// another",
            },
        },
        ".DS_Store": "",
    }));

    cx.update(|cx| {
        cx.update_global::<SettingsStore, _>(|store, cx| {
            store.update_user_settings::<WorktreeSettings>(cx, |project_settings| {
                project_settings.file_scan_exclusions = Some(vec!["**/.DS_Store".to_string()]);
                project_settings.file_scan_inclusions = Some(vec!["**/.DS_Store".to_string()]);
            });
        });
    });

    let tree = Worktree::local(
        dir.path(),
        true,
        Arc::new(RealFs::default()),
        Default::default(),
        &mut cx.to_async(),
    )
    .await
    .unwrap();
    cx.read(|cx| tree.read(cx).as_local().unwrap().scan_complete())
        .await;
    tree.flush_fs_events(cx).await;
    tree.read_with(cx, |tree, _| {
        // Assert that file_scan_inclusions overrides  file_scan_exclusions.
        check_worktree_entries(
            tree,
            &[".DS_Store, src/.DS_Store"],
            &["target", "node_modules"],
            &["src/foo/another.rs", "src/foo/foo.rs", ".gitignore"],
            &[],
        )
    });
}

#[gpui::test]
async fn test_file_scan_inclusions_reindexes_on_setting_change(cx: &mut TestAppContext) {
    init_test(cx);
    cx.executor().allow_parking();
    let dir = TempTree::new(json!({
        ".gitignore": "**/target\n/node_modules/\n",
        "target": {
            "index": "blah2"
        },
        "node_modules": {
            ".DS_Store": "",
            "prettier": {
                "package.json": "{}",
            },
        },
        "src": {
            ".DS_Store": "",
            "foo": {
                "foo.rs": "mod another;\n",
                "another.rs": "// another",
            },
        },
        ".DS_Store": "",
    }));

    cx.update(|cx| {
        cx.update_global::<SettingsStore, _>(|store, cx| {
            store.update_user_settings::<WorktreeSettings>(cx, |project_settings| {
                project_settings.file_scan_exclusions = Some(vec![]);
                project_settings.file_scan_inclusions = Some(vec!["node_modules/**".to_string()]);
            });
        });
    });
    let tree = Worktree::local(
        dir.path(),
        true,
        Arc::new(RealFs::default()),
        Default::default(),
        &mut cx.to_async(),
    )
    .await
    .unwrap();
    cx.read(|cx| tree.read(cx).as_local().unwrap().scan_complete())
        .await;
    tree.flush_fs_events(cx).await;

    tree.read_with(cx, |tree, _| {
        assert!(tree
            .entry_for_path("node_modules")
            .is_some_and(|f| f.is_always_included));
        assert!(tree
            .entry_for_path("node_modules/prettier/package.json")
            .is_some_and(|f| f.is_always_included));
    });

    cx.update(|cx| {
        cx.update_global::<SettingsStore, _>(|store, cx| {
            store.update_user_settings::<WorktreeSettings>(cx, |project_settings| {
                project_settings.file_scan_exclusions = Some(vec![]);
                project_settings.file_scan_inclusions = Some(vec![]);
            });
        });
    });
    cx.read(|cx| tree.read(cx).as_local().unwrap().scan_complete())
        .await;
    tree.flush_fs_events(cx).await;

    tree.read_with(cx, |tree, _| {
        assert!(tree
            .entry_for_path("node_modules")
            .is_some_and(|f| !f.is_always_included));
        assert!(tree
            .entry_for_path("node_modules/prettier/package.json")
            .is_some_and(|f| !f.is_always_included));
    });
}

#[gpui::test]
async fn test_file_scan_exclusions(cx: &mut TestAppContext) {
    init_test(cx);
    cx.executor().allow_parking();
    let dir = TempTree::new(json!({
        ".gitignore": "**/target\n/node_modules\n",
        "target": {
            "index": "blah2"
        },
        "node_modules": {
            ".DS_Store": "",
            "prettier": {
                "package.json": "{}",
            },
        },
        "src": {
            ".DS_Store": "",
            "foo": {
                "foo.rs": "mod another;\n",
                "another.rs": "// another",
            },
            "bar": {
                "bar.rs": "// bar",
            },
            "lib.rs": "mod foo;\nmod bar;\n",
        },
        ".DS_Store": "",
    }));
    cx.update(|cx| {
        cx.update_global::<SettingsStore, _>(|store, cx| {
            store.update_user_settings::<WorktreeSettings>(cx, |project_settings| {
                project_settings.file_scan_exclusions =
                    Some(vec!["**/foo/**".to_string(), "**/.DS_Store".to_string()]);
            });
        });
    });

    let tree = Worktree::local(
        dir.path(),
        true,
        Arc::new(RealFs::default()),
        Default::default(),
        &mut cx.to_async(),
    )
    .await
    .unwrap();
    cx.read(|cx| tree.read(cx).as_local().unwrap().scan_complete())
        .await;
    tree.flush_fs_events(cx).await;
    tree.read_with(cx, |tree, _| {
        check_worktree_entries(
            tree,
            &[
                "src/foo/foo.rs",
                "src/foo/another.rs",
                "node_modules/.DS_Store",
                "src/.DS_Store",
                ".DS_Store",
            ],
            &["target", "node_modules"],
            &["src/lib.rs", "src/bar/bar.rs", ".gitignore"],
            &[],
        )
    });

    cx.update(|cx| {
        cx.update_global::<SettingsStore, _>(|store, cx| {
            store.update_user_settings::<WorktreeSettings>(cx, |project_settings| {
                project_settings.file_scan_exclusions =
                    Some(vec!["**/node_modules/**".to_string()]);
            });
        });
    });
    tree.flush_fs_events(cx).await;
    cx.executor().run_until_parked();
    tree.read_with(cx, |tree, _| {
        check_worktree_entries(
            tree,
            &[
                "node_modules/prettier/package.json",
                "node_modules/.DS_Store",
                "node_modules",
            ],
            &["target"],
            &[
                ".gitignore",
                "src/lib.rs",
                "src/bar/bar.rs",
                "src/foo/foo.rs",
                "src/foo/another.rs",
                "src/.DS_Store",
                ".DS_Store",
            ],
            &[],
        )
    });
}

#[gpui::test]
async fn test_fs_events_in_exclusions(cx: &mut TestAppContext) {
    init_test(cx);
    cx.executor().allow_parking();
    let dir = TempTree::new(json!({
        ".git": {
            "HEAD": "ref: refs/heads/main\n",
            "foo": "bar",
        },
        ".gitignore": "**/target\n/node_modules\ntest_output\n",
        "target": {
            "index": "blah2"
        },
        "node_modules": {
            ".DS_Store": "",
            "prettier": {
                "package.json": "{}",
            },
        },
        "src": {
            ".DS_Store": "",
            "foo": {
                "foo.rs": "mod another;\n",
                "another.rs": "// another",
            },
            "bar": {
                "bar.rs": "// bar",
            },
            "lib.rs": "mod foo;\nmod bar;\n",
        },
        ".DS_Store": "",
    }));
    cx.update(|cx| {
        cx.update_global::<SettingsStore, _>(|store, cx| {
            store.update_user_settings::<WorktreeSettings>(cx, |project_settings| {
                project_settings.file_scan_exclusions = Some(vec![
                    "**/.git".to_string(),
                    "node_modules/".to_string(),
                    "build_output".to_string(),
                ]);
            });
        });
    });

    let tree = Worktree::local(
        dir.path(),
        true,
        Arc::new(RealFs::default()),
        Default::default(),
        &mut cx.to_async(),
    )
    .await
    .unwrap();
    cx.read(|cx| tree.read(cx).as_local().unwrap().scan_complete())
        .await;
    tree.flush_fs_events(cx).await;
    tree.read_with(cx, |tree, _| {
        check_worktree_entries(
            tree,
            &[
                ".git/HEAD",
                ".git/foo",
                "node_modules",
                "node_modules/.DS_Store",
                "node_modules/prettier",
                "node_modules/prettier/package.json",
            ],
            &["target"],
            &[
                ".DS_Store",
                "src/.DS_Store",
                "src/lib.rs",
                "src/foo/foo.rs",
                "src/foo/another.rs",
                "src/bar/bar.rs",
                ".gitignore",
            ],
            &[],
        )
    });

    let new_excluded_dir = dir.path().join("build_output");
    let new_ignored_dir = dir.path().join("test_output");
    std::fs::create_dir_all(&new_excluded_dir)
        .unwrap_or_else(|e| panic!("Failed to create a {new_excluded_dir:?} directory: {e}"));
    std::fs::create_dir_all(&new_ignored_dir)
        .unwrap_or_else(|e| panic!("Failed to create a {new_ignored_dir:?} directory: {e}"));
    let node_modules_dir = dir.path().join("node_modules");
    let dot_git_dir = dir.path().join(".git");
    let src_dir = dir.path().join("src");
    for existing_dir in [&node_modules_dir, &dot_git_dir, &src_dir] {
        assert!(
            existing_dir.is_dir(),
            "Expect {existing_dir:?} to be present in the FS already"
        );
    }

    for directory_for_new_file in [
        new_excluded_dir,
        new_ignored_dir,
        node_modules_dir,
        dot_git_dir,
        src_dir,
    ] {
        std::fs::write(directory_for_new_file.join("new_file"), "new file contents")
            .unwrap_or_else(|e| {
                panic!("Failed to create in {directory_for_new_file:?} a new file: {e}")
            });
    }
    tree.flush_fs_events(cx).await;

    tree.read_with(cx, |tree, _| {
        check_worktree_entries(
            tree,
            &[
                ".git/HEAD",
                ".git/foo",
                ".git/new_file",
                "node_modules",
                "node_modules/.DS_Store",
                "node_modules/prettier",
                "node_modules/prettier/package.json",
                "node_modules/new_file",
                "build_output",
                "build_output/new_file",
                "test_output/new_file",
            ],
            &["target", "test_output"],
            &[
                ".DS_Store",
                "src/.DS_Store",
                "src/lib.rs",
                "src/foo/foo.rs",
                "src/foo/another.rs",
                "src/bar/bar.rs",
                "src/new_file",
                ".gitignore",
            ],
            &[],
        )
    });
}

#[gpui::test]
async fn test_fs_events_in_dot_git_worktree(cx: &mut TestAppContext) {
    init_test(cx);
    cx.executor().allow_parking();
    let dir = TempTree::new(json!({
        ".git": {
            "HEAD": "ref: refs/heads/main\n",
            "foo": "foo contents",
        },
    }));
    let dot_git_worktree_dir = dir.path().join(".git");

    let tree = Worktree::local(
        dot_git_worktree_dir.clone(),
        true,
        Arc::new(RealFs::default()),
        Default::default(),
        &mut cx.to_async(),
    )
    .await
    .unwrap();
    cx.read(|cx| tree.read(cx).as_local().unwrap().scan_complete())
        .await;
    tree.flush_fs_events(cx).await;
    tree.read_with(cx, |tree, _| {
        check_worktree_entries(tree, &[], &["HEAD", "foo"], &[], &[])
    });

    std::fs::write(dot_git_worktree_dir.join("new_file"), "new file contents")
        .unwrap_or_else(|e| panic!("Failed to create in {dot_git_worktree_dir:?} a new file: {e}"));
    tree.flush_fs_events(cx).await;
    tree.read_with(cx, |tree, _| {
        check_worktree_entries(tree, &[], &["HEAD", "foo", "new_file"], &[], &[])
    });
}

#[gpui::test(iterations = 30)]
async fn test_create_directory_during_initial_scan(cx: &mut TestAppContext) {
    init_test(cx);
    let fs = FakeFs::new(cx.background_executor.clone());
    fs.insert_tree(
        "/root",
        json!({
            "b": {},
            "c": {},
            "d": {},
        }),
    )
    .await;

    let tree = Worktree::local(
        "/root".as_ref(),
        true,
        fs,
        Default::default(),
        &mut cx.to_async(),
    )
    .await
    .unwrap();

    let snapshot1 = tree.update(cx, |tree, cx| {
        let tree = tree.as_local_mut().unwrap();
        let snapshot = Arc::new(Mutex::new(tree.snapshot()));
        tree.observe_updates(0, cx, {
            let snapshot = snapshot.clone();
            let settings = tree.settings().clone();
            move |update| {
                snapshot
                    .lock()
                    .apply_remote_update(update, &settings.file_scan_inclusions)
                    .unwrap();
                async { true }
            }
        });
        snapshot
    });

    let entry = tree
        .update(cx, |tree, cx| {
            tree.as_local_mut()
                .unwrap()
                .create_entry("a/e".as_ref(), true, cx)
        })
        .await
        .unwrap()
        .to_included()
        .unwrap();
    assert!(entry.is_dir());

    cx.executor().run_until_parked();
    tree.read_with(cx, |tree, _| {
        assert_eq!(tree.entry_for_path("a/e").unwrap().kind, EntryKind::Dir);
    });

    let snapshot2 = tree.update(cx, |tree, _| tree.as_local().unwrap().snapshot());
    assert_eq!(
        snapshot1.lock().entries(true, 0).collect::<Vec<_>>(),
        snapshot2.entries(true, 0).collect::<Vec<_>>()
    );
}

#[gpui::test]
async fn test_bump_mtime_of_git_repo_workdir(cx: &mut TestAppContext) {
    init_test(cx);

    // Create a worktree with a git directory.
    let fs = FakeFs::new(cx.background_executor.clone());
    fs.insert_tree(
        "/root",
        json!({
            ".git": {},
            "a.txt": "",
            "b":  {
                "c.txt": "",
            },
        }),
    )
    .await;

    let tree = Worktree::local(
        "/root".as_ref(),
        true,
        fs.clone(),
        Default::default(),
        &mut cx.to_async(),
    )
    .await
    .unwrap();
    cx.executor().run_until_parked();

    let (old_entry_ids, old_mtimes) = tree.read_with(cx, |tree, _| {
        (
            tree.entries(true, 0).map(|e| e.id).collect::<Vec<_>>(),
            tree.entries(true, 0).map(|e| e.mtime).collect::<Vec<_>>(),
        )
    });

    // Regression test: after the directory is scanned, touch the git repo's
    // working directory, bumping its mtime. That directory keeps its project
    // entry id after the directories are re-scanned.
    fs.touch_path("/root").await;
    cx.executor().run_until_parked();

    let (new_entry_ids, new_mtimes) = tree.read_with(cx, |tree, _| {
        (
            tree.entries(true, 0).map(|e| e.id).collect::<Vec<_>>(),
            tree.entries(true, 0).map(|e| e.mtime).collect::<Vec<_>>(),
        )
    });
    assert_eq!(new_entry_ids, old_entry_ids);
    assert_ne!(new_mtimes, old_mtimes);

    // Regression test: changes to the git repository should still be
    // detected.
    fs.set_status_for_repo_via_git_operation(
        Path::new("/root/.git"),
        &[(Path::new("b/c.txt"), StatusCode::Modified.index())],
    );
    cx.executor().run_until_parked();

    let snapshot = tree.read_with(cx, |tree, _| tree.snapshot());

    check_git_statuses(
        &snapshot,
        &[
            (Path::new(""), MODIFIED),
            (Path::new("a.txt"), GitSummary::UNCHANGED),
            (Path::new("b/c.txt"), MODIFIED),
        ],
    );
}

#[gpui::test]
async fn test_create_dir_all_on_create_entry(cx: &mut TestAppContext) {
    init_test(cx);
    cx.executor().allow_parking();

    let fs_fake = FakeFs::new(cx.background_executor.clone());
    fs_fake
        .insert_tree(
            "/root",
            json!({
                "a": {},
            }),
        )
        .await;

    let tree_fake = Worktree::local(
        "/root".as_ref(),
        true,
        fs_fake,
        Default::default(),
        &mut cx.to_async(),
    )
    .await
    .unwrap();

    let entry = tree_fake
        .update(cx, |tree, cx| {
            tree.as_local_mut()
                .unwrap()
                .create_entry("a/b/c/d.txt".as_ref(), false, cx)
        })
        .await
        .unwrap()
        .to_included()
        .unwrap();
    assert!(entry.is_file());

    cx.executor().run_until_parked();
    tree_fake.read_with(cx, |tree, _| {
        assert!(tree.entry_for_path("a/b/c/d.txt").unwrap().is_file());
        assert!(tree.entry_for_path("a/b/c/").unwrap().is_dir());
        assert!(tree.entry_for_path("a/b/").unwrap().is_dir());
    });

    let fs_real = Arc::new(RealFs::default());
    let temp_root = TempTree::new(json!({
        "a": {}
    }));

    let tree_real = Worktree::local(
        temp_root.path(),
        true,
        fs_real,
        Default::default(),
        &mut cx.to_async(),
    )
    .await
    .unwrap();

    let entry = tree_real
        .update(cx, |tree, cx| {
            tree.as_local_mut()
                .unwrap()
                .create_entry("a/b/c/d.txt".as_ref(), false, cx)
        })
        .await
        .unwrap()
        .to_included()
        .unwrap();
    assert!(entry.is_file());

    cx.executor().run_until_parked();
    tree_real.read_with(cx, |tree, _| {
        assert!(tree.entry_for_path("a/b/c/d.txt").unwrap().is_file());
        assert!(tree.entry_for_path("a/b/c/").unwrap().is_dir());
        assert!(tree.entry_for_path("a/b/").unwrap().is_dir());
    });

    // Test smallest change
    let entry = tree_real
        .update(cx, |tree, cx| {
            tree.as_local_mut()
                .unwrap()
                .create_entry("a/b/c/e.txt".as_ref(), false, cx)
        })
        .await
        .unwrap()
        .to_included()
        .unwrap();
    assert!(entry.is_file());

    cx.executor().run_until_parked();
    tree_real.read_with(cx, |tree, _| {
        assert!(tree.entry_for_path("a/b/c/e.txt").unwrap().is_file());
    });

    // Test largest change
    let entry = tree_real
        .update(cx, |tree, cx| {
            tree.as_local_mut()
                .unwrap()
                .create_entry("d/e/f/g.txt".as_ref(), false, cx)
        })
        .await
        .unwrap()
        .to_included()
        .unwrap();
    assert!(entry.is_file());

    cx.executor().run_until_parked();
    tree_real.read_with(cx, |tree, _| {
        assert!(tree.entry_for_path("d/e/f/g.txt").unwrap().is_file());
        assert!(tree.entry_for_path("d/e/f").unwrap().is_dir());
        assert!(tree.entry_for_path("d/e/").unwrap().is_dir());
        assert!(tree.entry_for_path("d/").unwrap().is_dir());
    });
}

#[gpui::test(iterations = 100)]
async fn test_random_worktree_operations_during_initial_scan(
    cx: &mut TestAppContext,
    mut rng: StdRng,
) {
    init_test(cx);
    let operations = env::var("OPERATIONS")
        .map(|o| o.parse().unwrap())
        .unwrap_or(5);
    let initial_entries = env::var("INITIAL_ENTRIES")
        .map(|o| o.parse().unwrap())
        .unwrap_or(20);

    let root_dir = Path::new("/test");
    let fs = FakeFs::new(cx.background_executor.clone()) as Arc<dyn Fs>;
    fs.as_fake().insert_tree(root_dir, json!({})).await;
    for _ in 0..initial_entries {
        randomly_mutate_fs(&fs, root_dir, 1.0, &mut rng).await;
    }
    log::info!("generated initial tree");

    let worktree = Worktree::local(
        root_dir,
        true,
        fs.clone(),
        Default::default(),
        &mut cx.to_async(),
    )
    .await
    .unwrap();

    let mut snapshots = vec![worktree.read_with(cx, |tree, _| tree.as_local().unwrap().snapshot())];
    let updates = Arc::new(Mutex::new(Vec::new()));
    worktree.update(cx, |tree, cx| {
        check_worktree_change_events(tree, cx);

        tree.as_local_mut().unwrap().observe_updates(0, cx, {
            let updates = updates.clone();
            move |update| {
                updates.lock().push(update);
                async { true }
            }
        });
    });

    for _ in 0..operations {
        worktree
            .update(cx, |worktree, cx| {
                randomly_mutate_worktree(worktree, &mut rng, cx)
            })
            .await
            .log_err();
        worktree.read_with(cx, |tree, _| {
            tree.as_local().unwrap().snapshot().check_invariants(true)
        });

        if rng.gen_bool(0.6) {
            snapshots.push(worktree.read_with(cx, |tree, _| tree.as_local().unwrap().snapshot()));
        }
    }

    worktree
        .update(cx, |tree, _| tree.as_local_mut().unwrap().scan_complete())
        .await;

    cx.executor().run_until_parked();

    let final_snapshot = worktree.read_with(cx, |tree, _| {
        let tree = tree.as_local().unwrap();
        let snapshot = tree.snapshot();
        snapshot.check_invariants(true);
        snapshot
    });

    let settings = worktree.read_with(cx, |tree, _| tree.as_local().unwrap().settings());

    for (i, snapshot) in snapshots.into_iter().enumerate().rev() {
        let mut updated_snapshot = snapshot.clone();
        for update in updates.lock().iter() {
            if update.scan_id >= updated_snapshot.scan_id() as u64 {
                updated_snapshot
                    .apply_remote_update(update.clone(), &settings.file_scan_inclusions)
                    .unwrap();
            }
        }

        assert_eq!(
            updated_snapshot.entries(true, 0).collect::<Vec<_>>(),
            final_snapshot.entries(true, 0).collect::<Vec<_>>(),
            "wrong updates after snapshot {i}: {snapshot:#?} {updates:#?}",
        );
    }
}

#[gpui::test(iterations = 100)]
async fn test_random_worktree_changes(cx: &mut TestAppContext, mut rng: StdRng) {
    init_test(cx);
    let operations = env::var("OPERATIONS")
        .map(|o| o.parse().unwrap())
        .unwrap_or(40);
    let initial_entries = env::var("INITIAL_ENTRIES")
        .map(|o| o.parse().unwrap())
        .unwrap_or(20);

    let root_dir = Path::new("/test");
    let fs = FakeFs::new(cx.background_executor.clone()) as Arc<dyn Fs>;
    fs.as_fake().insert_tree(root_dir, json!({})).await;
    for _ in 0..initial_entries {
        randomly_mutate_fs(&fs, root_dir, 1.0, &mut rng).await;
    }
    log::info!("generated initial tree");

    let worktree = Worktree::local(
        root_dir,
        true,
        fs.clone(),
        Default::default(),
        &mut cx.to_async(),
    )
    .await
    .unwrap();

    let updates = Arc::new(Mutex::new(Vec::new()));
    worktree.update(cx, |tree, cx| {
        check_worktree_change_events(tree, cx);

        tree.as_local_mut().unwrap().observe_updates(0, cx, {
            let updates = updates.clone();
            move |update| {
                updates.lock().push(update);
                async { true }
            }
        });
    });

    worktree
        .update(cx, |tree, _| tree.as_local_mut().unwrap().scan_complete())
        .await;

    fs.as_fake().pause_events();
    let mut snapshots = Vec::new();
    let mut mutations_len = operations;
    while mutations_len > 1 {
        if rng.gen_bool(0.2) {
            worktree
                .update(cx, |worktree, cx| {
                    randomly_mutate_worktree(worktree, &mut rng, cx)
                })
                .await
                .log_err();
        } else {
            randomly_mutate_fs(&fs, root_dir, 1.0, &mut rng).await;
        }

        let buffered_event_count = fs.as_fake().buffered_event_count();
        if buffered_event_count > 0 && rng.gen_bool(0.3) {
            let len = rng.gen_range(0..=buffered_event_count);
            log::info!("flushing {} events", len);
            fs.as_fake().flush_events(len);
        } else {
            randomly_mutate_fs(&fs, root_dir, 0.6, &mut rng).await;
            mutations_len -= 1;
        }

        cx.executor().run_until_parked();
        if rng.gen_bool(0.2) {
            log::info!("storing snapshot {}", snapshots.len());
            let snapshot = worktree.read_with(cx, |tree, _| tree.as_local().unwrap().snapshot());
            snapshots.push(snapshot);
        }
    }

    log::info!("quiescing");
    fs.as_fake().flush_events(usize::MAX);
    cx.executor().run_until_parked();

    let snapshot = worktree.read_with(cx, |tree, _| tree.as_local().unwrap().snapshot());
    snapshot.check_invariants(true);
    let expanded_paths = snapshot
        .expanded_entries()
        .map(|e| e.path.clone())
        .collect::<Vec<_>>();

    {
        let new_worktree = Worktree::local(
            root_dir,
            true,
            fs.clone(),
            Default::default(),
            &mut cx.to_async(),
        )
        .await
        .unwrap();
        new_worktree
            .update(cx, |tree, _| tree.as_local_mut().unwrap().scan_complete())
            .await;
        new_worktree
            .update(cx, |tree, _| {
                tree.as_local_mut()
                    .unwrap()
                    .refresh_entries_for_paths(expanded_paths)
            })
            .recv()
            .await;
        let new_snapshot =
            new_worktree.read_with(cx, |tree, _| tree.as_local().unwrap().snapshot());
        assert_eq!(
            snapshot.entries_without_ids(true),
            new_snapshot.entries_without_ids(true)
        );
    }

    let settings = worktree.read_with(cx, |tree, _| tree.as_local().unwrap().settings());

    for (i, mut prev_snapshot) in snapshots.into_iter().enumerate().rev() {
        for update in updates.lock().iter() {
            if update.scan_id >= prev_snapshot.scan_id() as u64 {
                prev_snapshot
                    .apply_remote_update(update.clone(), &settings.file_scan_inclusions)
                    .unwrap();
            }
        }

        assert_eq!(
            prev_snapshot
                .entries(true, 0)
                .map(ignore_pending_dir)
                .collect::<Vec<_>>(),
            snapshot
                .entries(true, 0)
                .map(ignore_pending_dir)
                .collect::<Vec<_>>(),
            "wrong updates after snapshot {i}: {updates:#?}",
        );
    }

    fn ignore_pending_dir(entry: &Entry) -> Entry {
        let mut entry = entry.clone();
        if entry.kind.is_dir() {
            entry.kind = EntryKind::Dir
        }
        entry
    }
}

// The worktree's `UpdatedEntries` event can be used to follow along with
// all changes to the worktree's snapshot.
fn check_worktree_change_events(tree: &mut Worktree, cx: &mut Context<Worktree>) {
    let mut entries = tree.entries(true, 0).cloned().collect::<Vec<_>>();
    cx.subscribe(&cx.entity(), move |tree, _, event, _| {
        if let Event::UpdatedEntries(changes) = event {
            for (path, _, change_type) in changes.iter() {
                let entry = tree.entry_for_path(path).cloned();
                let ix = match entries.binary_search_by_key(&path, |e| &e.path) {
                    Ok(ix) | Err(ix) => ix,
                };
                match change_type {
                    PathChange::Added => entries.insert(ix, entry.unwrap()),
                    PathChange::Removed => drop(entries.remove(ix)),
                    PathChange::Updated => {
                        let entry = entry.unwrap();
                        let existing_entry = entries.get_mut(ix).unwrap();
                        assert_eq!(existing_entry.path, entry.path);
                        *existing_entry = entry;
                    }
                    PathChange::AddedOrUpdated | PathChange::Loaded => {
                        let entry = entry.unwrap();
                        if entries.get(ix).map(|e| &e.path) == Some(&entry.path) {
                            *entries.get_mut(ix).unwrap() = entry;
                        } else {
                            entries.insert(ix, entry);
                        }
                    }
                }
            }

            let new_entries = tree.entries(true, 0).cloned().collect::<Vec<_>>();
            assert_eq!(entries, new_entries, "incorrect changes: {:?}", changes);
        }
    })
    .detach();
}

fn randomly_mutate_worktree(
    worktree: &mut Worktree,
    rng: &mut impl Rng,
    cx: &mut Context<Worktree>,
) -> Task<Result<()>> {
    log::info!("mutating worktree");
    let worktree = worktree.as_local_mut().unwrap();
    let snapshot = worktree.snapshot();
    let entry = snapshot.entries(false, 0).choose(rng).unwrap();

    match rng.gen_range(0_u32..100) {
        0..=33 if entry.path.as_ref() != Path::new("") => {
            log::info!("deleting entry {:?} ({})", entry.path, entry.id.0);
            worktree.delete_entry(entry.id, false, cx).unwrap()
        }
        ..=66 if entry.path.as_ref() != Path::new("") => {
            let other_entry = snapshot.entries(false, 0).choose(rng).unwrap();
            let new_parent_path = if other_entry.is_dir() {
                other_entry.path.clone()
            } else {
                other_entry.path.parent().unwrap().into()
            };
            let mut new_path = new_parent_path.join(random_filename(rng));
            if new_path.starts_with(&entry.path) {
                new_path = random_filename(rng).into();
            }

            log::info!(
                "renaming entry {:?} ({}) to {:?}",
                entry.path,
                entry.id.0,
                new_path
            );
            let task = worktree.rename_entry(entry.id, new_path, cx);
            cx.background_executor().spawn(async move {
                task.await?.to_included().unwrap();
                Ok(())
            })
        }
        _ => {
            if entry.is_dir() {
                let child_path = entry.path.join(random_filename(rng));
                let is_dir = rng.gen_bool(0.3);
                log::info!(
                    "creating {} at {:?}",
                    if is_dir { "dir" } else { "file" },
                    child_path,
                );
                let task = worktree.create_entry(child_path, is_dir, cx);
                cx.background_executor().spawn(async move {
                    task.await?;
                    Ok(())
                })
            } else {
                log::info!("overwriting file {:?} ({})", entry.path, entry.id.0);
                let task =
                    worktree.write_file(entry.path.clone(), "".into(), Default::default(), cx);
                cx.background_executor().spawn(async move {
                    task.await?;
                    Ok(())
                })
            }
        }
    }
}

async fn randomly_mutate_fs(
    fs: &Arc<dyn Fs>,
    root_path: &Path,
    insertion_probability: f64,
    rng: &mut impl Rng,
) {
    log::info!("mutating fs");
    let mut files = Vec::new();
    let mut dirs = Vec::new();
    for path in fs.as_fake().paths(false) {
        if path.starts_with(root_path) {
            if fs.is_file(&path).await {
                files.push(path);
            } else {
                dirs.push(path);
            }
        }
    }

    if (files.is_empty() && dirs.len() == 1) || rng.gen_bool(insertion_probability) {
        let path = dirs.choose(rng).unwrap();
        let new_path = path.join(random_filename(rng));

        if rng.gen() {
            log::info!(
                "creating dir {:?}",
                new_path.strip_prefix(root_path).unwrap()
            );
            fs.create_dir(&new_path).await.unwrap();
        } else {
            log::info!(
                "creating file {:?}",
                new_path.strip_prefix(root_path).unwrap()
            );
            fs.create_file(&new_path, Default::default()).await.unwrap();
        }
    } else if rng.gen_bool(0.05) {
        let ignore_dir_path = dirs.choose(rng).unwrap();
        let ignore_path = ignore_dir_path.join(*GITIGNORE);

        let subdirs = dirs
            .iter()
            .filter(|d| d.starts_with(ignore_dir_path))
            .cloned()
            .collect::<Vec<_>>();
        let subfiles = files
            .iter()
            .filter(|d| d.starts_with(ignore_dir_path))
            .cloned()
            .collect::<Vec<_>>();
        let files_to_ignore = {
            let len = rng.gen_range(0..=subfiles.len());
            subfiles.choose_multiple(rng, len)
        };
        let dirs_to_ignore = {
            let len = rng.gen_range(0..subdirs.len());
            subdirs.choose_multiple(rng, len)
        };

        let mut ignore_contents = String::new();
        for path_to_ignore in files_to_ignore.chain(dirs_to_ignore) {
            writeln!(
                ignore_contents,
                "{}",
                path_to_ignore
                    .strip_prefix(ignore_dir_path)
                    .unwrap()
                    .to_str()
                    .unwrap()
            )
            .unwrap();
        }
        log::info!(
            "creating gitignore {:?} with contents:\n{}",
            ignore_path.strip_prefix(root_path).unwrap(),
            ignore_contents
        );
        fs.save(
            &ignore_path,
            &ignore_contents.as_str().into(),
            Default::default(),
        )
        .await
        .unwrap();
    } else {
        let old_path = {
            let file_path = files.choose(rng);
            let dir_path = dirs[1..].choose(rng);
            file_path.into_iter().chain(dir_path).choose(rng).unwrap()
        };

        let is_rename = rng.gen();
        if is_rename {
            let new_path_parent = dirs
                .iter()
                .filter(|d| !d.starts_with(old_path))
                .choose(rng)
                .unwrap();

            let overwrite_existing_dir =
                !old_path.starts_with(new_path_parent) && rng.gen_bool(0.3);
            let new_path = if overwrite_existing_dir {
                fs.remove_dir(
                    new_path_parent,
                    RemoveOptions {
                        recursive: true,
                        ignore_if_not_exists: true,
                    },
                )
                .await
                .unwrap();
                new_path_parent.to_path_buf()
            } else {
                new_path_parent.join(random_filename(rng))
            };

            log::info!(
                "renaming {:?} to {}{:?}",
                old_path.strip_prefix(root_path).unwrap(),
                if overwrite_existing_dir {
                    "overwrite "
                } else {
                    ""
                },
                new_path.strip_prefix(root_path).unwrap()
            );
            fs.rename(
                old_path,
                &new_path,
                fs::RenameOptions {
                    overwrite: true,
                    ignore_if_exists: true,
                },
            )
            .await
            .unwrap();
        } else if fs.is_file(old_path).await {
            log::info!(
                "deleting file {:?}",
                old_path.strip_prefix(root_path).unwrap()
            );
            fs.remove_file(old_path, Default::default()).await.unwrap();
        } else {
            log::info!(
                "deleting dir {:?}",
                old_path.strip_prefix(root_path).unwrap()
            );
            fs.remove_dir(
                old_path,
                RemoveOptions {
                    recursive: true,
                    ignore_if_not_exists: true,
                },
            )
            .await
            .unwrap();
        }
    }
}

fn random_filename(rng: &mut impl Rng) -> String {
    (0..6)
        .map(|_| rng.sample(rand::distributions::Alphanumeric))
        .map(char::from)
        .collect()
}

const CONFLICT: FileStatus = FileStatus::Unmerged(UnmergedStatus {
    first_head: UnmergedStatusCode::Updated,
    second_head: UnmergedStatusCode::Updated,
});

#[gpui::test]
async fn test_rename_work_directory(cx: &mut TestAppContext) {
    init_test(cx);
    cx.executor().allow_parking();
    let root = TempTree::new(json!({
        "projects": {
            "project1": {
                "a": "",
                "b": "",
            }
        },

    }));
    let root_path = root.path();

    let tree = Worktree::local(
        root_path,
        true,
        Arc::new(RealFs::default()),
        Default::default(),
        &mut cx.to_async(),
    )
    .await
    .unwrap();

    let repo = git_init(&root_path.join("projects/project1"));
    git_add("a", &repo);
    git_commit("init", &repo);
    std::fs::write(root_path.join("projects/project1/a"), "aa").ok();

    cx.read(|cx| tree.read(cx).as_local().unwrap().scan_complete())
        .await;

    tree.flush_fs_events(cx).await;

    cx.read(|cx| {
        let tree = tree.read(cx);
        let repo = tree.repositories().iter().next().unwrap();
        assert_eq!(repo.path.as_ref(), Path::new("projects/project1"));
        assert_eq!(
            tree.status_for_file(Path::new("projects/project1/a")),
            Some(StatusCode::Modified.worktree()),
        );
        assert_eq!(
            tree.status_for_file(Path::new("projects/project1/b")),
            Some(FileStatus::Untracked),
        );
    });

    std::fs::rename(
        root_path.join("projects/project1"),
        root_path.join("projects/project2"),
    )
    .ok();
    tree.flush_fs_events(cx).await;

    cx.read(|cx| {
        let tree = tree.read(cx);
        let repo = tree.repositories().iter().next().unwrap();
        assert_eq!(repo.path.as_ref(), Path::new("projects/project2"));
        assert_eq!(
            tree.status_for_file(Path::new("projects/project2/a")),
            Some(StatusCode::Modified.worktree()),
        );
        assert_eq!(
            tree.status_for_file(Path::new("projects/project2/b")),
            Some(FileStatus::Untracked),
        );
    });
}

#[gpui::test]
async fn test_git_repository_for_path(cx: &mut TestAppContext) {
    init_test(cx);
    cx.executor().allow_parking();
    let root = TempTree::new(json!({
        "c.txt": "",
        "dir1": {
            ".git": {},
            "deps": {
                "dep1": {
                    ".git": {},
                    "src": {
                        "a.txt": ""
                    }
                }
            },
            "src": {
                "b.txt": ""
            }
        },
    }));

    let tree = Worktree::local(
        root.path(),
        true,
        Arc::new(RealFs::default()),
        Default::default(),
        &mut cx.to_async(),
    )
    .await
    .unwrap();

    cx.read(|cx| tree.read(cx).as_local().unwrap().scan_complete())
        .await;
    tree.flush_fs_events(cx).await;

    tree.read_with(cx, |tree, _cx| {
        let tree = tree.as_local().unwrap();

        assert!(tree.repository_for_path("c.txt".as_ref()).is_none());

        let repo = tree.repository_for_path("dir1/src/b.txt".as_ref()).unwrap();
        assert_eq!(repo.path.as_ref(), Path::new("dir1"));

        let repo = tree
            .repository_for_path("dir1/deps/dep1/src/a.txt".as_ref())
            .unwrap();
        assert_eq!(repo.path.as_ref(), Path::new("dir1/deps/dep1"));

        let entries = tree.files(false, 0);

        let paths_with_repos = tree
            .entries_with_repositories(entries)
            .map(|(entry, repo)| {
                (
                    entry.path.as_ref(),
                    repo.map(|repo| repo.path.to_path_buf()),
                )
            })
            .collect::<Vec<_>>();

        assert_eq!(
            paths_with_repos,
            &[
                (Path::new("c.txt"), None),
                (
                    Path::new("dir1/deps/dep1/src/a.txt"),
                    Some(Path::new("dir1/deps/dep1").into())
                ),
                (Path::new("dir1/src/b.txt"), Some(Path::new("dir1").into())),
            ]
        );
    });

    let repo_update_events = Arc::new(Mutex::new(vec![]));
    tree.update(cx, |_, cx| {
        let repo_update_events = repo_update_events.clone();
        cx.subscribe(&tree, move |_, _, event, _| {
            if let Event::UpdatedGitRepositories(update) = event {
                repo_update_events.lock().push(update.clone());
            }
        })
        .detach();
    });

    std::fs::write(root.path().join("dir1/.git/random_new_file"), "hello").unwrap();
    tree.flush_fs_events(cx).await;

    assert_eq!(
        repo_update_events.lock()[0]
            .iter()
            .map(|e| e.0.clone())
            .collect::<Vec<Arc<Path>>>(),
        vec![Path::new("dir1").into()]
    );

    std::fs::remove_dir_all(root.path().join("dir1/.git")).unwrap();
    tree.flush_fs_events(cx).await;

    tree.read_with(cx, |tree, _cx| {
        let tree = tree.as_local().unwrap();

        assert!(tree
            .repository_for_path("dir1/src/b.txt".as_ref())
            .is_none());
    });
}

#[gpui::test]
async fn test_file_status(cx: &mut TestAppContext) {
    init_test(cx);
    cx.executor().allow_parking();
    const IGNORE_RULE: &str = "**/target";

    let root = TempTree::new(json!({
        "project": {
            "a.txt": "a",
            "b.txt": "bb",
            "c": {
                "d": {
                    "e.txt": "eee"
                }
            },
            "f.txt": "ffff",
            "target": {
                "build_file": "???"
            },
            ".gitignore": IGNORE_RULE
        },

    }));

    const A_TXT: &str = "a.txt";
    const B_TXT: &str = "b.txt";
    const E_TXT: &str = "c/d/e.txt";
    const F_TXT: &str = "f.txt";
    const DOTGITIGNORE: &str = ".gitignore";
    const BUILD_FILE: &str = "target/build_file";
    let project_path = Path::new("project");

    // Set up git repository before creating the worktree.
    let work_dir = root.path().join("project");
    let mut repo = git_init(work_dir.as_path());
    repo.add_ignore_rule(IGNORE_RULE).unwrap();
    git_add(A_TXT, &repo);
    git_add(E_TXT, &repo);
    git_add(DOTGITIGNORE, &repo);
    git_commit("Initial commit", &repo);

    let tree = Worktree::local(
        root.path(),
        true,
        Arc::new(RealFs::default()),
        Default::default(),
        &mut cx.to_async(),
    )
    .await
    .unwrap();

    tree.flush_fs_events(cx).await;
    cx.read(|cx| tree.read(cx).as_local().unwrap().scan_complete())
        .await;
    cx.executor().run_until_parked();

    // Check that the right git state is observed on startup
    tree.read_with(cx, |tree, _cx| {
        let snapshot = tree.snapshot();
        assert_eq!(snapshot.repositories().iter().count(), 1);
        let repo_entry = snapshot.repositories().iter().next().unwrap();
        assert_eq!(repo_entry.path.as_ref(), Path::new("project"));
        assert!(repo_entry.location_in_repo.is_none());

        assert_eq!(
            snapshot.status_for_file(project_path.join(B_TXT)),
            Some(FileStatus::Untracked),
        );
        assert_eq!(
            snapshot.status_for_file(project_path.join(F_TXT)),
            Some(FileStatus::Untracked),
        );
    });

    // Modify a file in the working copy.
    std::fs::write(work_dir.join(A_TXT), "aa").unwrap();
    tree.flush_fs_events(cx).await;
    cx.executor().run_until_parked();

    // The worktree detects that the file's git status has changed.
    tree.read_with(cx, |tree, _cx| {
        let snapshot = tree.snapshot();
        assert_eq!(
            snapshot.status_for_file(project_path.join(A_TXT)),
            Some(StatusCode::Modified.worktree()),
        );
    });

    // Create a commit in the git repository.
    git_add(A_TXT, &repo);
    git_add(B_TXT, &repo);
    git_commit("Committing modified and added", &repo);
    tree.flush_fs_events(cx).await;
    cx.executor().run_until_parked();

    // The worktree detects that the files' git status have changed.
    tree.read_with(cx, |tree, _cx| {
        let snapshot = tree.snapshot();
        assert_eq!(
            snapshot.status_for_file(project_path.join(F_TXT)),
            Some(FileStatus::Untracked),
        );
        assert_eq!(snapshot.status_for_file(project_path.join(B_TXT)), None);
        assert_eq!(snapshot.status_for_file(project_path.join(A_TXT)), None);
    });

    // Modify files in the working copy and perform git operations on other files.
    git_reset(0, &repo);
    git_remove_index(Path::new(B_TXT), &repo);
    git_stash(&mut repo);
    std::fs::write(work_dir.join(E_TXT), "eeee").unwrap();
    std::fs::write(work_dir.join(BUILD_FILE), "this should be ignored").unwrap();
    tree.flush_fs_events(cx).await;
    cx.executor().run_until_parked();

    // Check that more complex repo changes are tracked
    tree.read_with(cx, |tree, _cx| {
        let snapshot = tree.snapshot();

        assert_eq!(snapshot.status_for_file(project_path.join(A_TXT)), None);
        assert_eq!(
            snapshot.status_for_file(project_path.join(B_TXT)),
            Some(FileStatus::Untracked),
        );
        assert_eq!(
            snapshot.status_for_file(project_path.join(E_TXT)),
            Some(StatusCode::Modified.worktree()),
        );
    });

    std::fs::remove_file(work_dir.join(B_TXT)).unwrap();
    std::fs::remove_dir_all(work_dir.join("c")).unwrap();
    std::fs::write(
        work_dir.join(DOTGITIGNORE),
        [IGNORE_RULE, "f.txt"].join("\n"),
    )
    .unwrap();

    git_add(Path::new(DOTGITIGNORE), &repo);
    git_commit("Committing modified git ignore", &repo);

    tree.flush_fs_events(cx).await;
    cx.executor().run_until_parked();

    let mut renamed_dir_name = "first_directory/second_directory";
    const RENAMED_FILE: &str = "rf.txt";

    std::fs::create_dir_all(work_dir.join(renamed_dir_name)).unwrap();
    std::fs::write(
        work_dir.join(renamed_dir_name).join(RENAMED_FILE),
        "new-contents",
    )
    .unwrap();

    tree.flush_fs_events(cx).await;
    cx.executor().run_until_parked();

    tree.read_with(cx, |tree, _cx| {
        let snapshot = tree.snapshot();
        assert_eq!(
            snapshot.status_for_file(project_path.join(renamed_dir_name).join(RENAMED_FILE)),
            Some(FileStatus::Untracked),
        );
    });

    renamed_dir_name = "new_first_directory/second_directory";

    std::fs::rename(
        work_dir.join("first_directory"),
        work_dir.join("new_first_directory"),
    )
    .unwrap();

    tree.flush_fs_events(cx).await;
    cx.executor().run_until_parked();

    tree.read_with(cx, |tree, _cx| {
        let snapshot = tree.snapshot();

        assert_eq!(
            snapshot.status_for_file(
                project_path
                    .join(Path::new(renamed_dir_name))
                    .join(RENAMED_FILE)
            ),
            Some(FileStatus::Untracked),
        );
    });
}

#[gpui::test]
async fn test_git_repository_status(cx: &mut TestAppContext) {
    init_test(cx);
    cx.executor().allow_parking();

    let root = TempTree::new(json!({
        "project": {
            "a.txt": "a",    // Modified
            "b.txt": "bb",   // Added
            "c.txt": "ccc",  // Unchanged
            "d.txt": "dddd", // Deleted
        },

    }));

    // Set up git repository before creating the worktree.
    let work_dir = root.path().join("project");
    let repo = git_init(work_dir.as_path());
    git_add("a.txt", &repo);
    git_add("c.txt", &repo);
    git_add("d.txt", &repo);
    git_commit("Initial commit", &repo);
    std::fs::remove_file(work_dir.join("d.txt")).unwrap();
    std::fs::write(work_dir.join("a.txt"), "aa").unwrap();

    let tree = Worktree::local(
        root.path(),
        true,
        Arc::new(RealFs::default()),
        Default::default(),
        &mut cx.to_async(),
    )
    .await
    .unwrap();

    tree.flush_fs_events(cx).await;
    cx.read(|cx| tree.read(cx).as_local().unwrap().scan_complete())
        .await;
    cx.executor().run_until_parked();

    // Check that the right git state is observed on startup
    tree.read_with(cx, |tree, _cx| {
        let snapshot = tree.snapshot();
        let repo = snapshot.repositories().iter().next().unwrap();
        let entries = repo.status().collect::<Vec<_>>();

        assert_eq!(entries.len(), 3);
        assert_eq!(entries[0].repo_path.as_ref(), Path::new("a.txt"));
        assert_eq!(entries[0].status, StatusCode::Modified.worktree());
        assert_eq!(entries[1].repo_path.as_ref(), Path::new("b.txt"));
        assert_eq!(entries[1].status, FileStatus::Untracked);
        assert_eq!(entries[2].repo_path.as_ref(), Path::new("d.txt"));
        assert_eq!(entries[2].status, StatusCode::Deleted.worktree());
    });

    std::fs::write(work_dir.join("c.txt"), "some changes").unwrap();
    eprintln!("File c.txt has been modified");

    tree.flush_fs_events(cx).await;
    cx.read(|cx| tree.read(cx).as_local().unwrap().scan_complete())
        .await;
    cx.executor().run_until_parked();

    tree.read_with(cx, |tree, _cx| {
        let snapshot = tree.snapshot();
        let repository = snapshot.repositories().iter().next().unwrap();
        let entries = repository.status().collect::<Vec<_>>();

        std::assert_eq!(entries.len(), 4, "entries: {entries:?}");
        assert_eq!(entries[0].repo_path.as_ref(), Path::new("a.txt"));
        assert_eq!(entries[0].status, StatusCode::Modified.worktree());
        assert_eq!(entries[1].repo_path.as_ref(), Path::new("b.txt"));
        assert_eq!(entries[1].status, FileStatus::Untracked);
        // Status updated
        assert_eq!(entries[2].repo_path.as_ref(), Path::new("c.txt"));
        assert_eq!(entries[2].status, StatusCode::Modified.worktree());
        assert_eq!(entries[3].repo_path.as_ref(), Path::new("d.txt"));
        assert_eq!(entries[3].status, StatusCode::Deleted.worktree());
    });

    git_add("a.txt", &repo);
    git_add("c.txt", &repo);
    git_remove_index(Path::new("d.txt"), &repo);
    git_commit("Another commit", &repo);
    tree.flush_fs_events(cx).await;
    cx.read(|cx| tree.read(cx).as_local().unwrap().scan_complete())
        .await;
    cx.executor().run_until_parked();

    std::fs::remove_file(work_dir.join("a.txt")).unwrap();
    std::fs::remove_file(work_dir.join("b.txt")).unwrap();
    tree.flush_fs_events(cx).await;
    cx.read(|cx| tree.read(cx).as_local().unwrap().scan_complete())
        .await;
    cx.executor().run_until_parked();

    tree.read_with(cx, |tree, _cx| {
        let snapshot = tree.snapshot();
        let repo = snapshot.repositories().iter().next().unwrap();
        let entries = repo.status().collect::<Vec<_>>();

        // Deleting an untracked entry, b.txt, should leave no status
        // a.txt was tracked, and so should have a status
        assert_eq!(
            entries.len(),
            1,
            "Entries length was incorrect\n{:#?}",
            &entries
        );
        assert_eq!(entries[0].repo_path.as_ref(), Path::new("a.txt"));
        assert_eq!(entries[0].status, StatusCode::Deleted.worktree());
    });
}

#[gpui::test]
async fn test_git_status_postprocessing(cx: &mut TestAppContext) {
    init_test(cx);
    cx.executor().allow_parking();

<<<<<<< HEAD
    let root = temp_tree(json!({
=======
    let root = TempTree::new(json!({
>>>>>>> 2256c218
        "project": {
            "sub": {},
            "a.txt": "",
        },
    }));

    let work_dir = root.path().join("project");
    let repo = git_init(work_dir.as_path());
    // a.txt exists in HEAD and the working copy but is deleted in the index.
    git_add("a.txt", &repo);
    git_commit("Initial commit", &repo);
    git_remove_index("a.txt".as_ref(), &repo);
    // `sub` is a nested git repository.
    let _sub = git_init(&work_dir.join("sub"));

    let tree = Worktree::local(
        root.path(),
        true,
        Arc::new(RealFs::default()),
        Default::default(),
        &mut cx.to_async(),
    )
    .await
    .unwrap();

    tree.flush_fs_events(cx).await;
    cx.read(|cx| tree.read(cx).as_local().unwrap().scan_complete())
        .await;
    cx.executor().run_until_parked();

    tree.read_with(cx, |tree, _cx| {
        let snapshot = tree.snapshot();
        let repo = snapshot.repositories().iter().next().unwrap();
        let entries = repo.status().collect::<Vec<_>>();

        // `sub` doesn't appear in our computed statuses.
        assert_eq!(entries.len(), 1);
        assert_eq!(entries[0].repo_path.as_ref(), Path::new("a.txt"));
        // a.txt appears with a combined `DA` status.
        assert_eq!(
            entries[0].status,
            TrackedStatus {
                index_status: StatusCode::Deleted,
                worktree_status: StatusCode::Added
            }
            .into()
        );
    });
}

#[gpui::test]
async fn test_repository_subfolder_git_status(cx: &mut TestAppContext) {
    init_test(cx);
    cx.executor().allow_parking();

    let root = TempTree::new(json!({
        "my-repo": {
            // .git folder will go here
            "a.txt": "a",
            "sub-folder-1": {
                "sub-folder-2": {
                    "c.txt": "cc",
                    "d": {
                        "e.txt": "eee"
                    }
                },
            }
        },

    }));

    const C_TXT: &str = "sub-folder-1/sub-folder-2/c.txt";
    const E_TXT: &str = "sub-folder-1/sub-folder-2/d/e.txt";

    // Set up git repository before creating the worktree.
    let git_repo_work_dir = root.path().join("my-repo");
    let repo = git_init(git_repo_work_dir.as_path());
    git_add(C_TXT, &repo);
    git_commit("Initial commit", &repo);

    // Open the worktree in subfolder
    let project_root = Path::new("my-repo/sub-folder-1/sub-folder-2");
    let tree = Worktree::local(
        root.path().join(project_root),
        true,
        Arc::new(RealFs::default()),
        Default::default(),
        &mut cx.to_async(),
    )
    .await
    .unwrap();

    tree.flush_fs_events(cx).await;
    tree.flush_fs_events_in_root_git_repository(cx).await;
    cx.read(|cx| tree.read(cx).as_local().unwrap().scan_complete())
        .await;
    cx.executor().run_until_parked();

    // Ensure that the git status is loaded correctly
    tree.read_with(cx, |tree, _cx| {
        let snapshot = tree.snapshot();
        assert_eq!(snapshot.repositories().iter().count(), 1);
        let repo = snapshot.repositories().iter().next().unwrap();
        // Path is blank because the working directory of
        // the git repository is located at the root of the project
        assert_eq!(repo.path.as_ref(), Path::new(""));

        // This is the missing path between the root of the project (sub-folder-2) and its
        // location relative to the root of the repository.
        assert_eq!(
            repo.location_in_repo,
            Some(Arc::from(Path::new("sub-folder-1/sub-folder-2")))
        );

        assert_eq!(snapshot.status_for_file("c.txt"), None);
        assert_eq!(
            snapshot.status_for_file("d/e.txt"),
            Some(FileStatus::Untracked)
        );
    });

    // Now we simulate FS events, but ONLY in the .git folder that's outside
    // of out project root.
    // Meaning: we don't produce any FS events for files inside the project.
    git_add(E_TXT, &repo);
    git_commit("Second commit", &repo);
    tree.flush_fs_events_in_root_git_repository(cx).await;
    cx.executor().run_until_parked();

    tree.read_with(cx, |tree, _cx| {
        let snapshot = tree.snapshot();

        assert!(snapshot.repositories().iter().next().is_some());

        assert_eq!(snapshot.status_for_file("c.txt"), None);
        assert_eq!(snapshot.status_for_file("d/e.txt"), None);
    });
}

#[gpui::test]
async fn test_traverse_with_git_status(cx: &mut TestAppContext) {
    init_test(cx);
    let fs = FakeFs::new(cx.background_executor.clone());
    fs.insert_tree(
        "/root",
        json!({
            "x": {
                ".git": {},
                "x1.txt": "foo",
                "x2.txt": "bar",
                "y": {
                    ".git": {},
                    "y1.txt": "baz",
                    "y2.txt": "qux"
                },
                "z.txt": "sneaky..."
            },
            "z": {
                ".git": {},
                "z1.txt": "quux",
                "z2.txt": "quuux"
            }
        }),
    )
    .await;

    fs.set_status_for_repo_via_git_operation(
        Path::new("/root/x/.git"),
        &[
            (Path::new("x2.txt"), StatusCode::Modified.index()),
            (Path::new("z.txt"), StatusCode::Added.index()),
        ],
    );
    fs.set_status_for_repo_via_git_operation(
        Path::new("/root/x/y/.git"),
        &[(Path::new("y1.txt"), CONFLICT)],
    );
    fs.set_status_for_repo_via_git_operation(
        Path::new("/root/z/.git"),
        &[(Path::new("z2.txt"), StatusCode::Added.index())],
    );

    let tree = Worktree::local(
        Path::new("/root"),
        true,
        fs.clone(),
        Default::default(),
        &mut cx.to_async(),
    )
    .await
    .unwrap();

    tree.flush_fs_events(cx).await;
    cx.read(|cx| tree.read(cx).as_local().unwrap().scan_complete())
        .await;
    cx.executor().run_until_parked();

    let snapshot = tree.read_with(cx, |tree, _| tree.snapshot());

    let mut traversal = snapshot
        .traverse_from_path(true, false, true, Path::new("x"))
        .with_git_statuses();

    let entry = traversal.next().unwrap();
    assert_eq!(entry.path.as_ref(), Path::new("x/x1.txt"));
    assert_eq!(entry.git_summary, GitSummary::UNCHANGED);
    let entry = traversal.next().unwrap();
    assert_eq!(entry.path.as_ref(), Path::new("x/x2.txt"));
    assert_eq!(entry.git_summary, MODIFIED);
    let entry = traversal.next().unwrap();
    assert_eq!(entry.path.as_ref(), Path::new("x/y/y1.txt"));
    assert_eq!(entry.git_summary, GitSummary::CONFLICT);
    let entry = traversal.next().unwrap();
    assert_eq!(entry.path.as_ref(), Path::new("x/y/y2.txt"));
    assert_eq!(entry.git_summary, GitSummary::UNCHANGED);
    let entry = traversal.next().unwrap();
    assert_eq!(entry.path.as_ref(), Path::new("x/z.txt"));
    assert_eq!(entry.git_summary, ADDED);
    let entry = traversal.next().unwrap();
    assert_eq!(entry.path.as_ref(), Path::new("z/z1.txt"));
    assert_eq!(entry.git_summary, GitSummary::UNCHANGED);
    let entry = traversal.next().unwrap();
    assert_eq!(entry.path.as_ref(), Path::new("z/z2.txt"));
    assert_eq!(entry.git_summary, ADDED);
}

#[gpui::test]
async fn test_propagate_git_statuses(cx: &mut TestAppContext) {
    init_test(cx);
    let fs = FakeFs::new(cx.background_executor.clone());
    fs.insert_tree(
        "/root",
        json!({
            ".git": {},
            "a": {
                "b": {
                    "c1.txt": "",
                    "c2.txt": "",
                },
                "d": {
                    "e1.txt": "",
                    "e2.txt": "",
                    "e3.txt": "",
                }
            },
            "f": {
                "no-status.txt": ""
            },
            "g": {
                "h1.txt": "",
                "h2.txt": ""
            },
        }),
    )
    .await;

    fs.set_status_for_repo_via_git_operation(
        Path::new("/root/.git"),
        &[
            (Path::new("a/b/c1.txt"), StatusCode::Added.index()),
            (Path::new("a/d/e2.txt"), StatusCode::Modified.index()),
            (Path::new("g/h2.txt"), CONFLICT),
        ],
    );

    let tree = Worktree::local(
        Path::new("/root"),
        true,
        fs.clone(),
        Default::default(),
        &mut cx.to_async(),
    )
    .await
    .unwrap();

    cx.read(|cx| tree.read(cx).as_local().unwrap().scan_complete())
        .await;

    cx.executor().run_until_parked();
    let snapshot = tree.read_with(cx, |tree, _| tree.snapshot());

    check_git_statuses(
        &snapshot,
        &[
            (Path::new(""), GitSummary::CONFLICT + MODIFIED + ADDED),
            (Path::new("g"), GitSummary::CONFLICT),
            (Path::new("g/h2.txt"), GitSummary::CONFLICT),
        ],
    );

    check_git_statuses(
        &snapshot,
        &[
            (Path::new(""), GitSummary::CONFLICT + ADDED + MODIFIED),
            (Path::new("a"), ADDED + MODIFIED),
            (Path::new("a/b"), ADDED),
            (Path::new("a/b/c1.txt"), ADDED),
            (Path::new("a/b/c2.txt"), GitSummary::UNCHANGED),
            (Path::new("a/d"), MODIFIED),
            (Path::new("a/d/e2.txt"), MODIFIED),
            (Path::new("f"), GitSummary::UNCHANGED),
            (Path::new("f/no-status.txt"), GitSummary::UNCHANGED),
            (Path::new("g"), GitSummary::CONFLICT),
            (Path::new("g/h2.txt"), GitSummary::CONFLICT),
        ],
    );

    check_git_statuses(
        &snapshot,
        &[
            (Path::new("a/b"), ADDED),
            (Path::new("a/b/c1.txt"), ADDED),
            (Path::new("a/b/c2.txt"), GitSummary::UNCHANGED),
            (Path::new("a/d"), MODIFIED),
            (Path::new("a/d/e1.txt"), GitSummary::UNCHANGED),
            (Path::new("a/d/e2.txt"), MODIFIED),
            (Path::new("f"), GitSummary::UNCHANGED),
            (Path::new("f/no-status.txt"), GitSummary::UNCHANGED),
            (Path::new("g"), GitSummary::CONFLICT),
        ],
    );

    check_git_statuses(
        &snapshot,
        &[
            (Path::new("a/b/c1.txt"), ADDED),
            (Path::new("a/b/c2.txt"), GitSummary::UNCHANGED),
            (Path::new("a/d/e1.txt"), GitSummary::UNCHANGED),
            (Path::new("a/d/e2.txt"), MODIFIED),
            (Path::new("f/no-status.txt"), GitSummary::UNCHANGED),
        ],
    );
}

#[gpui::test]
async fn test_propagate_statuses_for_repos_under_project(cx: &mut TestAppContext) {
    init_test(cx);
    let fs = FakeFs::new(cx.background_executor.clone());
    fs.insert_tree(
        "/root",
        json!({
            "x": {
                ".git": {},
                "x1.txt": "foo",
                "x2.txt": "bar"
            },
            "y": {
                ".git": {},
                "y1.txt": "baz",
                "y2.txt": "qux"
            },
            "z": {
                ".git": {},
                "z1.txt": "quux",
                "z2.txt": "quuux"
            }
        }),
    )
    .await;

    fs.set_status_for_repo_via_git_operation(
        Path::new("/root/x/.git"),
        &[(Path::new("x1.txt"), StatusCode::Added.index())],
    );
    fs.set_status_for_repo_via_git_operation(
        Path::new("/root/y/.git"),
        &[
            (Path::new("y1.txt"), CONFLICT),
            (Path::new("y2.txt"), StatusCode::Modified.index()),
        ],
    );
    fs.set_status_for_repo_via_git_operation(
        Path::new("/root/z/.git"),
        &[(Path::new("z2.txt"), StatusCode::Modified.index())],
    );

    let tree = Worktree::local(
        Path::new("/root"),
        true,
        fs.clone(),
        Default::default(),
        &mut cx.to_async(),
    )
    .await
    .unwrap();

    tree.flush_fs_events(cx).await;
    cx.read(|cx| tree.read(cx).as_local().unwrap().scan_complete())
        .await;
    cx.executor().run_until_parked();

    let snapshot = tree.read_with(cx, |tree, _| tree.snapshot());

    check_git_statuses(
        &snapshot,
        &[(Path::new("x"), ADDED), (Path::new("x/x1.txt"), ADDED)],
    );

    check_git_statuses(
        &snapshot,
        &[
            (Path::new("y"), GitSummary::CONFLICT + MODIFIED),
            (Path::new("y/y1.txt"), GitSummary::CONFLICT),
            (Path::new("y/y2.txt"), MODIFIED),
        ],
    );

    check_git_statuses(
        &snapshot,
        &[
            (Path::new("z"), MODIFIED),
            (Path::new("z/z2.txt"), MODIFIED),
        ],
    );

    check_git_statuses(
        &snapshot,
        &[(Path::new("x"), ADDED), (Path::new("x/x1.txt"), ADDED)],
    );

    check_git_statuses(
        &snapshot,
        &[
            (Path::new("x"), ADDED),
            (Path::new("x/x1.txt"), ADDED),
            (Path::new("x/x2.txt"), GitSummary::UNCHANGED),
            (Path::new("y"), GitSummary::CONFLICT + MODIFIED),
            (Path::new("y/y1.txt"), GitSummary::CONFLICT),
            (Path::new("y/y2.txt"), MODIFIED),
            (Path::new("z"), MODIFIED),
            (Path::new("z/z1.txt"), GitSummary::UNCHANGED),
            (Path::new("z/z2.txt"), MODIFIED),
        ],
    );
}

#[gpui::test]
async fn test_propagate_statuses_for_nested_repos(cx: &mut TestAppContext) {
    init_test(cx);
    let fs = FakeFs::new(cx.background_executor.clone());
    fs.insert_tree(
        "/root",
        json!({
            "x": {
                ".git": {},
                "x1.txt": "foo",
                "x2.txt": "bar",
                "y": {
                    ".git": {},
                    "y1.txt": "baz",
                    "y2.txt": "qux"
                },
                "z.txt": "sneaky..."
            },
            "z": {
                ".git": {},
                "z1.txt": "quux",
                "z2.txt": "quuux"
            }
        }),
    )
    .await;

    fs.set_status_for_repo_via_git_operation(
        Path::new("/root/x/.git"),
        &[
            (Path::new("x2.txt"), StatusCode::Modified.index()),
            (Path::new("z.txt"), StatusCode::Added.index()),
        ],
    );
    fs.set_status_for_repo_via_git_operation(
        Path::new("/root/x/y/.git"),
        &[(Path::new("y1.txt"), CONFLICT)],
    );

    fs.set_status_for_repo_via_git_operation(
        Path::new("/root/z/.git"),
        &[(Path::new("z2.txt"), StatusCode::Added.index())],
    );

    let tree = Worktree::local(
        Path::new("/root"),
        true,
        fs.clone(),
        Default::default(),
        &mut cx.to_async(),
    )
    .await
    .unwrap();

    tree.flush_fs_events(cx).await;
    cx.read(|cx| tree.read(cx).as_local().unwrap().scan_complete())
        .await;
    cx.executor().run_until_parked();

    let snapshot = tree.read_with(cx, |tree, _| tree.snapshot());

    // Sanity check the propagation for x/y and z
    check_git_statuses(
        &snapshot,
        &[
            (Path::new("x/y"), GitSummary::CONFLICT),
            (Path::new("x/y/y1.txt"), GitSummary::CONFLICT),
            (Path::new("x/y/y2.txt"), GitSummary::UNCHANGED),
        ],
    );
    check_git_statuses(
        &snapshot,
        &[
            (Path::new("z"), ADDED),
            (Path::new("z/z1.txt"), GitSummary::UNCHANGED),
            (Path::new("z/z2.txt"), ADDED),
        ],
    );

    // Test one of the fundamental cases of propagation blocking, the transition from one git repository to another
    check_git_statuses(
        &snapshot,
        &[
            (Path::new("x"), MODIFIED + ADDED),
            (Path::new("x/y"), GitSummary::CONFLICT),
            (Path::new("x/y/y1.txt"), GitSummary::CONFLICT),
        ],
    );

    // Sanity check everything around it
    check_git_statuses(
        &snapshot,
        &[
            (Path::new("x"), MODIFIED + ADDED),
            (Path::new("x/x1.txt"), GitSummary::UNCHANGED),
            (Path::new("x/x2.txt"), MODIFIED),
            (Path::new("x/y"), GitSummary::CONFLICT),
            (Path::new("x/y/y1.txt"), GitSummary::CONFLICT),
            (Path::new("x/y/y2.txt"), GitSummary::UNCHANGED),
            (Path::new("x/z.txt"), ADDED),
        ],
    );

    // Test the other fundamental case, transitioning from git repository to non-git repository
    check_git_statuses(
        &snapshot,
        &[
            (Path::new(""), GitSummary::UNCHANGED),
            (Path::new("x"), MODIFIED + ADDED),
            (Path::new("x/x1.txt"), GitSummary::UNCHANGED),
        ],
    );

    // And all together now
    check_git_statuses(
        &snapshot,
        &[
            (Path::new(""), GitSummary::UNCHANGED),
            (Path::new("x"), MODIFIED + ADDED),
            (Path::new("x/x1.txt"), GitSummary::UNCHANGED),
            (Path::new("x/x2.txt"), MODIFIED),
            (Path::new("x/y"), GitSummary::CONFLICT),
            (Path::new("x/y/y1.txt"), GitSummary::CONFLICT),
            (Path::new("x/y/y2.txt"), GitSummary::UNCHANGED),
            (Path::new("x/z.txt"), ADDED),
            (Path::new("z"), ADDED),
            (Path::new("z/z1.txt"), GitSummary::UNCHANGED),
            (Path::new("z/z2.txt"), ADDED),
        ],
    );
}

#[gpui::test]
async fn test_fake_git_repository_fs(cx: &mut TestAppContext) {
    init_test(cx);
    let fs = FakeFs::new(cx.background_executor.clone());
    fs.insert_tree(
        "/root",
        json!({
            "x": {
                ".git": {},
                "x1.txt": "foo",
                "x2.txt": "bar",
                "y": {
                    ".git": {},
                    "y1.txt": "baz",
                    "y2.txt": "qux"
                },
                "z.txt": "sneaky..."
            },
        }),
    )
    .await;

    fs.with_git_state("/root/x/.git".as_ref(), false, |repo_state| {
        let all_paths = repo_state.fake_fs.all_paths().collect::<Vec<_>>();
        assert_eq!(
            all_paths,
            &[
                ("x1.txt".into(), "foo".to_owned()),
                ("x2.txt".into(), "bar".to_owned()),
                ("z.txt".into(), "sneaky...".to_owned())
            ]
        );
    });
}

//#[gpui::test]
//async fn test_git_status_correspondence(mut rng: StdRng, cx: &mut TestAppContext) {
//    // operations
//    // - take something that's staged and unstage it
//    // - take something that's unstaged and stage it
//    // - take something that's modified from the index and revert it
//    // - take something that's unmodified from the index and modify it
//    init_test(cx);
//    let fake = FakeFs::new(cx.background_executor.clone());
//    let initial = json!({
//        "a.txt": "a",
//        "b.txt": "b",
//        "c.txt": "c",
//    });
//    fake.insert_tree("/project", initial.clone()).await;
//    let real = temp_tree(json!({"project": initial}));
//}

#[gpui::test]
async fn test_private_single_file_worktree(cx: &mut TestAppContext) {
    init_test(cx);
    let fs = FakeFs::new(cx.background_executor.clone());
    fs.insert_tree("/", json!({".env": "PRIVATE=secret\n"}))
        .await;
    let tree = Worktree::local(
        Path::new("/.env"),
        true,
        fs.clone(),
        Default::default(),
        &mut cx.to_async(),
    )
    .await
    .unwrap();
    cx.read(|cx| tree.read(cx).as_local().unwrap().scan_complete())
        .await;
    tree.read_with(cx, |tree, _| {
        let entry = tree.entry_for_path("").unwrap();
        assert!(entry.is_private);
    });
}

#[track_caller]
fn check_git_statuses(snapshot: &Snapshot, expected_statuses: &[(&Path, GitSummary)]) {
    let mut traversal = snapshot
        .traverse_from_path(true, true, false, "".as_ref())
        .with_git_statuses();
    let found_statuses = expected_statuses
        .iter()
        .map(|&(path, _)| {
            let git_entry = traversal
                .find(|git_entry| &*git_entry.path == path)
                .unwrap_or_else(|| panic!("Traversal has no entry for {path:?}"));
            (path, git_entry.git_summary)
        })
        .collect::<Vec<_>>();
    assert_eq!(found_statuses, expected_statuses);
}

const ADDED: GitSummary = GitSummary {
    index: TrackedSummary::ADDED,
    count: 1,
    ..GitSummary::UNCHANGED
};
const MODIFIED: GitSummary = GitSummary {
    index: TrackedSummary::MODIFIED,
    count: 1,
    ..GitSummary::UNCHANGED
};

#[track_caller]
fn git_init(path: &Path) -> git2::Repository {
    git2::Repository::init(path).expect("Failed to initialize git repository")
}

#[track_caller]
fn git_add<P: AsRef<Path>>(path: P, repo: &git2::Repository) {
    let path = path.as_ref();
    let mut index = repo.index().expect("Failed to get index");
    index.add_path(path).expect("Failed to add file");
    index.write().expect("Failed to write index");
}

#[track_caller]
fn git_remove_index(path: &Path, repo: &git2::Repository) {
    let mut index = repo.index().expect("Failed to get index");
    index.remove_path(path).expect("Failed to add file");
    index.write().expect("Failed to write index");
}

#[track_caller]
fn git_commit(msg: &'static str, repo: &git2::Repository) {
    use git2::Signature;

    let signature = Signature::now("test", "test@zed.dev").unwrap();
    let oid = repo.index().unwrap().write_tree().unwrap();
    let tree = repo.find_tree(oid).unwrap();
    if let Ok(head) = repo.head() {
        let parent_obj = head.peel(git2::ObjectType::Commit).unwrap();

        let parent_commit = parent_obj.as_commit().unwrap();

        repo.commit(
            Some("HEAD"),
            &signature,
            &signature,
            msg,
            &tree,
            &[parent_commit],
        )
        .expect("Failed to commit with parent");
    } else {
        repo.commit(Some("HEAD"), &signature, &signature, msg, &tree, &[])
            .expect("Failed to commit");
    }
}

#[track_caller]
fn git_stash(repo: &mut git2::Repository) {
    use git2::Signature;

    let signature = Signature::now("test", "test@zed.dev").unwrap();
    repo.stash_save(&signature, "N/A", None)
        .expect("Failed to stash");
}

#[track_caller]
fn git_reset(offset: usize, repo: &git2::Repository) {
    let head = repo.head().expect("Couldn't get repo head");
    let object = head.peel(git2::ObjectType::Commit).unwrap();
    let commit = object.as_commit().unwrap();
    let new_head = commit
        .parents()
        .inspect(|parnet| {
            parnet.message();
        })
        .nth(offset)
        .expect("Not enough history");
    repo.reset(new_head.as_object(), git2::ResetType::Soft, None)
        .expect("Could not reset");
}

#[allow(dead_code)]
#[track_caller]
fn git_status(repo: &git2::Repository) -> collections::HashMap<String, git2::Status> {
    repo.statuses(None)
        .unwrap()
        .iter()
        .map(|status| (status.path().unwrap().to_string(), status.status()))
        .collect()
}

#[track_caller]
fn check_worktree_entries(
    tree: &Worktree,
    expected_excluded_paths: &[&str],
    expected_ignored_paths: &[&str],
    expected_tracked_paths: &[&str],
    expected_included_paths: &[&str],
) {
    for path in expected_excluded_paths {
        let entry = tree.entry_for_path(path);
        assert!(
            entry.is_none(),
            "expected path '{path}' to be excluded, but got entry: {entry:?}",
        );
    }
    for path in expected_ignored_paths {
        let entry = tree
            .entry_for_path(path)
            .unwrap_or_else(|| panic!("Missing entry for expected ignored path '{path}'"));
        assert!(
            entry.is_ignored,
            "expected path '{path}' to be ignored, but got entry: {entry:?}",
        );
    }
    for path in expected_tracked_paths {
        let entry = tree
            .entry_for_path(path)
            .unwrap_or_else(|| panic!("Missing entry for expected tracked path '{path}'"));
        assert!(
            !entry.is_ignored || entry.is_always_included,
            "expected path '{path}' to be tracked, but got entry: {entry:?}",
        );
    }
    for path in expected_included_paths {
        let entry = tree
            .entry_for_path(path)
            .unwrap_or_else(|| panic!("Missing entry for expected included path '{path}'"));
        assert!(
            entry.is_always_included,
            "expected path '{path}' to always be included, but got entry: {entry:?}",
        );
    }
}

fn init_test(cx: &mut gpui::TestAppContext) {
    if std::env::var("RUST_LOG").is_ok() {
        env_logger::try_init().ok();
    }

    cx.update(|cx| {
        let settings_store = SettingsStore::test(cx);
        cx.set_global(settings_store);
        WorktreeSettings::register(cx);
    });
}

fn assert_entry_git_state(
    tree: &Worktree,
    path: &str,
    index_status: Option<StatusCode>,
    is_ignored: bool,
) {
    let entry = tree.entry_for_path(path).expect("entry {path} not found");
    let status = tree.status_for_file(Path::new(path));
    let expected = index_status.map(|index_status| {
        TrackedStatus {
            index_status,
            worktree_status: StatusCode::Unmodified,
        }
        .into()
    });
    assert_eq!(
        status, expected,
        "expected {path} to have git status: {expected:?}"
    );
    assert_eq!(
        entry.is_ignored, is_ignored,
        "expected {path} to have is_ignored: {is_ignored}"
    );
}<|MERGE_RESOLUTION|>--- conflicted
+++ resolved
@@ -2644,11 +2644,7 @@
     init_test(cx);
     cx.executor().allow_parking();
 
-<<<<<<< HEAD
-    let root = temp_tree(json!({
-=======
     let root = TempTree::new(json!({
->>>>>>> 2256c218
         "project": {
             "sub": {},
             "a.txt": "",

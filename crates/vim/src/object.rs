use std::ops::Range;

use editor::{char_kind, display_map::DisplaySnapshot, movement, Bias, CharKind, DisplayPoint};
use gpui::{actions, impl_actions, AppContext, WindowContext};
use language::Selection;
use serde::Deserialize;
use workspace::Workspace;

use crate::{motion::right, normal::normal_object, state::Mode, visual::visual_object, Vim};

#[derive(Copy, Clone, Debug, PartialEq)]
pub enum Object {
    Word { ignore_punctuation: bool },
    Sentence,
    Quotes,
    BackQuotes,
    DoubleQuotes,
    Parentheses,
    SquareBrackets,
    CurlyBrackets,
    AngleBrackets,
}

#[derive(Clone, Deserialize, PartialEq)]
#[serde(rename_all = "camelCase")]
struct Word {
    #[serde(default)]
    ignore_punctuation: bool,
}

actions!(
    vim,
    [
        Sentence,
        Quotes,
        BackQuotes,
        DoubleQuotes,
        Parentheses,
        SquareBrackets,
        CurlyBrackets,
        AngleBrackets
    ]
);
impl_actions!(vim, [Word]);

pub fn init(cx: &mut AppContext) {
    cx.add_action(
        |_: &mut Workspace, &Word { ignore_punctuation }: &Word, cx: _| {
            object(Object::Word { ignore_punctuation }, cx)
        },
    );
    cx.add_action(|_: &mut Workspace, _: &Sentence, cx: _| object(Object::Sentence, cx));
    cx.add_action(|_: &mut Workspace, _: &Quotes, cx: _| object(Object::Quotes, cx));
    cx.add_action(|_: &mut Workspace, _: &BackQuotes, cx: _| object(Object::BackQuotes, cx));
    cx.add_action(|_: &mut Workspace, _: &DoubleQuotes, cx: _| object(Object::DoubleQuotes, cx));
    cx.add_action(|_: &mut Workspace, _: &Parentheses, cx: _| object(Object::Parentheses, cx));
    cx.add_action(|_: &mut Workspace, _: &SquareBrackets, cx: _| {
        object(Object::SquareBrackets, cx)
    });
    cx.add_action(|_: &mut Workspace, _: &CurlyBrackets, cx: _| object(Object::CurlyBrackets, cx));
    cx.add_action(|_: &mut Workspace, _: &AngleBrackets, cx: _| object(Object::AngleBrackets, cx));
}

fn object(object: Object, cx: &mut WindowContext) {
    match Vim::read(cx).state().mode {
        Mode::Normal => normal_object(object, cx),
        Mode::Visual | Mode::VisualLine | Mode::VisualBlock => visual_object(object, cx),
        Mode::Insert => {
            // Shouldn't execute a text object in insert mode. Ignoring
        }
    }
}

impl Object {
    pub fn is_multiline(self) -> bool {
        match self {
            Object::Word { .. } | Object::Quotes | Object::BackQuotes | Object::DoubleQuotes => {
                false
            }
            Object::Sentence
            | Object::Parentheses
            | Object::AngleBrackets
            | Object::CurlyBrackets
            | Object::SquareBrackets => true,
        }
    }

    pub fn always_expands_both_ways(self) -> bool {
        match self {
            Object::Word { .. } | Object::Sentence => false,
            Object::Quotes
            | Object::BackQuotes
            | Object::DoubleQuotes
            | Object::Parentheses
            | Object::SquareBrackets
            | Object::CurlyBrackets
            | Object::AngleBrackets => true,
        }
    }

    pub fn target_visual_mode(self, current_mode: Mode) -> Mode {
        match self {
            Object::Word { .. } if current_mode == Mode::VisualLine => Mode::Visual,
            Object::Word { .. } => current_mode,
            Object::Sentence
            | Object::Quotes
            | Object::BackQuotes
            | Object::DoubleQuotes
            | Object::Parentheses
            | Object::SquareBrackets
            | Object::CurlyBrackets
            | Object::AngleBrackets => Mode::Visual,
        }
    }

    pub fn range(
        self,
        map: &DisplaySnapshot,
        relative_to: DisplayPoint,
        around: bool,
    ) -> Option<Range<DisplayPoint>> {
        match self {
            Object::Word { ignore_punctuation } => {
                if around {
                    around_word(map, relative_to, ignore_punctuation)
                } else {
                    in_word(map, relative_to, ignore_punctuation)
                }
            }
            Object::Sentence => sentence(map, relative_to, around),
            Object::Quotes => {
                surrounding_markers(map, relative_to, around, self.is_multiline(), '\'', '\'')
            }
            Object::BackQuotes => {
                surrounding_markers(map, relative_to, around, self.is_multiline(), '`', '`')
            }
            Object::DoubleQuotes => {
                surrounding_markers(map, relative_to, around, self.is_multiline(), '"', '"')
            }
            Object::Parentheses => {
                surrounding_markers(map, relative_to, around, self.is_multiline(), '(', ')')
            }
            Object::SquareBrackets => {
                surrounding_markers(map, relative_to, around, self.is_multiline(), '[', ']')
            }
            Object::CurlyBrackets => {
                surrounding_markers(map, relative_to, around, self.is_multiline(), '{', '}')
            }
            Object::AngleBrackets => {
                surrounding_markers(map, relative_to, around, self.is_multiline(), '<', '>')
            }
        }
    }

    pub fn expand_selection(
        self,
        map: &DisplaySnapshot,
        selection: &mut Selection<DisplayPoint>,
        around: bool,
    ) -> bool {
        if let Some(range) = self.range(map, selection.head(), around) {
            selection.start = range.start;
            selection.end = range.end;
            true
        } else {
            false
        }
    }
}

/// Return a range that surrounds the word relative_to is in
/// If relative_to is at the start of a word, return the word.
/// If relative_to is between words, return the space between
fn in_word(
    map: &DisplaySnapshot,
    relative_to: DisplayPoint,
    ignore_punctuation: bool,
) -> Option<Range<DisplayPoint>> {
    // Use motion::right so that we consider the character under the cursor when looking for the start
<<<<<<< HEAD
    let scope = map
        .buffer_snapshot
        .language_scope_at(relative_to.to_point(map));
=======
    let language = map.buffer_snapshot.language_at(relative_to.to_point(map));
>>>>>>> b9495591
    let start = movement::find_preceding_boundary_in_line(
        map,
        right(map, relative_to, 1),
        |left, right| {
<<<<<<< HEAD
            char_kind(&scope, left).coerce_punctuation(ignore_punctuation)
                != char_kind(&scope, right).coerce_punctuation(ignore_punctuation)
        },
    );
    let end = movement::find_boundary_in_line(map, relative_to, |left, right| {
        char_kind(&scope, left).coerce_punctuation(ignore_punctuation)
            != char_kind(&scope, right).coerce_punctuation(ignore_punctuation)
=======
            char_kind(language, left).coerce_punctuation(ignore_punctuation)
                != char_kind(language, right).coerce_punctuation(ignore_punctuation)
        },
    );
    let end = movement::find_boundary_in_line(map, relative_to, |left, right| {
        char_kind(language, left).coerce_punctuation(ignore_punctuation)
            != char_kind(language, right).coerce_punctuation(ignore_punctuation)
>>>>>>> b9495591
    });

    Some(start..end)
}

/// Return a range that surrounds the word and following whitespace
/// relative_to is in.
/// If relative_to is at the start of a word, return the word and following whitespace.
/// If relative_to is between words, return the whitespace back and the following word

/// if in word
///   delete that word
///   if there is whitespace following the word, delete that as well
///   otherwise, delete any preceding whitespace
/// otherwise
///   delete whitespace around cursor
///   delete word following the cursor
fn around_word(
    map: &DisplaySnapshot,
    relative_to: DisplayPoint,
    ignore_punctuation: bool,
) -> Option<Range<DisplayPoint>> {
<<<<<<< HEAD
    let scope = map
        .buffer_snapshot
        .language_scope_at(relative_to.to_point(map));
    let in_word = map
        .chars_at(relative_to)
        .next()
        .map(|(c, _)| char_kind(&scope, c) != CharKind::Whitespace)
=======
    let language = map.buffer_snapshot.language_at(relative_to.to_point(map));
    let in_word = map
        .chars_at(relative_to)
        .next()
        .map(|(c, _)| char_kind(language, c) != CharKind::Whitespace)
>>>>>>> b9495591
        .unwrap_or(false);

    if in_word {
        around_containing_word(map, relative_to, ignore_punctuation)
    } else {
        around_next_word(map, relative_to, ignore_punctuation)
    }
}

fn around_containing_word(
    map: &DisplaySnapshot,
    relative_to: DisplayPoint,
    ignore_punctuation: bool,
) -> Option<Range<DisplayPoint>> {
    in_word(map, relative_to, ignore_punctuation)
        .map(|range| expand_to_include_whitespace(map, range, true))
}

fn around_next_word(
    map: &DisplaySnapshot,
    relative_to: DisplayPoint,
    ignore_punctuation: bool,
) -> Option<Range<DisplayPoint>> {
<<<<<<< HEAD
    let scope = map
        .buffer_snapshot
        .language_scope_at(relative_to.to_point(map));
=======
    let language = map.buffer_snapshot.language_at(relative_to.to_point(map));
>>>>>>> b9495591
    // Get the start of the word
    let start = movement::find_preceding_boundary_in_line(
        map,
        right(map, relative_to, 1),
        |left, right| {
<<<<<<< HEAD
            char_kind(&scope, left).coerce_punctuation(ignore_punctuation)
                != char_kind(&scope, right).coerce_punctuation(ignore_punctuation)
=======
            char_kind(language, left).coerce_punctuation(ignore_punctuation)
                != char_kind(language, right).coerce_punctuation(ignore_punctuation)
>>>>>>> b9495591
        },
    );

    let mut word_found = false;
    let end = movement::find_boundary(map, relative_to, |left, right| {
<<<<<<< HEAD
        let left_kind = char_kind(&scope, left).coerce_punctuation(ignore_punctuation);
        let right_kind = char_kind(&scope, right).coerce_punctuation(ignore_punctuation);
=======
        let left_kind = char_kind(language, left).coerce_punctuation(ignore_punctuation);
        let right_kind = char_kind(language, right).coerce_punctuation(ignore_punctuation);
>>>>>>> b9495591

        let found = (word_found && left_kind != right_kind) || right == '\n' && left == '\n';

        if right_kind != CharKind::Whitespace {
            word_found = true;
        }

        found
    });

    Some(start..end)
}

fn sentence(
    map: &DisplaySnapshot,
    relative_to: DisplayPoint,
    around: bool,
) -> Option<Range<DisplayPoint>> {
    let mut start = None;
    let mut previous_end = relative_to;

    let mut chars = map.chars_at(relative_to).peekable();

    // Search backwards for the previous sentence end or current sentence start. Include the character under relative_to
    for (char, point) in chars
        .peek()
        .cloned()
        .into_iter()
        .chain(map.reverse_chars_at(relative_to))
    {
        if is_sentence_end(map, point) {
            break;
        }

        if is_possible_sentence_start(char) {
            start = Some(point);
        }

        previous_end = point;
    }

    // Search forward for the end of the current sentence or if we are between sentences, the start of the next one
    let mut end = relative_to;
    for (char, point) in chars {
        if start.is_none() && is_possible_sentence_start(char) {
            if around {
                start = Some(point);
                continue;
            } else {
                end = point;
                break;
            }
        }

        end = point;
        *end.column_mut() += char.len_utf8() as u32;
        end = map.clip_point(end, Bias::Left);

        if is_sentence_end(map, end) {
            break;
        }
    }

    let mut range = start.unwrap_or(previous_end)..end;
    if around {
        range = expand_to_include_whitespace(map, range, false);
    }

    Some(range)
}

fn is_possible_sentence_start(character: char) -> bool {
    !character.is_whitespace() && character != '.'
}

const SENTENCE_END_PUNCTUATION: &[char] = &['.', '!', '?'];
const SENTENCE_END_FILLERS: &[char] = &[')', ']', '"', '\''];
const SENTENCE_END_WHITESPACE: &[char] = &[' ', '\t', '\n'];
fn is_sentence_end(map: &DisplaySnapshot, point: DisplayPoint) -> bool {
    let mut next_chars = map.chars_at(point).peekable();
    if let Some((char, _)) = next_chars.next() {
        // We are at a double newline. This position is a sentence end.
        if char == '\n' && next_chars.peek().map(|(c, _)| c == &'\n').unwrap_or(false) {
            return true;
        }

        // The next text is not a valid whitespace. This is not a sentence end
        if !SENTENCE_END_WHITESPACE.contains(&char) {
            return false;
        }
    }

    for (char, _) in map.reverse_chars_at(point) {
        if SENTENCE_END_PUNCTUATION.contains(&char) {
            return true;
        }

        if !SENTENCE_END_FILLERS.contains(&char) {
            return false;
        }
    }

    return false;
}

/// Expands the passed range to include whitespace on one side or the other in a line. Attempts to add the
/// whitespace to the end first and falls back to the start if there was none.
fn expand_to_include_whitespace(
    map: &DisplaySnapshot,
    mut range: Range<DisplayPoint>,
    stop_at_newline: bool,
) -> Range<DisplayPoint> {
    let mut whitespace_included = false;

    let mut chars = map.chars_at(range.end).peekable();
    while let Some((char, point)) = chars.next() {
        if char == '\n' && stop_at_newline {
            break;
        }

        if char.is_whitespace() {
            // Set end to the next display_point or the character position after the current display_point
            range.end = chars.peek().map(|(_, point)| *point).unwrap_or_else(|| {
                let mut end = point;
                *end.column_mut() += char.len_utf8() as u32;
                map.clip_point(end, Bias::Left)
            });

            if char != '\n' {
                whitespace_included = true;
            }
        } else {
            // Found non whitespace. Quit out.
            break;
        }
    }

    if !whitespace_included {
        for (char, point) in map.reverse_chars_at(range.start) {
            if char == '\n' && stop_at_newline {
                break;
            }

            if !char.is_whitespace() {
                break;
            }

            range.start = point;
        }
    }

    range
}

fn surrounding_markers(
    map: &DisplaySnapshot,
    relative_to: DisplayPoint,
    around: bool,
    search_across_lines: bool,
    start_marker: char,
    end_marker: char,
) -> Option<Range<DisplayPoint>> {
    let mut matched_ends = 0;
    let mut start = None;
    for (char, mut point) in map.reverse_chars_at(relative_to) {
        if char == start_marker {
            if matched_ends > 0 {
                matched_ends -= 1;
            } else {
                if around {
                    start = Some(point)
                } else {
                    *point.column_mut() += char.len_utf8() as u32;
                    start = Some(point)
                }
                break;
            }
        } else if char == end_marker {
            matched_ends += 1;
        } else if char == '\n' && !search_across_lines {
            break;
        }
    }

    let mut matched_starts = 0;
    let mut end = None;
    for (char, mut point) in map.chars_at(relative_to) {
        if char == end_marker {
            if start.is_none() {
                break;
            }

            if matched_starts > 0 {
                matched_starts -= 1;
            } else {
                if around {
                    *point.column_mut() += char.len_utf8() as u32;
                    end = Some(point);
                } else {
                    end = Some(point);
                }

                break;
            }
        }

        if char == start_marker {
            if start.is_none() {
                if around {
                    start = Some(point);
                } else {
                    *point.column_mut() += char.len_utf8() as u32;
                    start = Some(point);
                }
            } else {
                matched_starts += 1;
            }
        }

        if char == '\n' && !search_across_lines {
            break;
        }
    }

    let (Some(mut start), Some(mut end)) = (start, end) else {
        return None;
    };

    if !around {
        // if a block starts with a newline, move the start to after the newline.
        let mut was_newline = false;
        for (char, point) in map.chars_at(start) {
            if was_newline {
                start = point;
            } else if char == '\n' {
                was_newline = true;
                continue;
            }
            break;
        }
        // if a block ends with a newline, then whitespace, then the delimeter,
        // move the end to after the newline.
        let mut new_end = end;
        for (char, point) in map.reverse_chars_at(end) {
            if char == '\n' {
                end = new_end;
                break;
            }
            if !char.is_whitespace() {
                break;
            }
            new_end = point
        }
    }

    Some(start..end)
}

#[cfg(test)]
mod test {
    use indoc::indoc;

    use crate::test::{ExemptionFeatures, NeovimBackedTestContext};

    const WORD_LOCATIONS: &'static str = indoc! {"
        The quick ˇbrowˇnˇ•••
        fox ˇjuˇmpsˇ over
        the lazy dogˇ••
        ˇ
        ˇ
        ˇ
        Thˇeˇ-ˇquˇickˇ ˇbrownˇ•
        ˇ••
        ˇ••
        ˇ  fox-jumpˇs over
        the lazy dogˇ•
        ˇ
        "
    };

    #[gpui::test]
    async fn test_change_word_object(cx: &mut gpui::TestAppContext) {
        let mut cx = NeovimBackedTestContext::new(cx).await;

        cx.assert_binding_matches_all(["c", "i", "w"], WORD_LOCATIONS)
            .await;
        cx.assert_binding_matches_all(["c", "i", "shift-w"], WORD_LOCATIONS)
            .await;
        cx.assert_binding_matches_all(["c", "a", "w"], WORD_LOCATIONS)
            .await;
        cx.assert_binding_matches_all(["c", "a", "shift-w"], WORD_LOCATIONS)
            .await;
    }

    #[gpui::test]
    async fn test_delete_word_object(cx: &mut gpui::TestAppContext) {
        let mut cx = NeovimBackedTestContext::new(cx).await;

        cx.assert_binding_matches_all(["d", "i", "w"], WORD_LOCATIONS)
            .await;
        cx.assert_binding_matches_all(["d", "i", "shift-w"], WORD_LOCATIONS)
            .await;
        cx.assert_binding_matches_all(["d", "a", "w"], WORD_LOCATIONS)
            .await;
        cx.assert_binding_matches_all(["d", "a", "shift-w"], WORD_LOCATIONS)
            .await;
    }

    #[gpui::test]
    async fn test_visual_word_object(cx: &mut gpui::TestAppContext) {
        let mut cx = NeovimBackedTestContext::new(cx).await;

        cx.set_shared_state("The quick ˇbrown\nfox").await;
        cx.simulate_shared_keystrokes(["v"]).await;
        cx.assert_shared_state("The quick «bˇ»rown\nfox").await;
        cx.simulate_shared_keystrokes(["i", "w"]).await;
        cx.assert_shared_state("The quick «brownˇ»\nfox").await;

        cx.assert_binding_matches_all(["v", "i", "w"], WORD_LOCATIONS)
            .await;
        cx.assert_binding_matches_all_exempted(
            ["v", "h", "i", "w"],
            WORD_LOCATIONS,
            ExemptionFeatures::NonEmptyVisualTextObjects,
        )
        .await;
        cx.assert_binding_matches_all_exempted(
            ["v", "l", "i", "w"],
            WORD_LOCATIONS,
            ExemptionFeatures::NonEmptyVisualTextObjects,
        )
        .await;
        cx.assert_binding_matches_all(["v", "i", "shift-w"], WORD_LOCATIONS)
            .await;

        cx.assert_binding_matches_all_exempted(
            ["v", "i", "h", "shift-w"],
            WORD_LOCATIONS,
            ExemptionFeatures::NonEmptyVisualTextObjects,
        )
        .await;
        cx.assert_binding_matches_all_exempted(
            ["v", "i", "l", "shift-w"],
            WORD_LOCATIONS,
            ExemptionFeatures::NonEmptyVisualTextObjects,
        )
        .await;

        cx.assert_binding_matches_all_exempted(
            ["v", "a", "w"],
            WORD_LOCATIONS,
            ExemptionFeatures::AroundObjectLeavesWhitespaceAtEndOfLine,
        )
        .await;
        cx.assert_binding_matches_all_exempted(
            ["v", "a", "shift-w"],
            WORD_LOCATIONS,
            ExemptionFeatures::AroundObjectLeavesWhitespaceAtEndOfLine,
        )
        .await;
    }

    const SENTENCE_EXAMPLES: &[&'static str] = &[
        "ˇThe quick ˇbrownˇ?ˇ ˇFox Jˇumpsˇ!ˇ Ovˇer theˇ lazyˇ.",
        indoc! {"
            ˇThe quick ˇbrownˇ
            fox jumps over
            the lazy doˇgˇ.ˇ ˇThe quick ˇ
            brown fox jumps over
        "},
        indoc! {"
            The quick brown fox jumps.
            Over the lazy dog
            ˇ
            ˇ
            ˇ  fox-jumpˇs over
            the lazy dog.ˇ
            ˇ
        "},
        r#"ˇThe ˇquick brownˇ.)ˇ]ˇ'ˇ" Brown ˇfox jumpsˇ.ˇ "#,
    ];

    #[gpui::test]
    async fn test_change_sentence_object(cx: &mut gpui::TestAppContext) {
        let mut cx = NeovimBackedTestContext::new(cx)
            .await
            .binding(["c", "i", "s"]);
        cx.add_initial_state_exemptions(
            "The quick brown fox jumps.\nOver the lazy dog\nˇ\nˇ\n  fox-jumps over\nthe lazy dog.\n\n",
            ExemptionFeatures::SentenceOnEmptyLines);
        cx.add_initial_state_exemptions(
            "The quick brown fox jumps.\nOver the lazy dog\n\n\nˇ  foxˇ-ˇjumpˇs over\nthe lazy dog.\n\n",
            ExemptionFeatures::SentenceAtStartOfLineWithWhitespace);
        cx.add_initial_state_exemptions(
            "The quick brown fox jumps.\nOver the lazy dog\n\n\n  fox-jumps over\nthe lazy dog.ˇ\nˇ\n",
            ExemptionFeatures::SentenceAfterPunctuationAtEndOfFile);
        for sentence_example in SENTENCE_EXAMPLES {
            cx.assert_all(sentence_example).await;
        }

        let mut cx = cx.binding(["c", "a", "s"]);
        cx.add_initial_state_exemptions(
            "The quick brown?ˇ Fox Jumps! Over the lazy.",
            ExemptionFeatures::IncorrectLandingPosition,
        );
        cx.add_initial_state_exemptions(
            "The quick brown.)]\'\" Brown fox jumps.ˇ ",
            ExemptionFeatures::AroundObjectLeavesWhitespaceAtEndOfLine,
        );

        for sentence_example in SENTENCE_EXAMPLES {
            cx.assert_all(sentence_example).await;
        }
    }

    #[gpui::test]
    async fn test_delete_sentence_object(cx: &mut gpui::TestAppContext) {
        let mut cx = NeovimBackedTestContext::new(cx)
            .await
            .binding(["d", "i", "s"]);
        cx.add_initial_state_exemptions(
            "The quick brown fox jumps.\nOver the lazy dog\nˇ\nˇ\n  fox-jumps over\nthe lazy dog.\n\n",
            ExemptionFeatures::SentenceOnEmptyLines);
        cx.add_initial_state_exemptions(
            "The quick brown fox jumps.\nOver the lazy dog\n\n\nˇ  foxˇ-ˇjumpˇs over\nthe lazy dog.\n\n",
            ExemptionFeatures::SentenceAtStartOfLineWithWhitespace);
        cx.add_initial_state_exemptions(
            "The quick brown fox jumps.\nOver the lazy dog\n\n\n  fox-jumps over\nthe lazy dog.ˇ\nˇ\n",
            ExemptionFeatures::SentenceAfterPunctuationAtEndOfFile);

        for sentence_example in SENTENCE_EXAMPLES {
            cx.assert_all(sentence_example).await;
        }

        let mut cx = cx.binding(["d", "a", "s"]);
        cx.add_initial_state_exemptions(
            "The quick brown?ˇ Fox Jumps! Over the lazy.",
            ExemptionFeatures::IncorrectLandingPosition,
        );
        cx.add_initial_state_exemptions(
            "The quick brown.)]\'\" Brown fox jumps.ˇ ",
            ExemptionFeatures::AroundObjectLeavesWhitespaceAtEndOfLine,
        );

        for sentence_example in SENTENCE_EXAMPLES {
            cx.assert_all(sentence_example).await;
        }
    }

    #[gpui::test]
    async fn test_visual_sentence_object(cx: &mut gpui::TestAppContext) {
        let mut cx = NeovimBackedTestContext::new(cx)
            .await
            .binding(["v", "i", "s"]);
        for sentence_example in SENTENCE_EXAMPLES {
            cx.assert_all_exempted(sentence_example, ExemptionFeatures::SentenceOnEmptyLines)
                .await;
        }

        let mut cx = cx.binding(["v", "a", "s"]);
        for sentence_example in SENTENCE_EXAMPLES {
            cx.assert_all_exempted(
                sentence_example,
                ExemptionFeatures::AroundSentenceStartingBetweenIncludesWrongWhitespace,
            )
            .await;
        }
    }

    // Test string with "`" for opening surrounders and "'" for closing surrounders
    const SURROUNDING_MARKER_STRING: &str = indoc! {"
        ˇTh'ˇe ˇ`ˇ'ˇquˇi`ˇck broˇ'wn`
        'ˇfox juˇmps ovˇ`ˇer
        the ˇlazy dˇ'ˇoˇ`ˇg"};

    const SURROUNDING_OBJECTS: &[(char, char)] = &[
        ('\'', '\''), // Quote
        ('`', '`'),   // Back Quote
        ('"', '"'),   // Double Quote
        ('(', ')'),   // Parentheses
        ('[', ']'),   // SquareBrackets
        ('{', '}'),   // CurlyBrackets
        ('<', '>'),   // AngleBrackets
    ];

    #[gpui::test]
    async fn test_change_surrounding_character_objects(cx: &mut gpui::TestAppContext) {
        let mut cx = NeovimBackedTestContext::new(cx).await;

        for (start, end) in SURROUNDING_OBJECTS {
            if ((start == &'\'' || start == &'`' || start == &'"')
                && !ExemptionFeatures::QuotesSeekForward.supported())
                || (start == &'<' && !ExemptionFeatures::AngleBracketsFreezeNeovim.supported())
            {
                continue;
            }

            let marked_string = SURROUNDING_MARKER_STRING
                .replace('`', &start.to_string())
                .replace('\'', &end.to_string());

            cx.assert_binding_matches_all(["c", "i", &start.to_string()], &marked_string)
                .await;
            cx.assert_binding_matches_all(["c", "i", &end.to_string()], &marked_string)
                .await;
            cx.assert_binding_matches_all(["c", "a", &start.to_string()], &marked_string)
                .await;
            cx.assert_binding_matches_all(["c", "a", &end.to_string()], &marked_string)
                .await;
        }
    }

    #[gpui::test]
    async fn test_multiline_surrounding_character_objects(cx: &mut gpui::TestAppContext) {
        let mut cx = NeovimBackedTestContext::new(cx).await;

        cx.set_shared_state(indoc! {
            "func empty(a string) bool {
               if a == \"\" {
                  return true
               }
               ˇreturn false
            }"
        })
        .await;
        cx.simulate_shared_keystrokes(["v", "i", "{"]).await;
        cx.assert_shared_state(indoc! {"
            func empty(a string) bool {
            «   if a == \"\" {
                  return true
               }
               return false
            ˇ»}"})
            .await;
        cx.set_shared_state(indoc! {
            "func empty(a string) bool {
                 if a == \"\" {
                     ˇreturn true
                 }
                 return false
            }"
        })
        .await;
        cx.simulate_shared_keystrokes(["v", "i", "{"]).await;
        cx.assert_shared_state(indoc! {"
            func empty(a string) bool {
                 if a == \"\" {
            «         return true
            ˇ»     }
                 return false
            }"})
            .await;
    }

    #[gpui::test]
    async fn test_delete_surrounding_character_objects(cx: &mut gpui::TestAppContext) {
        let mut cx = NeovimBackedTestContext::new(cx).await;

        for (start, end) in SURROUNDING_OBJECTS {
            if ((start == &'\'' || start == &'`' || start == &'"')
                && !ExemptionFeatures::QuotesSeekForward.supported())
                || (start == &'<' && !ExemptionFeatures::AngleBracketsFreezeNeovim.supported())
            {
                continue;
            }
            let marked_string = SURROUNDING_MARKER_STRING
                .replace('`', &start.to_string())
                .replace('\'', &end.to_string());

            cx.assert_binding_matches_all(["d", "i", &start.to_string()], &marked_string)
                .await;
            cx.assert_binding_matches_all(["d", "i", &end.to_string()], &marked_string)
                .await;
            cx.assert_binding_matches_all(["d", "a", &start.to_string()], &marked_string)
                .await;
            cx.assert_binding_matches_all(["d", "a", &end.to_string()], &marked_string)
                .await;
        }
    }
}<|MERGE_RESOLUTION|>--- conflicted
+++ resolved
@@ -177,18 +177,13 @@
     ignore_punctuation: bool,
 ) -> Option<Range<DisplayPoint>> {
     // Use motion::right so that we consider the character under the cursor when looking for the start
-<<<<<<< HEAD
     let scope = map
         .buffer_snapshot
         .language_scope_at(relative_to.to_point(map));
-=======
-    let language = map.buffer_snapshot.language_at(relative_to.to_point(map));
->>>>>>> b9495591
     let start = movement::find_preceding_boundary_in_line(
         map,
         right(map, relative_to, 1),
         |left, right| {
-<<<<<<< HEAD
             char_kind(&scope, left).coerce_punctuation(ignore_punctuation)
                 != char_kind(&scope, right).coerce_punctuation(ignore_punctuation)
         },
@@ -196,15 +191,6 @@
     let end = movement::find_boundary_in_line(map, relative_to, |left, right| {
         char_kind(&scope, left).coerce_punctuation(ignore_punctuation)
             != char_kind(&scope, right).coerce_punctuation(ignore_punctuation)
-=======
-            char_kind(language, left).coerce_punctuation(ignore_punctuation)
-                != char_kind(language, right).coerce_punctuation(ignore_punctuation)
-        },
-    );
-    let end = movement::find_boundary_in_line(map, relative_to, |left, right| {
-        char_kind(language, left).coerce_punctuation(ignore_punctuation)
-            != char_kind(language, right).coerce_punctuation(ignore_punctuation)
->>>>>>> b9495591
     });
 
     Some(start..end)
@@ -227,7 +213,6 @@
     relative_to: DisplayPoint,
     ignore_punctuation: bool,
 ) -> Option<Range<DisplayPoint>> {
-<<<<<<< HEAD
     let scope = map
         .buffer_snapshot
         .language_scope_at(relative_to.to_point(map));
@@ -235,13 +220,6 @@
         .chars_at(relative_to)
         .next()
         .map(|(c, _)| char_kind(&scope, c) != CharKind::Whitespace)
-=======
-    let language = map.buffer_snapshot.language_at(relative_to.to_point(map));
-    let in_word = map
-        .chars_at(relative_to)
-        .next()
-        .map(|(c, _)| char_kind(language, c) != CharKind::Whitespace)
->>>>>>> b9495591
         .unwrap_or(false);
 
     if in_word {
@@ -265,37 +243,23 @@
     relative_to: DisplayPoint,
     ignore_punctuation: bool,
 ) -> Option<Range<DisplayPoint>> {
-<<<<<<< HEAD
     let scope = map
         .buffer_snapshot
         .language_scope_at(relative_to.to_point(map));
-=======
-    let language = map.buffer_snapshot.language_at(relative_to.to_point(map));
->>>>>>> b9495591
     // Get the start of the word
     let start = movement::find_preceding_boundary_in_line(
         map,
         right(map, relative_to, 1),
         |left, right| {
-<<<<<<< HEAD
             char_kind(&scope, left).coerce_punctuation(ignore_punctuation)
                 != char_kind(&scope, right).coerce_punctuation(ignore_punctuation)
-=======
-            char_kind(language, left).coerce_punctuation(ignore_punctuation)
-                != char_kind(language, right).coerce_punctuation(ignore_punctuation)
->>>>>>> b9495591
         },
     );
 
     let mut word_found = false;
     let end = movement::find_boundary(map, relative_to, |left, right| {
-<<<<<<< HEAD
         let left_kind = char_kind(&scope, left).coerce_punctuation(ignore_punctuation);
         let right_kind = char_kind(&scope, right).coerce_punctuation(ignore_punctuation);
-=======
-        let left_kind = char_kind(language, left).coerce_punctuation(ignore_punctuation);
-        let right_kind = char_kind(language, right).coerce_punctuation(ignore_punctuation);
->>>>>>> b9495591
 
         let found = (word_found && left_kind != right_kind) || right == '\n' && left == '\n';
 

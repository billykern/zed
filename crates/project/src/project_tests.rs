use crate::{Event, *};
use ::git::diff::assert_hunks;
use fs::FakeFs;
use futures::{future, StreamExt};
use gpui::{AppContext, SemanticVersion, UpdateGlobal};
use http_client::Url;
use language::{
    language_settings::{language_settings, AllLanguageSettings, LanguageSettingsContent},
    tree_sitter_rust, tree_sitter_typescript, Diagnostic, DiagnosticEntry, DiagnosticSet,
    DiskState, FakeLspAdapter, LanguageConfig, LanguageMatcher, LanguageName, LineEnding,
    OffsetRangeExt, Point, ToPoint,
};
use lsp::{
    notification::DidRenameFiles, DiagnosticSeverity, DocumentChanges, FileOperationFilter,
    NumberOrString, TextDocumentEdit, WillRenameFiles,
};
use parking_lot::Mutex;
use pretty_assertions::{assert_eq, assert_matches};
use serde_json::json;
#[cfg(not(windows))]
use std::os;
use std::{str::FromStr, sync::OnceLock};

use std::{mem, num::NonZeroU32, ops::Range, task::Poll};
use task::{ResolvedTask, TaskContext};
use unindent::Unindent as _;
use util::{
    assert_set_eq,
    paths::{replace_path_separator, PathMatcher},
    test::temp_tree,
    TryFutureExt as _,
};

#[gpui::test]
async fn test_block_via_channel(cx: &mut gpui::TestAppContext) {
    cx.executor().allow_parking();

    let (tx, mut rx) = futures::channel::mpsc::unbounded();
    let _thread = std::thread::spawn(move || {
        std::fs::metadata("/tmp").unwrap();
        std::thread::sleep(Duration::from_millis(1000));
        tx.unbounded_send(1).unwrap();
    });
    rx.next().await.unwrap();
}

#[gpui::test]
async fn test_block_via_smol(cx: &mut gpui::TestAppContext) {
    cx.executor().allow_parking();

    let io_task = smol::unblock(move || {
        println!("sleeping on thread {:?}", std::thread::current().id());
        std::thread::sleep(Duration::from_millis(10));
        1
    });

    let task = cx.foreground_executor().spawn(async move {
        io_task.await;
    });

    task.await;
}

#[cfg(not(windows))]
#[gpui::test]
async fn test_symlinks(cx: &mut gpui::TestAppContext) {
    init_test(cx);
    cx.executor().allow_parking();

    let dir = temp_tree(json!({
        "root": {
            "apple": "",
            "banana": {
                "carrot": {
                    "date": "",
                    "endive": "",
                }
            },
            "fennel": {
                "grape": "",
            }
        }
    }));

    let root_link_path = dir.path().join("root_link");
    os::unix::fs::symlink(dir.path().join("root"), &root_link_path).unwrap();
    os::unix::fs::symlink(
        dir.path().join("root/fennel"),
        dir.path().join("root/finnochio"),
    )
    .unwrap();

    let project = Project::test(Arc::new(RealFs::default()), [root_link_path.as_ref()], cx).await;

    project.update(cx, |project, cx| {
        let tree = project.worktrees(cx).next().unwrap().read(cx);
        assert_eq!(tree.file_count(), 5);
        assert_eq!(
            tree.inode_for_path("fennel/grape"),
            tree.inode_for_path("finnochio/grape")
        );
    });
}

#[gpui::test]
async fn test_editorconfig_support(cx: &mut gpui::TestAppContext) {
    init_test(cx);

    let dir = temp_tree(json!({
        ".editorconfig": r#"
        root = true
        [*.rs]
            indent_style = tab
            indent_size = 3
            end_of_line = lf
            insert_final_newline = true
            trim_trailing_whitespace = true
        [*.js]
            tab_width = 10
        "#,
        ".zed": {
            "settings.json": r#"{
                "tab_size": 8,
                "hard_tabs": false,
                "ensure_final_newline_on_save": false,
                "remove_trailing_whitespace_on_save": false,
                "soft_wrap": "editor_width"
            }"#,
        },
        "a.rs": "fn a() {\n    A\n}",
        "b": {
            ".editorconfig": r#"
            [*.rs]
                indent_size = 2
            "#,
            "b.rs": "fn b() {\n    B\n}",
        },
        "c.js": "def c\n  C\nend",
        "README.json": "tabs are better\n",
    }));

    let path = dir.path();
    let fs = FakeFs::new(cx.executor());
    fs.insert_tree_from_real_fs(path, path).await;
    let project = Project::test(fs, [path], cx).await;

    let language_registry = project.read_with(cx, |project, _| project.languages().clone());
    language_registry.add(js_lang());
    language_registry.add(json_lang());
    language_registry.add(rust_lang());

    let worktree = project.update(cx, |project, cx| project.worktrees(cx).next().unwrap());

    cx.executor().run_until_parked();

    cx.update(|cx| {
        let tree = worktree.read(cx);
        let settings_for = |path: &str| {
            let file_entry = tree.entry_for_path(path).unwrap().clone();
            let file = File::for_entry(file_entry, worktree.clone());
            let file_language = project
                .read(cx)
                .languages()
                .language_for_file_path(file.path.as_ref());
            let file_language = cx
                .background_executor()
                .block(file_language)
                .expect("Failed to get file language");
            let file = file as _;
            language_settings(Some(file_language.name()), Some(&file), cx).into_owned()
        };

        let settings_a = settings_for("a.rs");
        let settings_b = settings_for("b/b.rs");
        let settings_c = settings_for("c.js");
        let settings_readme = settings_for("README.json");

        // .editorconfig overrides .zed/settings
        assert_eq!(Some(settings_a.tab_size), NonZeroU32::new(3));
        assert_eq!(settings_a.hard_tabs, true);
        assert_eq!(settings_a.ensure_final_newline_on_save, true);
        assert_eq!(settings_a.remove_trailing_whitespace_on_save, true);

        // .editorconfig in b/ overrides .editorconfig in root
        assert_eq!(Some(settings_b.tab_size), NonZeroU32::new(2));

        // "indent_size" is not set, so "tab_width" is used
        assert_eq!(Some(settings_c.tab_size), NonZeroU32::new(10));

        // README.md should not be affected by .editorconfig's globe "*.rs"
        assert_eq!(Some(settings_readme.tab_size), NonZeroU32::new(8));
    });
}

#[gpui::test]
async fn test_managing_project_specific_settings(cx: &mut gpui::TestAppContext) {
    init_test(cx);
    TaskStore::init(None);

    let fs = FakeFs::new(cx.executor());
    fs.insert_tree(
        "/the-root",
        json!({
            ".zed": {
                "settings.json": r#"{ "tab_size": 8 }"#,
                "tasks.json": r#"[{
                    "label": "cargo check all",
                    "command": "cargo",
                    "args": ["check", "--all"]
                },]"#,
            },
            "a": {
                "a.rs": "fn a() {\n    A\n}"
            },
            "b": {
                ".zed": {
                    "settings.json": r#"{ "tab_size": 2 }"#,
                    "tasks.json": r#"[{
                        "label": "cargo check",
                        "command": "cargo",
                        "args": ["check"]
                    },]"#,
                },
                "b.rs": "fn b() {\n  B\n}"
            }
        }),
    )
    .await;

    let project = Project::test(fs.clone(), ["/the-root".as_ref()], cx).await;
    let worktree = project.update(cx, |project, cx| project.worktrees(cx).next().unwrap());
    let task_context = TaskContext::default();

    cx.executor().run_until_parked();
    let worktree_id = cx.update(|cx| {
        project.update(cx, |project, cx| {
            project.worktrees(cx).next().unwrap().read(cx).id()
        })
    });
    let topmost_local_task_source_kind = TaskSourceKind::Worktree {
        id: worktree_id,
        directory_in_worktree: PathBuf::from(".zed"),
        id_base: "local worktree tasks from directory \".zed\"".into(),
    };

    let all_tasks = cx
        .update(|cx| {
            let tree = worktree.read(cx);

            let file_a = File::for_entry(
                tree.entry_for_path("a/a.rs").unwrap().clone(),
                worktree.clone(),
            ) as _;
            let settings_a = language_settings(None, Some(&file_a), cx);
            let file_b = File::for_entry(
                tree.entry_for_path("b/b.rs").unwrap().clone(),
                worktree.clone(),
            ) as _;
            let settings_b = language_settings(None, Some(&file_b), cx);

            assert_eq!(settings_a.tab_size.get(), 8);
            assert_eq!(settings_b.tab_size.get(), 2);

            get_all_tasks(&project, Some(worktree_id), &task_context, cx)
        })
        .into_iter()
        .map(|(source_kind, task)| {
            let resolved = task.resolved.unwrap();
            (
                source_kind,
                task.resolved_label,
                resolved.args,
                resolved.env,
            )
        })
        .collect::<Vec<_>>();
    assert_eq!(
        all_tasks,
        vec![
            (
                TaskSourceKind::Worktree {
                    id: worktree_id,
                    directory_in_worktree: PathBuf::from("b/.zed"),
                    id_base: "local worktree tasks from directory \"b/.zed\"".into(),
                },
                "cargo check".to_string(),
                vec!["check".to_string()],
                HashMap::default(),
            ),
            (
                topmost_local_task_source_kind.clone(),
                "cargo check all".to_string(),
                vec!["check".to_string(), "--all".to_string()],
                HashMap::default(),
            ),
        ]
    );

    let (_, resolved_task) = cx
        .update(|cx| get_all_tasks(&project, Some(worktree_id), &task_context, cx))
        .into_iter()
        .find(|(source_kind, _)| source_kind == &topmost_local_task_source_kind)
        .expect("should have one global task");
    project.update(cx, |project, cx| {
        let task_inventory = project
            .task_store
            .read(cx)
            .task_inventory()
            .cloned()
            .unwrap();
        task_inventory.update(cx, |inventory, _| {
            inventory.task_scheduled(topmost_local_task_source_kind.clone(), resolved_task);
            inventory
                .update_file_based_tasks(
                    None,
                    Some(
                        &json!([{
                            "label": "cargo check unstable",
                            "command": "cargo",
                            "args": [
                                "check",
                                "--all",
                                "--all-targets"
                            ],
                            "env": {
                                "RUSTFLAGS": "-Zunstable-options"
                            }
                        }])
                        .to_string(),
                    ),
                )
                .unwrap();
        });
    });
    cx.run_until_parked();

    let all_tasks = cx
        .update(|cx| get_all_tasks(&project, Some(worktree_id), &task_context, cx))
        .into_iter()
        .map(|(source_kind, task)| {
            let resolved = task.resolved.unwrap();
            (
                source_kind,
                task.resolved_label,
                resolved.args,
                resolved.env,
            )
        })
        .collect::<Vec<_>>();
    assert_eq!(
        all_tasks,
        vec![
            (
                topmost_local_task_source_kind.clone(),
                "cargo check all".to_string(),
                vec!["check".to_string(), "--all".to_string()],
                HashMap::default(),
            ),
            (
                TaskSourceKind::Worktree {
                    id: worktree_id,
                    directory_in_worktree: PathBuf::from("b/.zed"),
                    id_base: "local worktree tasks from directory \"b/.zed\"".into(),
                },
                "cargo check".to_string(),
                vec!["check".to_string()],
                HashMap::default(),
            ),
            (
                TaskSourceKind::AbsPath {
                    abs_path: paths::tasks_file().clone(),
                    id_base: "global tasks.json".into(),
                },
                "cargo check unstable".to_string(),
                vec![
                    "check".to_string(),
                    "--all".to_string(),
                    "--all-targets".to_string(),
                ],
                HashMap::from_iter(Some((
                    "RUSTFLAGS".to_string(),
                    "-Zunstable-options".to_string()
                ))),
            ),
        ]
    );
}

#[gpui::test]
async fn test_managing_language_servers(cx: &mut gpui::TestAppContext) {
    init_test(cx);

    let fs = FakeFs::new(cx.executor());
    fs.insert_tree(
        "/the-root",
        json!({
            "test.rs": "const A: i32 = 1;",
            "test2.rs": "",
            "Cargo.toml": "a = 1",
            "package.json": "{\"a\": 1}",
        }),
    )
    .await;

    let project = Project::test(fs.clone(), ["/the-root".as_ref()], cx).await;
    let language_registry = project.read_with(cx, |project, _| project.languages().clone());

    let mut fake_rust_servers = language_registry.register_fake_lsp(
        "Rust",
        FakeLspAdapter {
            name: "the-rust-language-server",
            capabilities: lsp::ServerCapabilities {
                completion_provider: Some(lsp::CompletionOptions {
                    trigger_characters: Some(vec![".".to_string(), "::".to_string()]),
                    ..Default::default()
                }),
                text_document_sync: Some(lsp::TextDocumentSyncCapability::Options(
                    lsp::TextDocumentSyncOptions {
                        save: Some(lsp::TextDocumentSyncSaveOptions::Supported(true)),
                        ..Default::default()
                    },
                )),
                ..Default::default()
            },
            ..Default::default()
        },
    );
    let mut fake_json_servers = language_registry.register_fake_lsp(
        "JSON",
        FakeLspAdapter {
            name: "the-json-language-server",
            capabilities: lsp::ServerCapabilities {
                completion_provider: Some(lsp::CompletionOptions {
                    trigger_characters: Some(vec![":".to_string()]),
                    ..Default::default()
                }),
                text_document_sync: Some(lsp::TextDocumentSyncCapability::Options(
                    lsp::TextDocumentSyncOptions {
                        save: Some(lsp::TextDocumentSyncSaveOptions::Supported(true)),
                        ..Default::default()
                    },
                )),
                ..Default::default()
            },
            ..Default::default()
        },
    );

    // Open a buffer without an associated language server.
    let (toml_buffer, _handle) = project
        .update(cx, |project, cx| {
            project.open_local_buffer_with_lsp("/the-root/Cargo.toml", cx)
        })
        .await
        .unwrap();

    // Open a buffer with an associated language server before the language for it has been loaded.
    let (rust_buffer, _handle2) = project
        .update(cx, |project, cx| {
            project.open_local_buffer_with_lsp("/the-root/test.rs", cx)
        })
        .await
        .unwrap();
    rust_buffer.update(cx, |buffer, _| {
        assert_eq!(buffer.language().map(|l| l.name()), None);
    });

    // Now we add the languages to the project, and ensure they get assigned to all
    // the relevant open buffers.
    language_registry.add(json_lang());
    language_registry.add(rust_lang());
    cx.executor().run_until_parked();
    rust_buffer.update(cx, |buffer, _| {
        assert_eq!(buffer.language().map(|l| l.name()), Some("Rust".into()));
    });

    // A server is started up, and it is notified about Rust files.
    let mut fake_rust_server = fake_rust_servers.next().await.unwrap();
    assert_eq!(
        fake_rust_server
            .receive_notification::<lsp::notification::DidOpenTextDocument>()
            .await
            .text_document,
        lsp::TextDocumentItem {
            uri: lsp::Url::from_file_path("/the-root/test.rs").unwrap(),
            version: 0,
            text: "const A: i32 = 1;".to_string(),
            language_id: "rust".to_string(),
        }
    );

    // The buffer is configured based on the language server's capabilities.
    rust_buffer.update(cx, |buffer, _| {
        assert_eq!(
            buffer
                .completion_triggers()
                .into_iter()
                .cloned()
                .collect::<Vec<_>>(),
            &[".".to_string(), "::".to_string()]
        );
    });
    toml_buffer.update(cx, |buffer, _| {
        assert!(buffer.completion_triggers().is_empty());
    });

    // Edit a buffer. The changes are reported to the language server.
    rust_buffer.update(cx, |buffer, cx| buffer.edit([(16..16, "2")], None, cx));
    assert_eq!(
        fake_rust_server
            .receive_notification::<lsp::notification::DidChangeTextDocument>()
            .await
            .text_document,
        lsp::VersionedTextDocumentIdentifier::new(
            lsp::Url::from_file_path("/the-root/test.rs").unwrap(),
            1
        )
    );

    // Open a third buffer with a different associated language server.
    let (json_buffer, _json_handle) = project
        .update(cx, |project, cx| {
            project.open_local_buffer_with_lsp("/the-root/package.json", cx)
        })
        .await
        .unwrap();

    // A json language server is started up and is only notified about the json buffer.
    let mut fake_json_server = fake_json_servers.next().await.unwrap();
    assert_eq!(
        fake_json_server
            .receive_notification::<lsp::notification::DidOpenTextDocument>()
            .await
            .text_document,
        lsp::TextDocumentItem {
            uri: lsp::Url::from_file_path("/the-root/package.json").unwrap(),
            version: 0,
            text: "{\"a\": 1}".to_string(),
            language_id: "json".to_string(),
        }
    );

    // This buffer is configured based on the second language server's
    // capabilities.
    json_buffer.update(cx, |buffer, _| {
        assert_eq!(
            buffer
                .completion_triggers()
                .into_iter()
                .cloned()
                .collect::<Vec<_>>(),
            &[":".to_string()]
        );
    });

    // When opening another buffer whose language server is already running,
    // it is also configured based on the existing language server's capabilities.
    let (rust_buffer2, _handle4) = project
        .update(cx, |project, cx| {
            project.open_local_buffer_with_lsp("/the-root/test2.rs", cx)
        })
        .await
        .unwrap();
    rust_buffer2.update(cx, |buffer, _| {
        assert_eq!(
            buffer
                .completion_triggers()
                .into_iter()
                .cloned()
                .collect::<Vec<_>>(),
            &[".".to_string(), "::".to_string()]
        );
    });

    // Changes are reported only to servers matching the buffer's language.
    toml_buffer.update(cx, |buffer, cx| buffer.edit([(5..5, "23")], None, cx));
    rust_buffer2.update(cx, |buffer, cx| {
        buffer.edit([(0..0, "let x = 1;")], None, cx)
    });
    assert_eq!(
        fake_rust_server
            .receive_notification::<lsp::notification::DidChangeTextDocument>()
            .await
            .text_document,
        lsp::VersionedTextDocumentIdentifier::new(
            lsp::Url::from_file_path("/the-root/test2.rs").unwrap(),
            1
        )
    );

    // Save notifications are reported to all servers.
    project
        .update(cx, |project, cx| project.save_buffer(toml_buffer, cx))
        .await
        .unwrap();
    assert_eq!(
        fake_rust_server
            .receive_notification::<lsp::notification::DidSaveTextDocument>()
            .await
            .text_document,
        lsp::TextDocumentIdentifier::new(lsp::Url::from_file_path("/the-root/Cargo.toml").unwrap())
    );
    assert_eq!(
        fake_json_server
            .receive_notification::<lsp::notification::DidSaveTextDocument>()
            .await
            .text_document,
        lsp::TextDocumentIdentifier::new(lsp::Url::from_file_path("/the-root/Cargo.toml").unwrap())
    );

    // Renames are reported only to servers matching the buffer's language.
    fs.rename(
        Path::new("/the-root/test2.rs"),
        Path::new("/the-root/test3.rs"),
        Default::default(),
    )
    .await
    .unwrap();
    assert_eq!(
        fake_rust_server
            .receive_notification::<lsp::notification::DidCloseTextDocument>()
            .await
            .text_document,
        lsp::TextDocumentIdentifier::new(lsp::Url::from_file_path("/the-root/test2.rs").unwrap()),
    );
    assert_eq!(
        fake_rust_server
            .receive_notification::<lsp::notification::DidOpenTextDocument>()
            .await
            .text_document,
        lsp::TextDocumentItem {
            uri: lsp::Url::from_file_path("/the-root/test3.rs").unwrap(),
            version: 0,
            text: rust_buffer2.update(cx, |buffer, _| buffer.text()),
            language_id: "rust".to_string(),
        },
    );

    rust_buffer2.update(cx, |buffer, cx| {
        buffer.update_diagnostics(
            LanguageServerId(0),
            DiagnosticSet::from_sorted_entries(
                vec![DiagnosticEntry {
                    diagnostic: Default::default(),
                    range: Anchor::MIN..Anchor::MAX,
                }],
                &buffer.snapshot(),
            ),
            cx,
        );
        assert_eq!(
            buffer
                .snapshot()
                .diagnostics_in_range::<_, usize>(0..buffer.len(), false)
                .count(),
            1
        );
    });

    // When the rename changes the extension of the file, the buffer gets closed on the old
    // language server and gets opened on the new one.
    fs.rename(
        Path::new("/the-root/test3.rs"),
        Path::new("/the-root/test3.json"),
        Default::default(),
    )
    .await
    .unwrap();
    assert_eq!(
        fake_rust_server
            .receive_notification::<lsp::notification::DidCloseTextDocument>()
            .await
            .text_document,
        lsp::TextDocumentIdentifier::new(lsp::Url::from_file_path("/the-root/test3.rs").unwrap(),),
    );
    assert_eq!(
        fake_json_server
            .receive_notification::<lsp::notification::DidOpenTextDocument>()
            .await
            .text_document,
        lsp::TextDocumentItem {
            uri: lsp::Url::from_file_path("/the-root/test3.json").unwrap(),
            version: 0,
            text: rust_buffer2.update(cx, |buffer, _| buffer.text()),
            language_id: "json".to_string(),
        },
    );

    // We clear the diagnostics, since the language has changed.
    rust_buffer2.update(cx, |buffer, _| {
        assert_eq!(
            buffer
                .snapshot()
                .diagnostics_in_range::<_, usize>(0..buffer.len(), false)
                .count(),
            0
        );
    });

    // The renamed file's version resets after changing language server.
    rust_buffer2.update(cx, |buffer, cx| buffer.edit([(0..0, "// ")], None, cx));
    assert_eq!(
        fake_json_server
            .receive_notification::<lsp::notification::DidChangeTextDocument>()
            .await
            .text_document,
        lsp::VersionedTextDocumentIdentifier::new(
            lsp::Url::from_file_path("/the-root/test3.json").unwrap(),
            1
        )
    );

    // Restart language servers
    project.update(cx, |project, cx| {
        project.restart_language_servers_for_buffers(
            vec![rust_buffer.clone(), json_buffer.clone()],
            cx,
        );
    });

    let mut rust_shutdown_requests = fake_rust_server
        .handle_request::<lsp::request::Shutdown, _, _>(|_, _| future::ready(Ok(())));
    let mut json_shutdown_requests = fake_json_server
        .handle_request::<lsp::request::Shutdown, _, _>(|_, _| future::ready(Ok(())));
    futures::join!(rust_shutdown_requests.next(), json_shutdown_requests.next());

    let mut fake_rust_server = fake_rust_servers.next().await.unwrap();
    let mut fake_json_server = fake_json_servers.next().await.unwrap();

    // Ensure rust document is reopened in new rust language server
    assert_eq!(
        fake_rust_server
            .receive_notification::<lsp::notification::DidOpenTextDocument>()
            .await
            .text_document,
        lsp::TextDocumentItem {
            uri: lsp::Url::from_file_path("/the-root/test.rs").unwrap(),
            version: 0,
            text: rust_buffer.update(cx, |buffer, _| buffer.text()),
            language_id: "rust".to_string(),
        }
    );

    // Ensure json documents are reopened in new json language server
    assert_set_eq!(
        [
            fake_json_server
                .receive_notification::<lsp::notification::DidOpenTextDocument>()
                .await
                .text_document,
            fake_json_server
                .receive_notification::<lsp::notification::DidOpenTextDocument>()
                .await
                .text_document,
        ],
        [
            lsp::TextDocumentItem {
                uri: lsp::Url::from_file_path("/the-root/package.json").unwrap(),
                version: 0,
                text: json_buffer.update(cx, |buffer, _| buffer.text()),
                language_id: "json".to_string(),
            },
            lsp::TextDocumentItem {
                uri: lsp::Url::from_file_path("/the-root/test3.json").unwrap(),
                version: 0,
                text: rust_buffer2.update(cx, |buffer, _| buffer.text()),
                language_id: "json".to_string(),
            }
        ]
    );

    // Close notifications are reported only to servers matching the buffer's language.
    cx.update(|_| drop(_json_handle));
    let close_message = lsp::DidCloseTextDocumentParams {
        text_document: lsp::TextDocumentIdentifier::new(
            lsp::Url::from_file_path("/the-root/package.json").unwrap(),
        ),
    };
    assert_eq!(
        fake_json_server
            .receive_notification::<lsp::notification::DidCloseTextDocument>()
            .await,
        close_message,
    );
}

#[gpui::test]
async fn test_reporting_fs_changes_to_language_servers(cx: &mut gpui::TestAppContext) {
    fn add_root_for_windows(path: &str) -> String {
        if cfg!(windows) {
            format!("C:{}", path)
        } else {
            path.to_string()
        }
    }

    init_test(cx);

    let fs = FakeFs::new(cx.executor());
    fs.insert_tree(
        add_root_for_windows("/the-root"),
        json!({
            ".gitignore": "target\n",
            "src": {
                "a.rs": "",
                "b.rs": "",
            },
            "target": {
                "x": {
                    "out": {
                        "x.rs": ""
                    }
                },
                "y": {
                    "out": {
                        "y.rs": "",
                    }
                },
                "z": {
                    "out": {
                        "z.rs": ""
                    }
                }
            }
        }),
    )
    .await;

    let project = Project::test(fs.clone(), [add_root_for_windows("/the-root").as_ref()], cx).await;
    let language_registry = project.read_with(cx, |project, _| project.languages().clone());
    language_registry.add(rust_lang());
    let mut fake_servers = language_registry.register_fake_lsp(
        "Rust",
        FakeLspAdapter {
            name: "the-language-server",
            ..Default::default()
        },
    );

    cx.executor().run_until_parked();

    // Start the language server by opening a buffer with a compatible file extension.
    let _ = project
        .update(cx, |project, cx| {
            project.open_local_buffer_with_lsp(add_root_for_windows("/the-root/src/a.rs"), cx)
        })
        .await
        .unwrap();

    // Initially, we don't load ignored files because the language server has not explicitly asked us to watch them.
    project.update(cx, |project, cx| {
        let worktree = project.worktrees(cx).next().unwrap();
        assert_eq!(
            worktree
                .read(cx)
                .snapshot()
                .entries(true, 0)
                .map(|entry| (entry.path.as_ref(), entry.is_ignored))
                .collect::<Vec<_>>(),
            &[
                (Path::new(""), false),
                (Path::new(".gitignore"), false),
                (Path::new("src"), false),
                (Path::new("src/a.rs"), false),
                (Path::new("src/b.rs"), false),
                (Path::new("target"), true),
            ]
        );
    });

    let prev_read_dir_count = fs.read_dir_call_count();

    // Keep track of the FS events reported to the language server.
    let fake_server = fake_servers.next().await.unwrap();
    let file_changes = Arc::new(Mutex::new(Vec::new()));
    fake_server
        .request::<lsp::request::RegisterCapability>(lsp::RegistrationParams {
            registrations: vec![lsp::Registration {
                id: Default::default(),
                method: "workspace/didChangeWatchedFiles".to_string(),
                register_options: serde_json::to_value(
                    lsp::DidChangeWatchedFilesRegistrationOptions {
                        watchers: vec![
                            lsp::FileSystemWatcher {
                                glob_pattern: lsp::GlobPattern::String(add_root_for_windows(
                                    "/the-root/Cargo.toml",
                                )),
                                kind: None,
                            },
                            lsp::FileSystemWatcher {
                                glob_pattern: lsp::GlobPattern::String(add_root_for_windows(
                                    "/the-root/src/*.{rs,c}",
                                )),
                                kind: None,
                            },
                            lsp::FileSystemWatcher {
                                glob_pattern: lsp::GlobPattern::String(add_root_for_windows(
                                    "/the-root/target/y/**/*.rs",
                                )),
                                kind: None,
                            },
                        ],
                    },
                )
                .ok(),
            }],
        })
        .await
        .unwrap();
    fake_server.handle_notification::<lsp::notification::DidChangeWatchedFiles, _>({
        let file_changes = file_changes.clone();
        move |params, _| {
            let mut file_changes = file_changes.lock();
            file_changes.extend(params.changes);
            file_changes.sort_by(|a, b| a.uri.cmp(&b.uri));
        }
    });

    cx.executor().run_until_parked();
    assert_eq!(mem::take(&mut *file_changes.lock()), &[]);
    assert_eq!(fs.read_dir_call_count() - prev_read_dir_count, 4);

    // Now the language server has asked us to watch an ignored directory path,
    // so we recursively load it.
    project.update(cx, |project, cx| {
        let worktree = project.worktrees(cx).next().unwrap();
        assert_eq!(
            worktree
                .read(cx)
                .snapshot()
                .entries(true, 0)
                .map(|entry| (entry.path.as_ref(), entry.is_ignored))
                .collect::<Vec<_>>(),
            &[
                (Path::new(""), false),
                (Path::new(".gitignore"), false),
                (Path::new("src"), false),
                (Path::new("src/a.rs"), false),
                (Path::new("src/b.rs"), false),
                (Path::new("target"), true),
                (Path::new("target/x"), true),
                (Path::new("target/y"), true),
                (Path::new("target/y/out"), true),
                (Path::new("target/y/out/y.rs"), true),
                (Path::new("target/z"), true),
            ]
        );
    });

    // Perform some file system mutations, two of which match the watched patterns,
    // and one of which does not.
    fs.create_file(
        add_root_for_windows("/the-root/src/c.rs").as_ref(),
        Default::default(),
    )
    .await
    .unwrap();
    fs.create_file(
        add_root_for_windows("/the-root/src/d.txt").as_ref(),
        Default::default(),
    )
    .await
    .unwrap();
    fs.remove_file(
        add_root_for_windows("/the-root/src/b.rs").as_ref(),
        Default::default(),
    )
    .await
    .unwrap();
    fs.create_file(
        add_root_for_windows("/the-root/target/x/out/x2.rs").as_ref(),
        Default::default(),
    )
    .await
    .unwrap();
    fs.create_file(
        add_root_for_windows("/the-root/target/y/out/y2.rs").as_ref(),
        Default::default(),
    )
    .await
    .unwrap();

    // The language server receives events for the FS mutations that match its watch patterns.
    cx.executor().run_until_parked();
    assert_eq!(
        &*file_changes.lock(),
        &[
            lsp::FileEvent {
                uri: lsp::Url::from_file_path(add_root_for_windows("/the-root/src/b.rs")).unwrap(),
                typ: lsp::FileChangeType::DELETED,
            },
            lsp::FileEvent {
                uri: lsp::Url::from_file_path(add_root_for_windows("/the-root/src/c.rs")).unwrap(),
                typ: lsp::FileChangeType::CREATED,
            },
            lsp::FileEvent {
                uri: lsp::Url::from_file_path(add_root_for_windows("/the-root/target/y/out/y2.rs"))
                    .unwrap(),
                typ: lsp::FileChangeType::CREATED,
            },
        ]
    );
}

#[gpui::test]
async fn test_single_file_worktrees_diagnostics(cx: &mut gpui::TestAppContext) {
    init_test(cx);

    let fs = FakeFs::new(cx.executor());
    fs.insert_tree(
        "/dir",
        json!({
            "a.rs": "let a = 1;",
            "b.rs": "let b = 2;"
        }),
    )
    .await;

    let project = Project::test(fs, ["/dir/a.rs".as_ref(), "/dir/b.rs".as_ref()], cx).await;
    let lsp_store = project.read_with(cx, |project, _| project.lsp_store());

    let buffer_a = project
        .update(cx, |project, cx| project.open_local_buffer("/dir/a.rs", cx))
        .await
        .unwrap();
    let buffer_b = project
        .update(cx, |project, cx| project.open_local_buffer("/dir/b.rs", cx))
        .await
        .unwrap();

    lsp_store.update(cx, |lsp_store, cx| {
        lsp_store
            .update_diagnostics(
                LanguageServerId(0),
                lsp::PublishDiagnosticsParams {
                    uri: Url::from_file_path("/dir/a.rs").unwrap(),
                    version: None,
                    diagnostics: vec![lsp::Diagnostic {
                        range: lsp::Range::new(lsp::Position::new(0, 4), lsp::Position::new(0, 5)),
                        severity: Some(lsp::DiagnosticSeverity::ERROR),
                        message: "error 1".to_string(),
                        ..Default::default()
                    }],
                },
                &[],
                cx,
            )
            .unwrap();
        lsp_store
            .update_diagnostics(
                LanguageServerId(0),
                lsp::PublishDiagnosticsParams {
                    uri: Url::from_file_path("/dir/b.rs").unwrap(),
                    version: None,
                    diagnostics: vec![lsp::Diagnostic {
                        range: lsp::Range::new(lsp::Position::new(0, 4), lsp::Position::new(0, 5)),
                        severity: Some(DiagnosticSeverity::WARNING),
                        message: "error 2".to_string(),
                        ..Default::default()
                    }],
                },
                &[],
                cx,
            )
            .unwrap();
    });

    buffer_a.update(cx, |buffer, _| {
        let chunks = chunks_with_diagnostics(buffer, 0..buffer.len());
        assert_eq!(
            chunks
                .iter()
                .map(|(s, d)| (s.as_str(), *d))
                .collect::<Vec<_>>(),
            &[
                ("let ", None),
                ("a", Some(DiagnosticSeverity::ERROR)),
                (" = 1;", None),
            ]
        );
    });
    buffer_b.update(cx, |buffer, _| {
        let chunks = chunks_with_diagnostics(buffer, 0..buffer.len());
        assert_eq!(
            chunks
                .iter()
                .map(|(s, d)| (s.as_str(), *d))
                .collect::<Vec<_>>(),
            &[
                ("let ", None),
                ("b", Some(DiagnosticSeverity::WARNING)),
                (" = 2;", None),
            ]
        );
    });
}

#[gpui::test]
async fn test_omitted_diagnostics(cx: &mut gpui::TestAppContext) {
    init_test(cx);

    let fs = FakeFs::new(cx.executor());
    fs.insert_tree(
        "/root",
        json!({
            "dir": {
                ".git": {
                    "HEAD": "ref: refs/heads/main",
                },
                ".gitignore": "b.rs",
                "a.rs": "let a = 1;",
                "b.rs": "let b = 2;",
            },
            "other.rs": "let b = c;"
        }),
    )
    .await;

    let project = Project::test(fs, ["/root/dir".as_ref()], cx).await;
    let lsp_store = project.read_with(cx, |project, _| project.lsp_store());
    let (worktree, _) = project
        .update(cx, |project, cx| {
            project.find_or_create_worktree("/root/dir", true, cx)
        })
        .await
        .unwrap();
    let main_worktree_id = worktree.read_with(cx, |tree, _| tree.id());

    let (worktree, _) = project
        .update(cx, |project, cx| {
            project.find_or_create_worktree("/root/other.rs", false, cx)
        })
        .await
        .unwrap();
    let other_worktree_id = worktree.update(cx, |tree, _| tree.id());

    let server_id = LanguageServerId(0);
    lsp_store.update(cx, |lsp_store, cx| {
        lsp_store
            .update_diagnostics(
                server_id,
                lsp::PublishDiagnosticsParams {
                    uri: Url::from_file_path("/root/dir/b.rs").unwrap(),
                    version: None,
                    diagnostics: vec![lsp::Diagnostic {
                        range: lsp::Range::new(lsp::Position::new(0, 4), lsp::Position::new(0, 5)),
                        severity: Some(lsp::DiagnosticSeverity::ERROR),
                        message: "unused variable 'b'".to_string(),
                        ..Default::default()
                    }],
                },
                &[],
                cx,
            )
            .unwrap();
        lsp_store
            .update_diagnostics(
                server_id,
                lsp::PublishDiagnosticsParams {
                    uri: Url::from_file_path("/root/other.rs").unwrap(),
                    version: None,
                    diagnostics: vec![lsp::Diagnostic {
                        range: lsp::Range::new(lsp::Position::new(0, 8), lsp::Position::new(0, 9)),
                        severity: Some(lsp::DiagnosticSeverity::ERROR),
                        message: "unknown variable 'c'".to_string(),
                        ..Default::default()
                    }],
                },
                &[],
                cx,
            )
            .unwrap();
    });

    let main_ignored_buffer = project
        .update(cx, |project, cx| {
            project.open_buffer((main_worktree_id, "b.rs"), cx)
        })
        .await
        .unwrap();
    main_ignored_buffer.update(cx, |buffer, _| {
        let chunks = chunks_with_diagnostics(buffer, 0..buffer.len());
        assert_eq!(
            chunks
                .iter()
                .map(|(s, d)| (s.as_str(), *d))
                .collect::<Vec<_>>(),
            &[
                ("let ", None),
                ("b", Some(DiagnosticSeverity::ERROR)),
                (" = 2;", None),
            ],
            "Gigitnored buffers should still get in-buffer diagnostics",
        );
    });
    let other_buffer = project
        .update(cx, |project, cx| {
            project.open_buffer((other_worktree_id, ""), cx)
        })
        .await
        .unwrap();
    other_buffer.update(cx, |buffer, _| {
        let chunks = chunks_with_diagnostics(buffer, 0..buffer.len());
        assert_eq!(
            chunks
                .iter()
                .map(|(s, d)| (s.as_str(), *d))
                .collect::<Vec<_>>(),
            &[
                ("let b = ", None),
                ("c", Some(DiagnosticSeverity::ERROR)),
                (";", None),
            ],
            "Buffers from hidden projects should still get in-buffer diagnostics"
        );
    });

    project.update(cx, |project, cx| {
        assert_eq!(project.diagnostic_summaries(false, cx).next(), None);
        assert_eq!(
            project.diagnostic_summaries(true, cx).collect::<Vec<_>>(),
            vec![(
                ProjectPath {
                    worktree_id: main_worktree_id,
                    path: Arc::from(Path::new("b.rs")),
                },
                server_id,
                DiagnosticSummary {
                    error_count: 1,
                    warning_count: 0,
                }
            )]
        );
        assert_eq!(project.diagnostic_summary(false, cx).error_count, 0);
        assert_eq!(project.diagnostic_summary(true, cx).error_count, 1);
    });
}

#[gpui::test]
async fn test_disk_based_diagnostics_progress(cx: &mut gpui::TestAppContext) {
    init_test(cx);

    let progress_token = "the-progress-token";

    let fs = FakeFs::new(cx.executor());
    fs.insert_tree(
        "/dir",
        json!({
            "a.rs": "fn a() { A }",
            "b.rs": "const y: i32 = 1",
        }),
    )
    .await;

    let project = Project::test(fs, ["/dir".as_ref()], cx).await;
    let language_registry = project.read_with(cx, |project, _| project.languages().clone());

    language_registry.add(rust_lang());
    let mut fake_servers = language_registry.register_fake_lsp(
        "Rust",
        FakeLspAdapter {
            disk_based_diagnostics_progress_token: Some(progress_token.into()),
            disk_based_diagnostics_sources: vec!["disk".into()],
            ..Default::default()
        },
    );

    let worktree_id = project.update(cx, |p, cx| p.worktrees(cx).next().unwrap().read(cx).id());

    // Cause worktree to start the fake language server
    let _ = project
        .update(cx, |project, cx| {
            project.open_local_buffer_with_lsp("/dir/b.rs", cx)
        })
        .await
        .unwrap();

    let mut events = cx.events(&project);

    let fake_server = fake_servers.next().await.unwrap();
    assert_eq!(
        events.next().await.unwrap(),
        Event::LanguageServerAdded(
            LanguageServerId(0),
            fake_server.server.name(),
            Some(worktree_id)
        ),
    );

    fake_server
        .start_progress(format!("{}/0", progress_token))
        .await;
    assert_eq!(events.next().await.unwrap(), Event::RefreshInlayHints);
    assert_eq!(
        events.next().await.unwrap(),
        Event::DiskBasedDiagnosticsStarted {
            language_server_id: LanguageServerId(0),
        }
    );

    fake_server.notify::<lsp::notification::PublishDiagnostics>(&lsp::PublishDiagnosticsParams {
        uri: Url::from_file_path("/dir/a.rs").unwrap(),
        version: None,
        diagnostics: vec![lsp::Diagnostic {
            range: lsp::Range::new(lsp::Position::new(0, 9), lsp::Position::new(0, 10)),
            severity: Some(lsp::DiagnosticSeverity::ERROR),
            message: "undefined variable 'A'".to_string(),
            ..Default::default()
        }],
    });
    assert_eq!(
        events.next().await.unwrap(),
        Event::DiagnosticsUpdated {
            language_server_id: LanguageServerId(0),
            path: (worktree_id, Path::new("a.rs")).into()
        }
    );

    fake_server.end_progress(format!("{}/0", progress_token));
    assert_eq!(
        events.next().await.unwrap(),
        Event::DiskBasedDiagnosticsFinished {
            language_server_id: LanguageServerId(0)
        }
    );

    let buffer = project
        .update(cx, |p, cx| p.open_local_buffer("/dir/a.rs", cx))
        .await
        .unwrap();

    buffer.update(cx, |buffer, _| {
        let snapshot = buffer.snapshot();
        let diagnostics = snapshot
            .diagnostics_in_range::<_, Point>(0..buffer.len(), false)
            .collect::<Vec<_>>();
        assert_eq!(
            diagnostics,
            &[DiagnosticEntry {
                range: Point::new(0, 9)..Point::new(0, 10),
                diagnostic: Diagnostic {
                    severity: lsp::DiagnosticSeverity::ERROR,
                    message: "undefined variable 'A'".to_string(),
                    group_id: 0,
                    is_primary: true,
                    ..Default::default()
                }
            }]
        )
    });

    // Ensure publishing empty diagnostics twice only results in one update event.
    fake_server.notify::<lsp::notification::PublishDiagnostics>(&lsp::PublishDiagnosticsParams {
        uri: Url::from_file_path("/dir/a.rs").unwrap(),
        version: None,
        diagnostics: Default::default(),
    });
    assert_eq!(
        events.next().await.unwrap(),
        Event::DiagnosticsUpdated {
            language_server_id: LanguageServerId(0),
            path: (worktree_id, Path::new("a.rs")).into()
        }
    );

    fake_server.notify::<lsp::notification::PublishDiagnostics>(&lsp::PublishDiagnosticsParams {
        uri: Url::from_file_path("/dir/a.rs").unwrap(),
        version: None,
        diagnostics: Default::default(),
    });
    cx.executor().run_until_parked();
    assert_eq!(futures::poll!(events.next()), Poll::Pending);
}

#[gpui::test]
async fn test_restarting_server_with_diagnostics_running(cx: &mut gpui::TestAppContext) {
    init_test(cx);

    let progress_token = "the-progress-token";

    let fs = FakeFs::new(cx.executor());
    fs.insert_tree("/dir", json!({ "a.rs": "" })).await;

    let project = Project::test(fs, ["/dir".as_ref()], cx).await;

    let language_registry = project.read_with(cx, |project, _| project.languages().clone());
    language_registry.add(rust_lang());
    let mut fake_servers = language_registry.register_fake_lsp(
        "Rust",
        FakeLspAdapter {
            name: "the-language-server",
            disk_based_diagnostics_sources: vec!["disk".into()],
            disk_based_diagnostics_progress_token: Some(progress_token.into()),
            ..Default::default()
        },
    );

    let worktree_id = project.update(cx, |p, cx| p.worktrees(cx).next().unwrap().read(cx).id());

    let (buffer, _handle) = project
        .update(cx, |project, cx| {
            project.open_local_buffer_with_lsp("/dir/a.rs", cx)
        })
        .await
        .unwrap();

    // Simulate diagnostics starting to update.
    let fake_server = fake_servers.next().await.unwrap();
    fake_server.start_progress(progress_token).await;

    // Restart the server before the diagnostics finish updating.
    project.update(cx, |project, cx| {
        project.restart_language_servers_for_buffers([buffer], cx);
    });
    let mut events = cx.events(&project);

    // Simulate the newly started server sending more diagnostics.
    let fake_server = fake_servers.next().await.unwrap();
    assert_eq!(
        events.next().await.unwrap(),
        Event::LanguageServerAdded(
            LanguageServerId(1),
            fake_server.server.name(),
            Some(worktree_id)
        )
    );
    assert_eq!(events.next().await.unwrap(), Event::RefreshInlayHints);
    fake_server.start_progress(progress_token).await;
    assert_eq!(
        events.next().await.unwrap(),
        Event::DiskBasedDiagnosticsStarted {
            language_server_id: LanguageServerId(1)
        }
    );
    project.update(cx, |project, cx| {
        assert_eq!(
            project
                .language_servers_running_disk_based_diagnostics(cx)
                .collect::<Vec<_>>(),
            [LanguageServerId(1)]
        );
    });

    // All diagnostics are considered done, despite the old server's diagnostic
    // task never completing.
    fake_server.end_progress(progress_token);
    assert_eq!(
        events.next().await.unwrap(),
        Event::DiskBasedDiagnosticsFinished {
            language_server_id: LanguageServerId(1)
        }
    );
    project.update(cx, |project, cx| {
        assert_eq!(
            project
                .language_servers_running_disk_based_diagnostics(cx)
                .collect::<Vec<_>>(),
            [] as [language::LanguageServerId; 0]
        );
    });
}

#[gpui::test]
async fn test_restarting_server_with_diagnostics_published(cx: &mut gpui::TestAppContext) {
    init_test(cx);

    let fs = FakeFs::new(cx.executor());
    fs.insert_tree("/dir", json!({ "a.rs": "x" })).await;

    let project = Project::test(fs, ["/dir".as_ref()], cx).await;

    let language_registry = project.read_with(cx, |project, _| project.languages().clone());
    language_registry.add(rust_lang());
    let mut fake_servers = language_registry.register_fake_lsp("Rust", FakeLspAdapter::default());

    let (buffer, _) = project
        .update(cx, |project, cx| {
            project.open_local_buffer_with_lsp("/dir/a.rs", cx)
        })
        .await
        .unwrap();

    // Publish diagnostics
    let fake_server = fake_servers.next().await.unwrap();
    fake_server.notify::<lsp::notification::PublishDiagnostics>(&lsp::PublishDiagnosticsParams {
        uri: Url::from_file_path("/dir/a.rs").unwrap(),
        version: None,
        diagnostics: vec![lsp::Diagnostic {
            range: lsp::Range::new(lsp::Position::new(0, 0), lsp::Position::new(0, 0)),
            severity: Some(lsp::DiagnosticSeverity::ERROR),
            message: "the message".to_string(),
            ..Default::default()
        }],
    });

    cx.executor().run_until_parked();
    buffer.update(cx, |buffer, _| {
        assert_eq!(
            buffer
                .snapshot()
                .diagnostics_in_range::<_, usize>(0..1, false)
                .map(|entry| entry.diagnostic.message.clone())
                .collect::<Vec<_>>(),
            ["the message".to_string()]
        );
    });
    project.update(cx, |project, cx| {
        assert_eq!(
            project.diagnostic_summary(false, cx),
            DiagnosticSummary {
                error_count: 1,
                warning_count: 0,
            }
        );
    });

    project.update(cx, |project, cx| {
        project.restart_language_servers_for_buffers([buffer.clone()], cx);
    });

    // The diagnostics are cleared.
    cx.executor().run_until_parked();
    buffer.update(cx, |buffer, _| {
        assert_eq!(
            buffer
                .snapshot()
                .diagnostics_in_range::<_, usize>(0..1, false)
                .map(|entry| entry.diagnostic.message.clone())
                .collect::<Vec<_>>(),
            Vec::<String>::new(),
        );
    });
    project.update(cx, |project, cx| {
        assert_eq!(
            project.diagnostic_summary(false, cx),
            DiagnosticSummary {
                error_count: 0,
                warning_count: 0,
            }
        );
    });
}

#[gpui::test]
async fn test_restarted_server_reporting_invalid_buffer_version(cx: &mut gpui::TestAppContext) {
    init_test(cx);

    let fs = FakeFs::new(cx.executor());
    fs.insert_tree("/dir", json!({ "a.rs": "" })).await;

    let project = Project::test(fs, ["/dir".as_ref()], cx).await;
    let language_registry = project.read_with(cx, |project, _| project.languages().clone());

    language_registry.add(rust_lang());
    let mut fake_servers = language_registry.register_fake_lsp("Rust", FakeLspAdapter::default());

    let (buffer, _handle) = project
        .update(cx, |project, cx| {
            project.open_local_buffer_with_lsp("/dir/a.rs", cx)
        })
        .await
        .unwrap();

    // Before restarting the server, report diagnostics with an unknown buffer version.
    let fake_server = fake_servers.next().await.unwrap();
    fake_server.notify::<lsp::notification::PublishDiagnostics>(&lsp::PublishDiagnosticsParams {
        uri: lsp::Url::from_file_path("/dir/a.rs").unwrap(),
        version: Some(10000),
        diagnostics: Vec::new(),
    });
    cx.executor().run_until_parked();

    project.update(cx, |project, cx| {
        project.restart_language_servers_for_buffers([buffer.clone()], cx);
    });
    let mut fake_server = fake_servers.next().await.unwrap();
    let notification = fake_server
        .receive_notification::<lsp::notification::DidOpenTextDocument>()
        .await
        .text_document;
    assert_eq!(notification.version, 0);
}

#[gpui::test]
async fn test_cancel_language_server_work(cx: &mut gpui::TestAppContext) {
    init_test(cx);

    let progress_token = "the-progress-token";

    let fs = FakeFs::new(cx.executor());
    fs.insert_tree("/dir", json!({ "a.rs": "" })).await;

    let project = Project::test(fs, ["/dir".as_ref()], cx).await;

    let language_registry = project.read_with(cx, |project, _| project.languages().clone());
    language_registry.add(rust_lang());
    let mut fake_servers = language_registry.register_fake_lsp(
        "Rust",
        FakeLspAdapter {
            name: "the-language-server",
            disk_based_diagnostics_sources: vec!["disk".into()],
            disk_based_diagnostics_progress_token: Some(progress_token.into()),
            ..Default::default()
        },
    );

    let (buffer, _handle) = project
        .update(cx, |project, cx| {
            project.open_local_buffer_with_lsp("/dir/a.rs", cx)
        })
        .await
        .unwrap();

    // Simulate diagnostics starting to update.
    let mut fake_server = fake_servers.next().await.unwrap();
    fake_server
        .start_progress_with(
            "another-token",
            lsp::WorkDoneProgressBegin {
                cancellable: Some(false),
                ..Default::default()
            },
        )
        .await;
    fake_server
        .start_progress_with(
            progress_token,
            lsp::WorkDoneProgressBegin {
                cancellable: Some(true),
                ..Default::default()
            },
        )
        .await;
    cx.executor().run_until_parked();

    project.update(cx, |project, cx| {
        project.cancel_language_server_work_for_buffers([buffer.clone()], cx)
    });

    let cancel_notification = fake_server
        .receive_notification::<lsp::notification::WorkDoneProgressCancel>()
        .await;
    assert_eq!(
        cancel_notification.token,
        NumberOrString::String(progress_token.into())
    );
}

#[gpui::test]
async fn test_toggling_enable_language_server(cx: &mut gpui::TestAppContext) {
    init_test(cx);

    let fs = FakeFs::new(cx.executor());
    fs.insert_tree("/dir", json!({ "a.rs": "", "b.js": "" }))
        .await;

    let project = Project::test(fs, ["/dir".as_ref()], cx).await;
    let language_registry = project.read_with(cx, |project, _| project.languages().clone());

    let mut fake_rust_servers = language_registry.register_fake_lsp(
        "Rust",
        FakeLspAdapter {
            name: "rust-lsp",
            ..Default::default()
        },
    );
    let mut fake_js_servers = language_registry.register_fake_lsp(
        "JavaScript",
        FakeLspAdapter {
            name: "js-lsp",
            ..Default::default()
        },
    );
    language_registry.add(rust_lang());
    language_registry.add(js_lang());

    let _rs_buffer = project
        .update(cx, |project, cx| {
            project.open_local_buffer_with_lsp("/dir/a.rs", cx)
        })
        .await
        .unwrap();
    let _js_buffer = project
        .update(cx, |project, cx| {
            project.open_local_buffer_with_lsp("/dir/b.js", cx)
        })
        .await
        .unwrap();

    let mut fake_rust_server_1 = fake_rust_servers.next().await.unwrap();
    assert_eq!(
        fake_rust_server_1
            .receive_notification::<lsp::notification::DidOpenTextDocument>()
            .await
            .text_document
            .uri
            .as_str(),
        "file:///dir/a.rs"
    );

    let mut fake_js_server = fake_js_servers.next().await.unwrap();
    assert_eq!(
        fake_js_server
            .receive_notification::<lsp::notification::DidOpenTextDocument>()
            .await
            .text_document
            .uri
            .as_str(),
        "file:///dir/b.js"
    );

    // Disable Rust language server, ensuring only that server gets stopped.
    cx.update(|cx| {
        SettingsStore::update_global(cx, |settings, cx| {
            settings.update_user_settings::<AllLanguageSettings>(cx, |settings| {
                settings.languages.insert(
                    "Rust".into(),
                    LanguageSettingsContent {
                        enable_language_server: Some(false),
                        ..Default::default()
                    },
                );
            });
        })
    });
    fake_rust_server_1
        .receive_notification::<lsp::notification::Exit>()
        .await;

    // Enable Rust and disable JavaScript language servers, ensuring that the
    // former gets started again and that the latter stops.
    cx.update(|cx| {
        SettingsStore::update_global(cx, |settings, cx| {
            settings.update_user_settings::<AllLanguageSettings>(cx, |settings| {
                settings.languages.insert(
                    LanguageName::new("Rust"),
                    LanguageSettingsContent {
                        enable_language_server: Some(true),
                        ..Default::default()
                    },
                );
                settings.languages.insert(
                    LanguageName::new("JavaScript"),
                    LanguageSettingsContent {
                        enable_language_server: Some(false),
                        ..Default::default()
                    },
                );
            });
        })
    });
    let mut fake_rust_server_2 = fake_rust_servers.next().await.unwrap();
    assert_eq!(
        fake_rust_server_2
            .receive_notification::<lsp::notification::DidOpenTextDocument>()
            .await
            .text_document
            .uri
            .as_str(),
        "file:///dir/a.rs"
    );
    fake_js_server
        .receive_notification::<lsp::notification::Exit>()
        .await;
}

#[gpui::test(iterations = 3)]
async fn test_transforming_diagnostics(cx: &mut gpui::TestAppContext) {
    init_test(cx);

    let text = "
        fn a() { A }
        fn b() { BB }
        fn c() { CCC }
    "
    .unindent();

    let fs = FakeFs::new(cx.executor());
    fs.insert_tree("/dir", json!({ "a.rs": text })).await;

    let project = Project::test(fs, ["/dir".as_ref()], cx).await;
    let lsp_store = project.read_with(cx, |project, _| project.lsp_store());
    let language_registry = project.read_with(cx, |project, _| project.languages().clone());

    language_registry.add(rust_lang());
    let mut fake_servers = language_registry.register_fake_lsp(
        "Rust",
        FakeLspAdapter {
            disk_based_diagnostics_sources: vec!["disk".into()],
            ..Default::default()
        },
    );

    let buffer = project
        .update(cx, |project, cx| project.open_local_buffer("/dir/a.rs", cx))
        .await
        .unwrap();

    let _handle = lsp_store.update(cx, |lsp_store, cx| {
        lsp_store.register_buffer_with_language_servers(&buffer, cx)
    });

    let mut fake_server = fake_servers.next().await.unwrap();
    let open_notification = fake_server
        .receive_notification::<lsp::notification::DidOpenTextDocument>()
        .await;

    // Edit the buffer, moving the content down
    buffer.update(cx, |buffer, cx| buffer.edit([(0..0, "\n\n")], None, cx));
    let change_notification_1 = fake_server
        .receive_notification::<lsp::notification::DidChangeTextDocument>()
        .await;
    assert!(change_notification_1.text_document.version > open_notification.text_document.version);

    // Report some diagnostics for the initial version of the buffer
    fake_server.notify::<lsp::notification::PublishDiagnostics>(&lsp::PublishDiagnosticsParams {
        uri: lsp::Url::from_file_path("/dir/a.rs").unwrap(),
        version: Some(open_notification.text_document.version),
        diagnostics: vec![
            lsp::Diagnostic {
                range: lsp::Range::new(lsp::Position::new(0, 9), lsp::Position::new(0, 10)),
                severity: Some(DiagnosticSeverity::ERROR),
                message: "undefined variable 'A'".to_string(),
                source: Some("disk".to_string()),
                ..Default::default()
            },
            lsp::Diagnostic {
                range: lsp::Range::new(lsp::Position::new(1, 9), lsp::Position::new(1, 11)),
                severity: Some(DiagnosticSeverity::ERROR),
                message: "undefined variable 'BB'".to_string(),
                source: Some("disk".to_string()),
                ..Default::default()
            },
            lsp::Diagnostic {
                range: lsp::Range::new(lsp::Position::new(2, 9), lsp::Position::new(2, 12)),
                severity: Some(DiagnosticSeverity::ERROR),
                source: Some("disk".to_string()),
                message: "undefined variable 'CCC'".to_string(),
                ..Default::default()
            },
        ],
    });

    // The diagnostics have moved down since they were created.
    cx.executor().run_until_parked();
    buffer.update(cx, |buffer, _| {
        assert_eq!(
            buffer
                .snapshot()
                .diagnostics_in_range::<_, Point>(Point::new(3, 0)..Point::new(5, 0), false)
                .collect::<Vec<_>>(),
            &[
                DiagnosticEntry {
                    range: Point::new(3, 9)..Point::new(3, 11),
                    diagnostic: Diagnostic {
                        source: Some("disk".into()),
                        severity: DiagnosticSeverity::ERROR,
                        message: "undefined variable 'BB'".to_string(),
                        is_disk_based: true,
                        group_id: 1,
                        is_primary: true,
                        ..Default::default()
                    },
                },
                DiagnosticEntry {
                    range: Point::new(4, 9)..Point::new(4, 12),
                    diagnostic: Diagnostic {
                        source: Some("disk".into()),
                        severity: DiagnosticSeverity::ERROR,
                        message: "undefined variable 'CCC'".to_string(),
                        is_disk_based: true,
                        group_id: 2,
                        is_primary: true,
                        ..Default::default()
                    }
                }
            ]
        );
        assert_eq!(
            chunks_with_diagnostics(buffer, 0..buffer.len()),
            [
                ("\n\nfn a() { ".to_string(), None),
                ("A".to_string(), Some(DiagnosticSeverity::ERROR)),
                (" }\nfn b() { ".to_string(), None),
                ("BB".to_string(), Some(DiagnosticSeverity::ERROR)),
                (" }\nfn c() { ".to_string(), None),
                ("CCC".to_string(), Some(DiagnosticSeverity::ERROR)),
                (" }\n".to_string(), None),
            ]
        );
        assert_eq!(
            chunks_with_diagnostics(buffer, Point::new(3, 10)..Point::new(4, 11)),
            [
                ("B".to_string(), Some(DiagnosticSeverity::ERROR)),
                (" }\nfn c() { ".to_string(), None),
                ("CC".to_string(), Some(DiagnosticSeverity::ERROR)),
            ]
        );
    });

    // Ensure overlapping diagnostics are highlighted correctly.
    fake_server.notify::<lsp::notification::PublishDiagnostics>(&lsp::PublishDiagnosticsParams {
        uri: lsp::Url::from_file_path("/dir/a.rs").unwrap(),
        version: Some(open_notification.text_document.version),
        diagnostics: vec![
            lsp::Diagnostic {
                range: lsp::Range::new(lsp::Position::new(0, 9), lsp::Position::new(0, 10)),
                severity: Some(DiagnosticSeverity::ERROR),
                message: "undefined variable 'A'".to_string(),
                source: Some("disk".to_string()),
                ..Default::default()
            },
            lsp::Diagnostic {
                range: lsp::Range::new(lsp::Position::new(0, 9), lsp::Position::new(0, 12)),
                severity: Some(DiagnosticSeverity::WARNING),
                message: "unreachable statement".to_string(),
                source: Some("disk".to_string()),
                ..Default::default()
            },
        ],
    });

    cx.executor().run_until_parked();
    buffer.update(cx, |buffer, _| {
        assert_eq!(
            buffer
                .snapshot()
                .diagnostics_in_range::<_, Point>(Point::new(2, 0)..Point::new(3, 0), false)
                .collect::<Vec<_>>(),
            &[
                DiagnosticEntry {
                    range: Point::new(2, 9)..Point::new(2, 12),
                    diagnostic: Diagnostic {
                        source: Some("disk".into()),
                        severity: DiagnosticSeverity::WARNING,
                        message: "unreachable statement".to_string(),
                        is_disk_based: true,
                        group_id: 4,
                        is_primary: true,
                        ..Default::default()
                    }
                },
                DiagnosticEntry {
                    range: Point::new(2, 9)..Point::new(2, 10),
                    diagnostic: Diagnostic {
                        source: Some("disk".into()),
                        severity: DiagnosticSeverity::ERROR,
                        message: "undefined variable 'A'".to_string(),
                        is_disk_based: true,
                        group_id: 3,
                        is_primary: true,
                        ..Default::default()
                    },
                }
            ]
        );
        assert_eq!(
            chunks_with_diagnostics(buffer, Point::new(2, 0)..Point::new(3, 0)),
            [
                ("fn a() { ".to_string(), None),
                ("A".to_string(), Some(DiagnosticSeverity::ERROR)),
                (" }".to_string(), Some(DiagnosticSeverity::WARNING)),
                ("\n".to_string(), None),
            ]
        );
        assert_eq!(
            chunks_with_diagnostics(buffer, Point::new(2, 10)..Point::new(3, 0)),
            [
                (" }".to_string(), Some(DiagnosticSeverity::WARNING)),
                ("\n".to_string(), None),
            ]
        );
    });

    // Keep editing the buffer and ensure disk-based diagnostics get translated according to the
    // changes since the last save.
    buffer.update(cx, |buffer, cx| {
        buffer.edit([(Point::new(2, 0)..Point::new(2, 0), "    ")], None, cx);
        buffer.edit(
            [(Point::new(2, 8)..Point::new(2, 10), "(x: usize)")],
            None,
            cx,
        );
        buffer.edit([(Point::new(3, 10)..Point::new(3, 10), "xxx")], None, cx);
    });
    let change_notification_2 = fake_server
        .receive_notification::<lsp::notification::DidChangeTextDocument>()
        .await;
    assert!(
        change_notification_2.text_document.version > change_notification_1.text_document.version
    );

    // Handle out-of-order diagnostics
    fake_server.notify::<lsp::notification::PublishDiagnostics>(&lsp::PublishDiagnosticsParams {
        uri: lsp::Url::from_file_path("/dir/a.rs").unwrap(),
        version: Some(change_notification_2.text_document.version),
        diagnostics: vec![
            lsp::Diagnostic {
                range: lsp::Range::new(lsp::Position::new(1, 9), lsp::Position::new(1, 11)),
                severity: Some(DiagnosticSeverity::ERROR),
                message: "undefined variable 'BB'".to_string(),
                source: Some("disk".to_string()),
                ..Default::default()
            },
            lsp::Diagnostic {
                range: lsp::Range::new(lsp::Position::new(0, 9), lsp::Position::new(0, 10)),
                severity: Some(DiagnosticSeverity::WARNING),
                message: "undefined variable 'A'".to_string(),
                source: Some("disk".to_string()),
                ..Default::default()
            },
        ],
    });

    cx.executor().run_until_parked();
    buffer.update(cx, |buffer, _| {
        assert_eq!(
            buffer
                .snapshot()
                .diagnostics_in_range::<_, Point>(0..buffer.len(), false)
                .collect::<Vec<_>>(),
            &[
                DiagnosticEntry {
                    range: Point::new(2, 21)..Point::new(2, 22),
                    diagnostic: Diagnostic {
                        source: Some("disk".into()),
                        severity: DiagnosticSeverity::WARNING,
                        message: "undefined variable 'A'".to_string(),
                        is_disk_based: true,
                        group_id: 6,
                        is_primary: true,
                        ..Default::default()
                    }
                },
                DiagnosticEntry {
                    range: Point::new(3, 9)..Point::new(3, 14),
                    diagnostic: Diagnostic {
                        source: Some("disk".into()),
                        severity: DiagnosticSeverity::ERROR,
                        message: "undefined variable 'BB'".to_string(),
                        is_disk_based: true,
                        group_id: 5,
                        is_primary: true,
                        ..Default::default()
                    },
                }
            ]
        );
    });
}

#[gpui::test]
async fn test_empty_diagnostic_ranges(cx: &mut gpui::TestAppContext) {
    init_test(cx);

    let text = concat!(
        "let one = ;\n", //
        "let two = \n",
        "let three = 3;\n",
    );

    let fs = FakeFs::new(cx.executor());
    fs.insert_tree("/dir", json!({ "a.rs": text })).await;

    let project = Project::test(fs, ["/dir".as_ref()], cx).await;
    let buffer = project
        .update(cx, |project, cx| project.open_local_buffer("/dir/a.rs", cx))
        .await
        .unwrap();

    project.update(cx, |project, cx| {
        project.lsp_store.update(cx, |lsp_store, cx| {
            lsp_store
                .update_diagnostic_entries(
                    LanguageServerId(0),
                    PathBuf::from("/dir/a.rs"),
                    None,
                    vec![
                        DiagnosticEntry {
                            range: Unclipped(PointUtf16::new(0, 10))
                                ..Unclipped(PointUtf16::new(0, 10)),
                            diagnostic: Diagnostic {
                                severity: DiagnosticSeverity::ERROR,
                                message: "syntax error 1".to_string(),
                                ..Default::default()
                            },
                        },
                        DiagnosticEntry {
                            range: Unclipped(PointUtf16::new(1, 10))
                                ..Unclipped(PointUtf16::new(1, 10)),
                            diagnostic: Diagnostic {
                                severity: DiagnosticSeverity::ERROR,
                                message: "syntax error 2".to_string(),
                                ..Default::default()
                            },
                        },
                    ],
                    cx,
                )
                .unwrap();
        })
    });

    // An empty range is extended forward to include the following character.
    // At the end of a line, an empty range is extended backward to include
    // the preceding character.
    buffer.update(cx, |buffer, _| {
        let chunks = chunks_with_diagnostics(buffer, 0..buffer.len());
        assert_eq!(
            chunks
                .iter()
                .map(|(s, d)| (s.as_str(), *d))
                .collect::<Vec<_>>(),
            &[
                ("let one = ", None),
                (";", Some(DiagnosticSeverity::ERROR)),
                ("\nlet two =", None),
                (" ", Some(DiagnosticSeverity::ERROR)),
                ("\nlet three = 3;\n", None)
            ]
        );
    });
}

#[gpui::test]
async fn test_diagnostics_from_multiple_language_servers(cx: &mut gpui::TestAppContext) {
    init_test(cx);

    let fs = FakeFs::new(cx.executor());
    fs.insert_tree("/dir", json!({ "a.rs": "one two three" }))
        .await;

    let project = Project::test(fs, ["/dir".as_ref()], cx).await;
    let lsp_store = project.read_with(cx, |project, _| project.lsp_store.clone());

    lsp_store.update(cx, |lsp_store, cx| {
        lsp_store
            .update_diagnostic_entries(
                LanguageServerId(0),
                Path::new("/dir/a.rs").to_owned(),
                None,
                vec![DiagnosticEntry {
                    range: Unclipped(PointUtf16::new(0, 0))..Unclipped(PointUtf16::new(0, 3)),
                    diagnostic: Diagnostic {
                        severity: DiagnosticSeverity::ERROR,
                        is_primary: true,
                        message: "syntax error a1".to_string(),
                        ..Default::default()
                    },
                }],
                cx,
            )
            .unwrap();
        lsp_store
            .update_diagnostic_entries(
                LanguageServerId(1),
                Path::new("/dir/a.rs").to_owned(),
                None,
                vec![DiagnosticEntry {
                    range: Unclipped(PointUtf16::new(0, 0))..Unclipped(PointUtf16::new(0, 3)),
                    diagnostic: Diagnostic {
                        severity: DiagnosticSeverity::ERROR,
                        is_primary: true,
                        message: "syntax error b1".to_string(),
                        ..Default::default()
                    },
                }],
                cx,
            )
            .unwrap();

        assert_eq!(
            lsp_store.diagnostic_summary(false, cx),
            DiagnosticSummary {
                error_count: 2,
                warning_count: 0,
            }
        );
    });
}

#[gpui::test]
async fn test_edits_from_lsp2_with_past_version(cx: &mut gpui::TestAppContext) {
    init_test(cx);

    let text = "
        fn a() {
            f1();
        }
        fn b() {
            f2();
        }
        fn c() {
            f3();
        }
    "
    .unindent();

    let fs = FakeFs::new(cx.executor());
    fs.insert_tree(
        "/dir",
        json!({
            "a.rs": text.clone(),
        }),
    )
    .await;

    let project = Project::test(fs, ["/dir".as_ref()], cx).await;
    let lsp_store = project.read_with(cx, |project, _| project.lsp_store());

    let language_registry = project.read_with(cx, |project, _| project.languages().clone());
    language_registry.add(rust_lang());
    let mut fake_servers = language_registry.register_fake_lsp("Rust", FakeLspAdapter::default());

    let (buffer, _handle) = project
        .update(cx, |project, cx| {
            project.open_local_buffer_with_lsp("/dir/a.rs", cx)
        })
        .await
        .unwrap();

    let mut fake_server = fake_servers.next().await.unwrap();
    let lsp_document_version = fake_server
        .receive_notification::<lsp::notification::DidOpenTextDocument>()
        .await
        .text_document
        .version;

    // Simulate editing the buffer after the language server computes some edits.
    buffer.update(cx, |buffer, cx| {
        buffer.edit(
            [(
                Point::new(0, 0)..Point::new(0, 0),
                "// above first function\n",
            )],
            None,
            cx,
        );
        buffer.edit(
            [(
                Point::new(2, 0)..Point::new(2, 0),
                "    // inside first function\n",
            )],
            None,
            cx,
        );
        buffer.edit(
            [(
                Point::new(6, 4)..Point::new(6, 4),
                "// inside second function ",
            )],
            None,
            cx,
        );

        assert_eq!(
            buffer.text(),
            "
                // above first function
                fn a() {
                    // inside first function
                    f1();
                }
                fn b() {
                    // inside second function f2();
                }
                fn c() {
                    f3();
                }
            "
            .unindent()
        );
    });

    let edits = lsp_store
        .update(cx, |lsp_store, cx| {
            lsp_store.as_local_mut().unwrap().edits_from_lsp(
                &buffer,
                vec![
                    // replace body of first function
                    lsp::TextEdit {
                        range: lsp::Range::new(lsp::Position::new(0, 0), lsp::Position::new(3, 0)),
                        new_text: "
                            fn a() {
                                f10();
                            }
                            "
                        .unindent(),
                    },
                    // edit inside second function
                    lsp::TextEdit {
                        range: lsp::Range::new(lsp::Position::new(4, 6), lsp::Position::new(4, 6)),
                        new_text: "00".into(),
                    },
                    // edit inside third function via two distinct edits
                    lsp::TextEdit {
                        range: lsp::Range::new(lsp::Position::new(7, 5), lsp::Position::new(7, 5)),
                        new_text: "4000".into(),
                    },
                    lsp::TextEdit {
                        range: lsp::Range::new(lsp::Position::new(7, 5), lsp::Position::new(7, 6)),
                        new_text: "".into(),
                    },
                ],
                LanguageServerId(0),
                Some(lsp_document_version),
                cx,
            )
        })
        .await
        .unwrap();

    buffer.update(cx, |buffer, cx| {
        for (range, new_text) in edits {
            buffer.edit([(range, new_text)], None, cx);
        }
        assert_eq!(
            buffer.text(),
            "
                // above first function
                fn a() {
                    // inside first function
                    f10();
                }
                fn b() {
                    // inside second function f200();
                }
                fn c() {
                    f4000();
                }
                "
            .unindent()
        );
    });
}

#[gpui::test]
async fn test_edits_from_lsp2_with_edits_on_adjacent_lines(cx: &mut gpui::TestAppContext) {
    init_test(cx);

    let text = "
        use a::b;
        use a::c;

        fn f() {
            b();
            c();
        }
    "
    .unindent();

    let fs = FakeFs::new(cx.executor());
    fs.insert_tree(
        "/dir",
        json!({
            "a.rs": text.clone(),
        }),
    )
    .await;

    let project = Project::test(fs, ["/dir".as_ref()], cx).await;
    let lsp_store = project.read_with(cx, |project, _| project.lsp_store());
    let buffer = project
        .update(cx, |project, cx| project.open_local_buffer("/dir/a.rs", cx))
        .await
        .unwrap();

    // Simulate the language server sending us a small edit in the form of a very large diff.
    // Rust-analyzer does this when performing a merge-imports code action.
    let edits = lsp_store
        .update(cx, |lsp_store, cx| {
            lsp_store.as_local_mut().unwrap().edits_from_lsp(
                &buffer,
                [
                    // Replace the first use statement without editing the semicolon.
                    lsp::TextEdit {
                        range: lsp::Range::new(lsp::Position::new(0, 4), lsp::Position::new(0, 8)),
                        new_text: "a::{b, c}".into(),
                    },
                    // Reinsert the remainder of the file between the semicolon and the final
                    // newline of the file.
                    lsp::TextEdit {
                        range: lsp::Range::new(lsp::Position::new(0, 9), lsp::Position::new(0, 9)),
                        new_text: "\n\n".into(),
                    },
                    lsp::TextEdit {
                        range: lsp::Range::new(lsp::Position::new(0, 9), lsp::Position::new(0, 9)),
                        new_text: "
                            fn f() {
                                b();
                                c();
                            }"
                        .unindent(),
                    },
                    // Delete everything after the first newline of the file.
                    lsp::TextEdit {
                        range: lsp::Range::new(lsp::Position::new(1, 0), lsp::Position::new(7, 0)),
                        new_text: "".into(),
                    },
                ],
                LanguageServerId(0),
                None,
                cx,
            )
        })
        .await
        .unwrap();

    buffer.update(cx, |buffer, cx| {
        let edits = edits
            .into_iter()
            .map(|(range, text)| {
                (
                    range.start.to_point(buffer)..range.end.to_point(buffer),
                    text,
                )
            })
            .collect::<Vec<_>>();

        assert_eq!(
            edits,
            [
                (Point::new(0, 4)..Point::new(0, 8), "a::{b, c}".into()),
                (Point::new(1, 0)..Point::new(2, 0), "".into())
            ]
        );

        for (range, new_text) in edits {
            buffer.edit([(range, new_text)], None, cx);
        }
        assert_eq!(
            buffer.text(),
            "
                use a::{b, c};

                fn f() {
                    b();
                    c();
                }
            "
            .unindent()
        );
    });
}

#[gpui::test]
async fn test_invalid_edits_from_lsp2(cx: &mut gpui::TestAppContext) {
    init_test(cx);

    let text = "
        use a::b;
        use a::c;

        fn f() {
            b();
            c();
        }
    "
    .unindent();

    let fs = FakeFs::new(cx.executor());
    fs.insert_tree(
        "/dir",
        json!({
            "a.rs": text.clone(),
        }),
    )
    .await;

    let project = Project::test(fs, ["/dir".as_ref()], cx).await;
    let lsp_store = project.read_with(cx, |project, _| project.lsp_store());
    let buffer = project
        .update(cx, |project, cx| project.open_local_buffer("/dir/a.rs", cx))
        .await
        .unwrap();

    // Simulate the language server sending us edits in a non-ordered fashion,
    // with ranges sometimes being inverted or pointing to invalid locations.
    let edits = lsp_store
        .update(cx, |lsp_store, cx| {
            lsp_store.as_local_mut().unwrap().edits_from_lsp(
                &buffer,
                [
                    lsp::TextEdit {
                        range: lsp::Range::new(lsp::Position::new(0, 9), lsp::Position::new(0, 9)),
                        new_text: "\n\n".into(),
                    },
                    lsp::TextEdit {
                        range: lsp::Range::new(lsp::Position::new(0, 8), lsp::Position::new(0, 4)),
                        new_text: "a::{b, c}".into(),
                    },
                    lsp::TextEdit {
                        range: lsp::Range::new(lsp::Position::new(1, 0), lsp::Position::new(99, 0)),
                        new_text: "".into(),
                    },
                    lsp::TextEdit {
                        range: lsp::Range::new(lsp::Position::new(0, 9), lsp::Position::new(0, 9)),
                        new_text: "
                            fn f() {
                                b();
                                c();
                            }"
                        .unindent(),
                    },
                ],
                LanguageServerId(0),
                None,
                cx,
            )
        })
        .await
        .unwrap();

    buffer.update(cx, |buffer, cx| {
        let edits = edits
            .into_iter()
            .map(|(range, text)| {
                (
                    range.start.to_point(buffer)..range.end.to_point(buffer),
                    text,
                )
            })
            .collect::<Vec<_>>();

        assert_eq!(
            edits,
            [
                (Point::new(0, 4)..Point::new(0, 8), "a::{b, c}".into()),
                (Point::new(1, 0)..Point::new(2, 0), "".into())
            ]
        );

        for (range, new_text) in edits {
            buffer.edit([(range, new_text)], None, cx);
        }
        assert_eq!(
            buffer.text(),
            "
                use a::{b, c};

                fn f() {
                    b();
                    c();
                }
            "
            .unindent()
        );
    });
}

fn chunks_with_diagnostics<T: ToOffset + ToPoint>(
    buffer: &Buffer,
    range: Range<T>,
) -> Vec<(String, Option<DiagnosticSeverity>)> {
    let mut chunks: Vec<(String, Option<DiagnosticSeverity>)> = Vec::new();
    for chunk in buffer.snapshot().chunks(range, true) {
        if chunks.last().map_or(false, |prev_chunk| {
            prev_chunk.1 == chunk.diagnostic_severity
        }) {
            chunks.last_mut().unwrap().0.push_str(chunk.text);
        } else {
            chunks.push((chunk.text.to_string(), chunk.diagnostic_severity));
        }
    }
    chunks
}

#[gpui::test(iterations = 10)]
async fn test_definition(cx: &mut gpui::TestAppContext) {
    init_test(cx);

    let fs = FakeFs::new(cx.executor());
    fs.insert_tree(
        "/dir",
        json!({
            "a.rs": "const fn a() { A }",
            "b.rs": "const y: i32 = crate::a()",
        }),
    )
    .await;

    let project = Project::test(fs, ["/dir/b.rs".as_ref()], cx).await;

    let language_registry = project.read_with(cx, |project, _| project.languages().clone());
    language_registry.add(rust_lang());
    let mut fake_servers = language_registry.register_fake_lsp("Rust", FakeLspAdapter::default());

    let (buffer, _handle) = project
        .update(cx, |project, cx| {
            project.open_local_buffer_with_lsp("/dir/b.rs", cx)
        })
        .await
        .unwrap();

    let fake_server = fake_servers.next().await.unwrap();
    fake_server.handle_request::<lsp::request::GotoDefinition, _, _>(|params, _| async move {
        let params = params.text_document_position_params;
        assert_eq!(
            params.text_document.uri.to_file_path().unwrap(),
            Path::new("/dir/b.rs"),
        );
        assert_eq!(params.position, lsp::Position::new(0, 22));

        Ok(Some(lsp::GotoDefinitionResponse::Scalar(
            lsp::Location::new(
                lsp::Url::from_file_path("/dir/a.rs").unwrap(),
                lsp::Range::new(lsp::Position::new(0, 9), lsp::Position::new(0, 10)),
            ),
        )))
    });

    let mut definitions = project
        .update(cx, |project, cx| project.definition(&buffer, 22, cx))
        .await
        .unwrap();

    // Assert no new language server started
    cx.executor().run_until_parked();
    assert!(fake_servers.try_next().is_err());

    assert_eq!(definitions.len(), 1);
    let definition = definitions.pop().unwrap();
    cx.update(|cx| {
        let target_buffer = definition.target.buffer.read(cx);
        assert_eq!(
            target_buffer
                .file()
                .unwrap()
                .as_local()
                .unwrap()
                .abs_path(cx),
            Path::new("/dir/a.rs"),
        );
        assert_eq!(definition.target.range.to_offset(target_buffer), 9..10);
        assert_eq!(
            list_worktrees(&project, cx),
            [("/dir/a.rs".as_ref(), false), ("/dir/b.rs".as_ref(), true)],
        );

        drop(definition);
    });
    cx.update(|cx| {
        assert_eq!(list_worktrees(&project, cx), [("/dir/b.rs".as_ref(), true)]);
    });

    fn list_worktrees<'a>(
        project: &'a Model<Project>,
        cx: &'a AppContext,
    ) -> Vec<(&'a Path, bool)> {
        project
            .read(cx)
            .worktrees(cx)
            .map(|worktree| {
                let worktree = worktree.read(cx);
                (
                    worktree.as_local().unwrap().abs_path().as_ref(),
                    worktree.is_visible(),
                )
            })
            .collect::<Vec<_>>()
    }
}

#[gpui::test]
async fn test_completions_without_edit_ranges(cx: &mut gpui::TestAppContext) {
    init_test(cx);

    let fs = FakeFs::new(cx.executor());
    fs.insert_tree(
        "/dir",
        json!({
            "a.ts": "",
        }),
    )
    .await;

    let project = Project::test(fs, ["/dir".as_ref()], cx).await;

    let language_registry = project.read_with(cx, |project, _| project.languages().clone());
    language_registry.add(typescript_lang());
    let mut fake_language_servers = language_registry.register_fake_lsp(
        "TypeScript",
        FakeLspAdapter {
            capabilities: lsp::ServerCapabilities {
                completion_provider: Some(lsp::CompletionOptions {
                    trigger_characters: Some(vec![":".to_string()]),
                    ..Default::default()
                }),
                ..Default::default()
            },
            ..Default::default()
        },
    );

    let (buffer, _handle) = project
        .update(cx, |p, cx| p.open_local_buffer_with_lsp("/dir/a.ts", cx))
        .await
        .unwrap();

    let fake_server = fake_language_servers.next().await.unwrap();

    let text = "let a = b.fqn";
    buffer.update(cx, |buffer, cx| buffer.set_text(text, cx));
    let completions = project.update(cx, |project, cx| {
        project.completions(&buffer, text.len(), DEFAULT_COMPLETION_CONTEXT, cx)
    });

    fake_server
        .handle_request::<lsp::request::Completion, _, _>(|_, _| async move {
            Ok(Some(lsp::CompletionResponse::Array(vec![
                lsp::CompletionItem {
                    label: "fullyQualifiedName?".into(),
                    insert_text: Some("fullyQualifiedName".into()),
                    ..Default::default()
                },
            ])))
        })
        .next()
        .await;
    let completions = completions.await.unwrap();
    let snapshot = buffer.update(cx, |buffer, _| buffer.snapshot());
    assert_eq!(completions.len(), 1);
    assert_eq!(completions[0].new_text, "fullyQualifiedName");
    assert_eq!(
        completions[0].old_range.to_offset(&snapshot),
        text.len() - 3..text.len()
    );

    let text = "let a = \"atoms/cmp\"";
    buffer.update(cx, |buffer, cx| buffer.set_text(text, cx));
    let completions = project.update(cx, |project, cx| {
        project.completions(&buffer, text.len() - 1, DEFAULT_COMPLETION_CONTEXT, cx)
    });

    fake_server
        .handle_request::<lsp::request::Completion, _, _>(|_, _| async move {
            Ok(Some(lsp::CompletionResponse::Array(vec![
                lsp::CompletionItem {
                    label: "component".into(),
                    ..Default::default()
                },
            ])))
        })
        .next()
        .await;
    let completions = completions.await.unwrap();
    let snapshot = buffer.update(cx, |buffer, _| buffer.snapshot());
    assert_eq!(completions.len(), 1);
    assert_eq!(completions[0].new_text, "component");
    assert_eq!(
        completions[0].old_range.to_offset(&snapshot),
        text.len() - 4..text.len() - 1
    );
}

#[gpui::test]
async fn test_completions_with_carriage_returns(cx: &mut gpui::TestAppContext) {
    init_test(cx);

    let fs = FakeFs::new(cx.executor());
    fs.insert_tree(
        "/dir",
        json!({
            "a.ts": "",
        }),
    )
    .await;

    let project = Project::test(fs, ["/dir".as_ref()], cx).await;

    let language_registry = project.read_with(cx, |project, _| project.languages().clone());
    language_registry.add(typescript_lang());
    let mut fake_language_servers = language_registry.register_fake_lsp(
        "TypeScript",
        FakeLspAdapter {
            capabilities: lsp::ServerCapabilities {
                completion_provider: Some(lsp::CompletionOptions {
                    trigger_characters: Some(vec![":".to_string()]),
                    ..Default::default()
                }),
                ..Default::default()
            },
            ..Default::default()
        },
    );

    let (buffer, _handle) = project
        .update(cx, |p, cx| p.open_local_buffer_with_lsp("/dir/a.ts", cx))
        .await
        .unwrap();

    let fake_server = fake_language_servers.next().await.unwrap();

    let text = "let a = b.fqn";
    buffer.update(cx, |buffer, cx| buffer.set_text(text, cx));
    let completions = project.update(cx, |project, cx| {
        project.completions(&buffer, text.len(), DEFAULT_COMPLETION_CONTEXT, cx)
    });

    fake_server
        .handle_request::<lsp::request::Completion, _, _>(|_, _| async move {
            Ok(Some(lsp::CompletionResponse::Array(vec![
                lsp::CompletionItem {
                    label: "fullyQualifiedName?".into(),
                    insert_text: Some("fully\rQualified\r\nName".into()),
                    ..Default::default()
                },
            ])))
        })
        .next()
        .await;
    let completions = completions.await.unwrap();
    assert_eq!(completions.len(), 1);
    assert_eq!(completions[0].new_text, "fully\nQualified\nName");
}

#[gpui::test(iterations = 10)]
async fn test_apply_code_actions_with_commands(cx: &mut gpui::TestAppContext) {
    init_test(cx);

    let fs = FakeFs::new(cx.executor());
    fs.insert_tree(
        "/dir",
        json!({
            "a.ts": "a",
        }),
    )
    .await;

    let project = Project::test(fs, ["/dir".as_ref()], cx).await;

    let language_registry = project.read_with(cx, |project, _| project.languages().clone());
    language_registry.add(typescript_lang());
    let mut fake_language_servers = language_registry.register_fake_lsp(
        "TypeScript",
        FakeLspAdapter {
            capabilities: lsp::ServerCapabilities {
                code_action_provider: Some(lsp::CodeActionProviderCapability::Options(
                    lsp::CodeActionOptions {
                        resolve_provider: Some(true),
                        ..lsp::CodeActionOptions::default()
                    },
                )),
                ..lsp::ServerCapabilities::default()
            },
            ..FakeLspAdapter::default()
        },
    );

    let (buffer, _handle) = project
        .update(cx, |p, cx| p.open_local_buffer_with_lsp("/dir/a.ts", cx))
        .await
        .unwrap();

    let fake_server = fake_language_servers.next().await.unwrap();

    // Language server returns code actions that contain commands, and not edits.
    let actions = project.update(cx, |project, cx| {
        project.code_actions(&buffer, 0..0, None, cx)
    });
    fake_server
        .handle_request::<lsp::request::CodeActionRequest, _, _>(|_, _| async move {
            Ok(Some(vec![
                lsp::CodeActionOrCommand::CodeAction(lsp::CodeAction {
                    title: "The code action".into(),
                    data: Some(serde_json::json!({
                        "command": "_the/command",
                    })),
                    ..lsp::CodeAction::default()
                }),
                lsp::CodeActionOrCommand::CodeAction(lsp::CodeAction {
                    title: "two".into(),
                    ..lsp::CodeAction::default()
                }),
            ]))
        })
        .next()
        .await;

    let action = actions.await.unwrap()[0].clone();
    let apply = project.update(cx, |project, cx| {
        project.apply_code_action(buffer.clone(), action, true, cx)
    });

    // Resolving the code action does not populate its edits. In absence of
    // edits, we must execute the given command.
    fake_server.handle_request::<lsp::request::CodeActionResolveRequest, _, _>(
        |mut action, _| async move {
            if action.data.is_some() {
                action.command = Some(lsp::Command {
                    title: "The command".into(),
                    command: "_the/command".into(),
                    arguments: Some(vec![json!("the-argument")]),
                });
            }
            Ok(action)
        },
    );

    // While executing the command, the language server sends the editor
    // a `workspaceEdit` request.
    fake_server
        .handle_request::<lsp::request::ExecuteCommand, _, _>({
            let fake = fake_server.clone();
            move |params, _| {
                assert_eq!(params.command, "_the/command");
                let fake = fake.clone();
                async move {
                    fake.server
                        .request::<lsp::request::ApplyWorkspaceEdit>(
                            lsp::ApplyWorkspaceEditParams {
                                label: None,
                                edit: lsp::WorkspaceEdit {
                                    changes: Some(
                                        [(
                                            lsp::Url::from_file_path("/dir/a.ts").unwrap(),
                                            vec![lsp::TextEdit {
                                                range: lsp::Range::new(
                                                    lsp::Position::new(0, 0),
                                                    lsp::Position::new(0, 0),
                                                ),
                                                new_text: "X".into(),
                                            }],
                                        )]
                                        .into_iter()
                                        .collect(),
                                    ),
                                    ..Default::default()
                                },
                            },
                        )
                        .await
                        .unwrap();
                    Ok(Some(json!(null)))
                }
            }
        })
        .next()
        .await;

    // Applying the code action returns a project transaction containing the edits
    // sent by the language server in its `workspaceEdit` request.
    let transaction = apply.await.unwrap();
    assert!(transaction.0.contains_key(&buffer));
    buffer.update(cx, |buffer, cx| {
        assert_eq!(buffer.text(), "Xa");
        buffer.undo(cx);
        assert_eq!(buffer.text(), "a");
    });
}

#[gpui::test(iterations = 10)]
async fn test_save_file(cx: &mut gpui::TestAppContext) {
    init_test(cx);

    let fs = FakeFs::new(cx.executor());
    fs.insert_tree(
        "/dir",
        json!({
            "file1": "the old contents",
        }),
    )
    .await;

    let project = Project::test(fs.clone(), ["/dir".as_ref()], cx).await;
    let buffer = project
        .update(cx, |p, cx| p.open_local_buffer("/dir/file1", cx))
        .await
        .unwrap();
    buffer.update(cx, |buffer, cx| {
        assert_eq!(buffer.text(), "the old contents");
        buffer.edit([(0..0, "a line of text.\n".repeat(10 * 1024))], None, cx);
    });

    project
        .update(cx, |project, cx| project.save_buffer(buffer.clone(), cx))
        .await
        .unwrap();

    let new_text = fs.load(Path::new("/dir/file1")).await.unwrap();
    assert_eq!(new_text, buffer.update(cx, |buffer, _| buffer.text()));
}

#[gpui::test(iterations = 30)]
async fn test_file_changes_multiple_times_on_disk(cx: &mut gpui::TestAppContext) {
    init_test(cx);

    let fs = FakeFs::new(cx.executor().clone());
    fs.insert_tree(
        "/dir",
        json!({
            "file1": "the original contents",
        }),
    )
    .await;

    let project = Project::test(fs.clone(), ["/dir".as_ref()], cx).await;
    let worktree = project.read_with(cx, |project, cx| project.worktrees(cx).next().unwrap());
    let buffer = project
        .update(cx, |p, cx| p.open_local_buffer("/dir/file1", cx))
        .await
        .unwrap();

    // Simulate buffer diffs being slow, so that they don't complete before
    // the next file change occurs.
    cx.executor().deprioritize(*language::BUFFER_DIFF_TASK);

    // Change the buffer's file on disk, and then wait for the file change
    // to be detected by the worktree, so that the buffer starts reloading.
    fs.save(
        "/dir/file1".as_ref(),
        &"the first contents".into(),
        Default::default(),
    )
    .await
    .unwrap();
    worktree.next_event(cx).await;

    // Change the buffer's file again. Depending on the random seed, the
    // previous file change may still be in progress.
    fs.save(
        "/dir/file1".as_ref(),
        &"the second contents".into(),
        Default::default(),
    )
    .await
    .unwrap();
    worktree.next_event(cx).await;

    cx.executor().run_until_parked();
    let on_disk_text = fs.load(Path::new("/dir/file1")).await.unwrap();
    buffer.read_with(cx, |buffer, _| {
        assert_eq!(buffer.text(), on_disk_text);
        assert!(!buffer.is_dirty(), "buffer should not be dirty");
        assert!(!buffer.has_conflict(), "buffer should not be dirty");
    });
}

#[gpui::test(iterations = 30)]
async fn test_edit_buffer_while_it_reloads(cx: &mut gpui::TestAppContext) {
    init_test(cx);

    let fs = FakeFs::new(cx.executor().clone());
    fs.insert_tree(
        "/dir",
        json!({
            "file1": "the original contents",
        }),
    )
    .await;

    let project = Project::test(fs.clone(), ["/dir".as_ref()], cx).await;
    let worktree = project.read_with(cx, |project, cx| project.worktrees(cx).next().unwrap());
    let buffer = project
        .update(cx, |p, cx| p.open_local_buffer("/dir/file1", cx))
        .await
        .unwrap();

    // Simulate buffer diffs being slow, so that they don't complete before
    // the next file change occurs.
    cx.executor().deprioritize(*language::BUFFER_DIFF_TASK);

    // Change the buffer's file on disk, and then wait for the file change
    // to be detected by the worktree, so that the buffer starts reloading.
    fs.save(
        "/dir/file1".as_ref(),
        &"the first contents".into(),
        Default::default(),
    )
    .await
    .unwrap();
    worktree.next_event(cx).await;

    cx.executor()
        .spawn(cx.executor().simulate_random_delay())
        .await;

    // Perform a noop edit, causing the buffer's version to increase.
    buffer.update(cx, |buffer, cx| {
        buffer.edit([(0..0, " ")], None, cx);
        buffer.undo(cx);
    });

    cx.executor().run_until_parked();
    let on_disk_text = fs.load(Path::new("/dir/file1")).await.unwrap();
    buffer.read_with(cx, |buffer, _| {
        let buffer_text = buffer.text();
        if buffer_text == on_disk_text {
            assert!(
                !buffer.is_dirty() && !buffer.has_conflict(),
                "buffer shouldn't be dirty. text: {buffer_text:?}, disk text: {on_disk_text:?}",
            );
        }
        // If the file change occurred while the buffer was processing the first
        // change, the buffer will be in a conflicting state.
        else {
            assert!(buffer.is_dirty(), "buffer should report that it is dirty. text: {buffer_text:?}, disk text: {on_disk_text:?}");
            assert!(buffer.has_conflict(), "buffer should report that it is dirty. text: {buffer_text:?}, disk text: {on_disk_text:?}");
        }
    });
}

#[gpui::test]
async fn test_save_in_single_file_worktree(cx: &mut gpui::TestAppContext) {
    init_test(cx);

    let fs = FakeFs::new(cx.executor());
    fs.insert_tree(
        "/dir",
        json!({
            "file1": "the old contents",
        }),
    )
    .await;

    let project = Project::test(fs.clone(), ["/dir/file1".as_ref()], cx).await;
    let buffer = project
        .update(cx, |p, cx| p.open_local_buffer("/dir/file1", cx))
        .await
        .unwrap();
    buffer.update(cx, |buffer, cx| {
        buffer.edit([(0..0, "a line of text.\n".repeat(10 * 1024))], None, cx);
    });

    project
        .update(cx, |project, cx| project.save_buffer(buffer.clone(), cx))
        .await
        .unwrap();

    let new_text = fs.load(Path::new("/dir/file1")).await.unwrap();
    assert_eq!(new_text, buffer.update(cx, |buffer, _| buffer.text()));
}

#[gpui::test]
async fn test_save_as(cx: &mut gpui::TestAppContext) {
    init_test(cx);

    let fs = FakeFs::new(cx.executor());
    fs.insert_tree("/dir", json!({})).await;

    let project = Project::test(fs.clone(), ["/dir".as_ref()], cx).await;

    let languages = project.update(cx, |project, _| project.languages().clone());
    languages.add(rust_lang());

    let buffer = project.update(cx, |project, cx| project.create_local_buffer("", None, cx));
    buffer.update(cx, |buffer, cx| {
        buffer.edit([(0..0, "abc")], None, cx);
        assert!(buffer.is_dirty());
        assert!(!buffer.has_conflict());
        assert_eq!(buffer.language().unwrap().name(), "Plain Text".into());
    });
    project
        .update(cx, |project, cx| {
            let worktree_id = project.worktrees(cx).next().unwrap().read(cx).id();
            let path = ProjectPath {
                worktree_id,
                path: Arc::from(Path::new("file1.rs")),
            };
            project.save_buffer_as(buffer.clone(), path, cx)
        })
        .await
        .unwrap();
    assert_eq!(fs.load(Path::new("/dir/file1.rs")).await.unwrap(), "abc");

    cx.executor().run_until_parked();
    buffer.update(cx, |buffer, cx| {
        assert_eq!(
            buffer.file().unwrap().full_path(cx),
            Path::new("dir/file1.rs")
        );
        assert!(!buffer.is_dirty());
        assert!(!buffer.has_conflict());
        assert_eq!(buffer.language().unwrap().name(), "Rust".into());
    });

    let opened_buffer = project
        .update(cx, |project, cx| {
            project.open_local_buffer("/dir/file1.rs", cx)
        })
        .await
        .unwrap();
    assert_eq!(opened_buffer, buffer);
}

#[gpui::test(retries = 5)]
async fn test_rescan_and_remote_updates(cx: &mut gpui::TestAppContext) {
    use worktree::WorktreeModelHandle as _;

    init_test(cx);
    cx.executor().allow_parking();

    let dir = temp_tree(json!({
        "a": {
            "file1": "",
            "file2": "",
            "file3": "",
        },
        "b": {
            "c": {
                "file4": "",
                "file5": "",
            }
        }
    }));

    let project = Project::test(Arc::new(RealFs::default()), [dir.path()], cx).await;

    let buffer_for_path = |path: &'static str, cx: &mut gpui::TestAppContext| {
        let buffer = project.update(cx, |p, cx| p.open_local_buffer(dir.path().join(path), cx));
        async move { buffer.await.unwrap() }
    };
    let id_for_path = |path: &'static str, cx: &mut gpui::TestAppContext| {
        project.update(cx, |project, cx| {
            let tree = project.worktrees(cx).next().unwrap();
            tree.read(cx)
                .entry_for_path(path)
                .unwrap_or_else(|| panic!("no entry for path {}", path))
                .id
        })
    };

    let buffer2 = buffer_for_path("a/file2", cx).await;
    let buffer3 = buffer_for_path("a/file3", cx).await;
    let buffer4 = buffer_for_path("b/c/file4", cx).await;
    let buffer5 = buffer_for_path("b/c/file5", cx).await;

    let file2_id = id_for_path("a/file2", cx);
    let file3_id = id_for_path("a/file3", cx);
    let file4_id = id_for_path("b/c/file4", cx);

    // Create a remote copy of this worktree.
    let tree = project.update(cx, |project, cx| project.worktrees(cx).next().unwrap());
    let metadata = tree.update(cx, |tree, _| tree.metadata_proto());

    let updates = Arc::new(Mutex::new(Vec::new()));
    tree.update(cx, |tree, cx| {
        let updates = updates.clone();
        tree.observe_updates(0, cx, move |update| {
            updates.lock().push(update);
            async { true }
        });
    });

    let remote =
        cx.update(|cx| Worktree::remote(0, 1, metadata, project.read(cx).client().into(), cx));

    cx.executor().run_until_parked();

    cx.update(|cx| {
        assert!(!buffer2.read(cx).is_dirty());
        assert!(!buffer3.read(cx).is_dirty());
        assert!(!buffer4.read(cx).is_dirty());
        assert!(!buffer5.read(cx).is_dirty());
    });

    // Rename and delete files and directories.
    tree.flush_fs_events(cx).await;
    std::fs::rename(dir.path().join("a/file3"), dir.path().join("b/c/file3")).unwrap();
    std::fs::remove_file(dir.path().join("b/c/file5")).unwrap();
    std::fs::rename(dir.path().join("b/c"), dir.path().join("d")).unwrap();
    std::fs::rename(dir.path().join("a/file2"), dir.path().join("a/file2.new")).unwrap();
    tree.flush_fs_events(cx).await;

    let expected_paths = vec![
        "a",
        "a/file1",
        "a/file2.new",
        "b",
        "d",
        "d/file3",
        "d/file4",
    ]
    .into_iter()
    .map(replace_path_separator)
    .collect::<Vec<_>>();

    cx.update(|app| {
        assert_eq!(
            tree.read(app)
                .paths()
                .map(|p| p.to_str().unwrap())
                .collect::<Vec<_>>(),
            expected_paths
        );
    });

    assert_eq!(id_for_path("a/file2.new", cx), file2_id);
    assert_eq!(id_for_path("d/file3", cx), file3_id);
    assert_eq!(id_for_path("d/file4", cx), file4_id);

    cx.update(|cx| {
        assert_eq!(
            buffer2.read(cx).file().unwrap().path().as_ref(),
            Path::new("a/file2.new")
        );
        assert_eq!(
            buffer3.read(cx).file().unwrap().path().as_ref(),
            Path::new("d/file3")
        );
        assert_eq!(
            buffer4.read(cx).file().unwrap().path().as_ref(),
            Path::new("d/file4")
        );
        assert_eq!(
            buffer5.read(cx).file().unwrap().path().as_ref(),
            Path::new("b/c/file5")
        );

        assert_matches!(
            buffer2.read(cx).file().unwrap().disk_state(),
            DiskState::Present { .. }
        );
        assert_matches!(
            buffer3.read(cx).file().unwrap().disk_state(),
            DiskState::Present { .. }
        );
        assert_matches!(
            buffer4.read(cx).file().unwrap().disk_state(),
            DiskState::Present { .. }
        );
        assert_eq!(
            buffer5.read(cx).file().unwrap().disk_state(),
            DiskState::Deleted
        );
    });

    // Update the remote worktree. Check that it becomes consistent with the
    // local worktree.
    cx.executor().run_until_parked();

    remote.update(cx, |remote, _| {
        for update in updates.lock().drain(..) {
            remote.as_remote_mut().unwrap().update_from_remote(update);
        }
    });
    cx.executor().run_until_parked();
    remote.update(cx, |remote, _| {
        assert_eq!(
            remote
                .paths()
                .map(|p| p.to_str().unwrap())
                .collect::<Vec<_>>(),
            expected_paths
        );
    });
}

#[gpui::test(iterations = 10)]
async fn test_buffer_identity_across_renames(cx: &mut gpui::TestAppContext) {
    init_test(cx);

    let fs = FakeFs::new(cx.executor());
    fs.insert_tree(
        "/dir",
        json!({
            "a": {
                "file1": "",
            }
        }),
    )
    .await;

    let project = Project::test(fs, [Path::new("/dir")], cx).await;
    let tree = project.update(cx, |project, cx| project.worktrees(cx).next().unwrap());
    let tree_id = tree.update(cx, |tree, _| tree.id());

    let id_for_path = |path: &'static str, cx: &mut gpui::TestAppContext| {
        project.update(cx, |project, cx| {
            let tree = project.worktrees(cx).next().unwrap();
            tree.read(cx)
                .entry_for_path(path)
                .unwrap_or_else(|| panic!("no entry for path {}", path))
                .id
        })
    };

    let dir_id = id_for_path("a", cx);
    let file_id = id_for_path("a/file1", cx);
    let buffer = project
        .update(cx, |p, cx| p.open_buffer((tree_id, "a/file1"), cx))
        .await
        .unwrap();
    buffer.update(cx, |buffer, _| assert!(!buffer.is_dirty()));

    project
        .update(cx, |project, cx| {
            project.rename_entry(dir_id, Path::new("b"), cx)
        })
        .unwrap()
        .await
        .to_included()
        .unwrap();
    cx.executor().run_until_parked();

    assert_eq!(id_for_path("b", cx), dir_id);
    assert_eq!(id_for_path("b/file1", cx), file_id);
    buffer.update(cx, |buffer, _| assert!(!buffer.is_dirty()));
}

#[gpui::test]
async fn test_buffer_deduping(cx: &mut gpui::TestAppContext) {
    init_test(cx);

    let fs = FakeFs::new(cx.executor());
    fs.insert_tree(
        "/dir",
        json!({
            "a.txt": "a-contents",
            "b.txt": "b-contents",
        }),
    )
    .await;

    let project = Project::test(fs.clone(), ["/dir".as_ref()], cx).await;

    // Spawn multiple tasks to open paths, repeating some paths.
    let (buffer_a_1, buffer_b, buffer_a_2) = project.update(cx, |p, cx| {
        (
            p.open_local_buffer("/dir/a.txt", cx),
            p.open_local_buffer("/dir/b.txt", cx),
            p.open_local_buffer("/dir/a.txt", cx),
        )
    });

    let buffer_a_1 = buffer_a_1.await.unwrap();
    let buffer_a_2 = buffer_a_2.await.unwrap();
    let buffer_b = buffer_b.await.unwrap();
    assert_eq!(buffer_a_1.update(cx, |b, _| b.text()), "a-contents");
    assert_eq!(buffer_b.update(cx, |b, _| b.text()), "b-contents");

    // There is only one buffer per path.
    let buffer_a_id = buffer_a_1.entity_id();
    assert_eq!(buffer_a_2.entity_id(), buffer_a_id);

    // Open the same path again while it is still open.
    drop(buffer_a_1);
    let buffer_a_3 = project
        .update(cx, |p, cx| p.open_local_buffer("/dir/a.txt", cx))
        .await
        .unwrap();

    // There's still only one buffer per path.
    assert_eq!(buffer_a_3.entity_id(), buffer_a_id);
}

#[gpui::test]
async fn test_buffer_is_dirty(cx: &mut gpui::TestAppContext) {
    init_test(cx);

    let fs = FakeFs::new(cx.executor());
    fs.insert_tree(
        "/dir",
        json!({
            "file1": "abc",
            "file2": "def",
            "file3": "ghi",
        }),
    )
    .await;

    let project = Project::test(fs.clone(), ["/dir".as_ref()], cx).await;

    let buffer1 = project
        .update(cx, |p, cx| p.open_local_buffer("/dir/file1", cx))
        .await
        .unwrap();
    let events = Arc::new(Mutex::new(Vec::new()));

    // initially, the buffer isn't dirty.
    buffer1.update(cx, |buffer, cx| {
        cx.subscribe(&buffer1, {
            let events = events.clone();
            move |_, _, event, _| match event {
                BufferEvent::Operation { .. } => {}
                _ => events.lock().push(event.clone()),
            }
        })
        .detach();

        assert!(!buffer.is_dirty());
        assert!(events.lock().is_empty());

        buffer.edit([(1..2, "")], None, cx);
    });

    // after the first edit, the buffer is dirty, and emits a dirtied event.
    buffer1.update(cx, |buffer, cx| {
        assert!(buffer.text() == "ac");
        assert!(buffer.is_dirty());
        assert_eq!(
            *events.lock(),
            &[
                language::BufferEvent::Edited,
                language::BufferEvent::DirtyChanged
            ]
        );
        events.lock().clear();
        buffer.did_save(
            buffer.version(),
            buffer.file().unwrap().disk_state().mtime(),
            cx,
        );
    });

    // after saving, the buffer is not dirty, and emits a saved event.
    buffer1.update(cx, |buffer, cx| {
        assert!(!buffer.is_dirty());
        assert_eq!(*events.lock(), &[language::BufferEvent::Saved]);
        events.lock().clear();

        buffer.edit([(1..1, "B")], None, cx);
        buffer.edit([(2..2, "D")], None, cx);
    });

    // after editing again, the buffer is dirty, and emits another dirty event.
    buffer1.update(cx, |buffer, cx| {
        assert!(buffer.text() == "aBDc");
        assert!(buffer.is_dirty());
        assert_eq!(
            *events.lock(),
            &[
                language::BufferEvent::Edited,
                language::BufferEvent::DirtyChanged,
                language::BufferEvent::Edited,
            ],
        );
        events.lock().clear();

        // After restoring the buffer to its previously-saved state,
        // the buffer is not considered dirty anymore.
        buffer.edit([(1..3, "")], None, cx);
        assert!(buffer.text() == "ac");
        assert!(!buffer.is_dirty());
    });

    assert_eq!(
        *events.lock(),
        &[
            language::BufferEvent::Edited,
            language::BufferEvent::DirtyChanged
        ]
    );

    // When a file is deleted, the buffer is considered dirty.
    let events = Arc::new(Mutex::new(Vec::new()));
    let buffer2 = project
        .update(cx, |p, cx| p.open_local_buffer("/dir/file2", cx))
        .await
        .unwrap();
    buffer2.update(cx, |_, cx| {
        cx.subscribe(&buffer2, {
            let events = events.clone();
            move |_, _, event, _| events.lock().push(event.clone())
        })
        .detach();
    });

    fs.remove_file("/dir/file2".as_ref(), Default::default())
        .await
        .unwrap();
    cx.executor().run_until_parked();
    buffer2.update(cx, |buffer, _| assert!(buffer.is_dirty()));
    assert_eq!(
        *events.lock(),
        &[
            language::BufferEvent::DirtyChanged,
            language::BufferEvent::FileHandleChanged
        ]
    );

    // When a file is already dirty when deleted, we don't emit a Dirtied event.
    let events = Arc::new(Mutex::new(Vec::new()));
    let buffer3 = project
        .update(cx, |p, cx| p.open_local_buffer("/dir/file3", cx))
        .await
        .unwrap();
    buffer3.update(cx, |_, cx| {
        cx.subscribe(&buffer3, {
            let events = events.clone();
            move |_, _, event, _| events.lock().push(event.clone())
        })
        .detach();
    });

    buffer3.update(cx, |buffer, cx| {
        buffer.edit([(0..0, "x")], None, cx);
    });
    events.lock().clear();
    fs.remove_file("/dir/file3".as_ref(), Default::default())
        .await
        .unwrap();
    cx.executor().run_until_parked();
    assert_eq!(*events.lock(), &[language::BufferEvent::FileHandleChanged]);
    cx.update(|cx| assert!(buffer3.read(cx).is_dirty()));
}

#[gpui::test]
async fn test_buffer_file_changes_on_disk(cx: &mut gpui::TestAppContext) {
    init_test(cx);

    let initial_contents = "aaa\nbbbbb\nc\n";
    let fs = FakeFs::new(cx.executor());
    fs.insert_tree(
        "/dir",
        json!({
            "the-file": initial_contents,
        }),
    )
    .await;
    let project = Project::test(fs.clone(), ["/dir".as_ref()], cx).await;
    let buffer = project
        .update(cx, |p, cx| p.open_local_buffer("/dir/the-file", cx))
        .await
        .unwrap();

    let anchors = (0..3)
        .map(|row| buffer.update(cx, |b, _| b.anchor_before(Point::new(row, 1))))
        .collect::<Vec<_>>();

    // Change the file on disk, adding two new lines of text, and removing
    // one line.
    buffer.update(cx, |buffer, _| {
        assert!(!buffer.is_dirty());
        assert!(!buffer.has_conflict());
    });
    let new_contents = "AAAA\naaa\nBB\nbbbbb\n";
    fs.save(
        "/dir/the-file".as_ref(),
        &new_contents.into(),
        LineEnding::Unix,
    )
    .await
    .unwrap();

    // Because the buffer was not modified, it is reloaded from disk. Its
    // contents are edited according to the diff between the old and new
    // file contents.
    cx.executor().run_until_parked();
    buffer.update(cx, |buffer, _| {
        assert_eq!(buffer.text(), new_contents);
        assert!(!buffer.is_dirty());
        assert!(!buffer.has_conflict());

        let anchor_positions = anchors
            .iter()
            .map(|anchor| anchor.to_point(&*buffer))
            .collect::<Vec<_>>();
        assert_eq!(
            anchor_positions,
            [Point::new(1, 1), Point::new(3, 1), Point::new(3, 5)]
        );
    });

    // Modify the buffer
    buffer.update(cx, |buffer, cx| {
        buffer.edit([(0..0, " ")], None, cx);
        assert!(buffer.is_dirty());
        assert!(!buffer.has_conflict());
    });

    // Change the file on disk again, adding blank lines to the beginning.
    fs.save(
        "/dir/the-file".as_ref(),
        &"\n\n\nAAAA\naaa\nBB\nbbbbb\n".into(),
        LineEnding::Unix,
    )
    .await
    .unwrap();

    // Because the buffer is modified, it doesn't reload from disk, but is
    // marked as having a conflict.
    cx.executor().run_until_parked();
    buffer.update(cx, |buffer, _| {
        assert!(buffer.has_conflict());
    });
}

#[gpui::test]
async fn test_buffer_line_endings(cx: &mut gpui::TestAppContext) {
    init_test(cx);

    let fs = FakeFs::new(cx.executor());
    fs.insert_tree(
        "/dir",
        json!({
            "file1": "a\nb\nc\n",
            "file2": "one\r\ntwo\r\nthree\r\n",
        }),
    )
    .await;

    let project = Project::test(fs.clone(), ["/dir".as_ref()], cx).await;
    let buffer1 = project
        .update(cx, |p, cx| p.open_local_buffer("/dir/file1", cx))
        .await
        .unwrap();
    let buffer2 = project
        .update(cx, |p, cx| p.open_local_buffer("/dir/file2", cx))
        .await
        .unwrap();

    buffer1.update(cx, |buffer, _| {
        assert_eq!(buffer.text(), "a\nb\nc\n");
        assert_eq!(buffer.line_ending(), LineEnding::Unix);
    });
    buffer2.update(cx, |buffer, _| {
        assert_eq!(buffer.text(), "one\ntwo\nthree\n");
        assert_eq!(buffer.line_ending(), LineEnding::Windows);
    });

    // Change a file's line endings on disk from unix to windows. The buffer's
    // state updates correctly.
    fs.save(
        "/dir/file1".as_ref(),
        &"aaa\nb\nc\n".into(),
        LineEnding::Windows,
    )
    .await
    .unwrap();
    cx.executor().run_until_parked();
    buffer1.update(cx, |buffer, _| {
        assert_eq!(buffer.text(), "aaa\nb\nc\n");
        assert_eq!(buffer.line_ending(), LineEnding::Windows);
    });

    // Save a file with windows line endings. The file is written correctly.
    buffer2.update(cx, |buffer, cx| {
        buffer.set_text("one\ntwo\nthree\nfour\n", cx);
    });
    project
        .update(cx, |project, cx| project.save_buffer(buffer2, cx))
        .await
        .unwrap();
    assert_eq!(
        fs.load("/dir/file2".as_ref()).await.unwrap(),
        "one\r\ntwo\r\nthree\r\nfour\r\n",
    );
}

#[gpui::test]
async fn test_grouped_diagnostics(cx: &mut gpui::TestAppContext) {
    init_test(cx);

    let fs = FakeFs::new(cx.executor());
    fs.insert_tree(
        "/the-dir",
        json!({
            "a.rs": "
                fn foo(mut v: Vec<usize>) {
                    for x in &v {
                        v.push(1);
                    }
                }
            "
            .unindent(),
        }),
    )
    .await;

    let project = Project::test(fs.clone(), ["/the-dir".as_ref()], cx).await;
    let lsp_store = project.read_with(cx, |project, _| project.lsp_store());
    let buffer = project
        .update(cx, |p, cx| p.open_local_buffer("/the-dir/a.rs", cx))
        .await
        .unwrap();

    let buffer_uri = Url::from_file_path("/the-dir/a.rs").unwrap();
    let message = lsp::PublishDiagnosticsParams {
        uri: buffer_uri.clone(),
        diagnostics: vec![
            lsp::Diagnostic {
                range: lsp::Range::new(lsp::Position::new(1, 8), lsp::Position::new(1, 9)),
                severity: Some(DiagnosticSeverity::WARNING),
                message: "error 1".to_string(),
                related_information: Some(vec![lsp::DiagnosticRelatedInformation {
                    location: lsp::Location {
                        uri: buffer_uri.clone(),
                        range: lsp::Range::new(lsp::Position::new(1, 8), lsp::Position::new(1, 9)),
                    },
                    message: "error 1 hint 1".to_string(),
                }]),
                ..Default::default()
            },
            lsp::Diagnostic {
                range: lsp::Range::new(lsp::Position::new(1, 8), lsp::Position::new(1, 9)),
                severity: Some(DiagnosticSeverity::HINT),
                message: "error 1 hint 1".to_string(),
                related_information: Some(vec![lsp::DiagnosticRelatedInformation {
                    location: lsp::Location {
                        uri: buffer_uri.clone(),
                        range: lsp::Range::new(lsp::Position::new(1, 8), lsp::Position::new(1, 9)),
                    },
                    message: "original diagnostic".to_string(),
                }]),
                ..Default::default()
            },
            lsp::Diagnostic {
                range: lsp::Range::new(lsp::Position::new(2, 8), lsp::Position::new(2, 17)),
                severity: Some(DiagnosticSeverity::ERROR),
                message: "error 2".to_string(),
                related_information: Some(vec![
                    lsp::DiagnosticRelatedInformation {
                        location: lsp::Location {
                            uri: buffer_uri.clone(),
                            range: lsp::Range::new(
                                lsp::Position::new(1, 13),
                                lsp::Position::new(1, 15),
                            ),
                        },
                        message: "error 2 hint 1".to_string(),
                    },
                    lsp::DiagnosticRelatedInformation {
                        location: lsp::Location {
                            uri: buffer_uri.clone(),
                            range: lsp::Range::new(
                                lsp::Position::new(1, 13),
                                lsp::Position::new(1, 15),
                            ),
                        },
                        message: "error 2 hint 2".to_string(),
                    },
                ]),
                ..Default::default()
            },
            lsp::Diagnostic {
                range: lsp::Range::new(lsp::Position::new(1, 13), lsp::Position::new(1, 15)),
                severity: Some(DiagnosticSeverity::HINT),
                message: "error 2 hint 1".to_string(),
                related_information: Some(vec![lsp::DiagnosticRelatedInformation {
                    location: lsp::Location {
                        uri: buffer_uri.clone(),
                        range: lsp::Range::new(lsp::Position::new(2, 8), lsp::Position::new(2, 17)),
                    },
                    message: "original diagnostic".to_string(),
                }]),
                ..Default::default()
            },
            lsp::Diagnostic {
                range: lsp::Range::new(lsp::Position::new(1, 13), lsp::Position::new(1, 15)),
                severity: Some(DiagnosticSeverity::HINT),
                message: "error 2 hint 2".to_string(),
                related_information: Some(vec![lsp::DiagnosticRelatedInformation {
                    location: lsp::Location {
                        uri: buffer_uri,
                        range: lsp::Range::new(lsp::Position::new(2, 8), lsp::Position::new(2, 17)),
                    },
                    message: "original diagnostic".to_string(),
                }]),
                ..Default::default()
            },
        ],
        version: None,
    };

    lsp_store
        .update(cx, |lsp_store, cx| {
            lsp_store.update_diagnostics(LanguageServerId(0), message, &[], cx)
        })
        .unwrap();
    let buffer = buffer.update(cx, |buffer, _| buffer.snapshot());

    assert_eq!(
        buffer
            .diagnostics_in_range::<_, Point>(0..buffer.len(), false)
            .collect::<Vec<_>>(),
        &[
            DiagnosticEntry {
                range: Point::new(1, 8)..Point::new(1, 9),
                diagnostic: Diagnostic {
                    severity: DiagnosticSeverity::WARNING,
                    message: "error 1".to_string(),
                    group_id: 1,
                    is_primary: true,
                    ..Default::default()
                }
            },
            DiagnosticEntry {
                range: Point::new(1, 8)..Point::new(1, 9),
                diagnostic: Diagnostic {
                    severity: DiagnosticSeverity::HINT,
                    message: "error 1 hint 1".to_string(),
                    group_id: 1,
                    is_primary: false,
                    ..Default::default()
                }
            },
            DiagnosticEntry {
                range: Point::new(1, 13)..Point::new(1, 15),
                diagnostic: Diagnostic {
                    severity: DiagnosticSeverity::HINT,
                    message: "error 2 hint 1".to_string(),
                    group_id: 0,
                    is_primary: false,
                    ..Default::default()
                }
            },
            DiagnosticEntry {
                range: Point::new(1, 13)..Point::new(1, 15),
                diagnostic: Diagnostic {
                    severity: DiagnosticSeverity::HINT,
                    message: "error 2 hint 2".to_string(),
                    group_id: 0,
                    is_primary: false,
                    ..Default::default()
                }
            },
            DiagnosticEntry {
                range: Point::new(2, 8)..Point::new(2, 17),
                diagnostic: Diagnostic {
                    severity: DiagnosticSeverity::ERROR,
                    message: "error 2".to_string(),
                    group_id: 0,
                    is_primary: true,
                    ..Default::default()
                }
            }
        ]
    );

    assert_eq!(
        buffer.diagnostic_group::<Point>(0).collect::<Vec<_>>(),
        &[
            DiagnosticEntry {
                range: Point::new(1, 13)..Point::new(1, 15),
                diagnostic: Diagnostic {
                    severity: DiagnosticSeverity::HINT,
                    message: "error 2 hint 1".to_string(),
                    group_id: 0,
                    is_primary: false,
                    ..Default::default()
                }
            },
            DiagnosticEntry {
                range: Point::new(1, 13)..Point::new(1, 15),
                diagnostic: Diagnostic {
                    severity: DiagnosticSeverity::HINT,
                    message: "error 2 hint 2".to_string(),
                    group_id: 0,
                    is_primary: false,
                    ..Default::default()
                }
            },
            DiagnosticEntry {
                range: Point::new(2, 8)..Point::new(2, 17),
                diagnostic: Diagnostic {
                    severity: DiagnosticSeverity::ERROR,
                    message: "error 2".to_string(),
                    group_id: 0,
                    is_primary: true,
                    ..Default::default()
                }
            }
        ]
    );

    assert_eq!(
        buffer.diagnostic_group::<Point>(1).collect::<Vec<_>>(),
        &[
            DiagnosticEntry {
                range: Point::new(1, 8)..Point::new(1, 9),
                diagnostic: Diagnostic {
                    severity: DiagnosticSeverity::WARNING,
                    message: "error 1".to_string(),
                    group_id: 1,
                    is_primary: true,
                    ..Default::default()
                }
            },
            DiagnosticEntry {
                range: Point::new(1, 8)..Point::new(1, 9),
                diagnostic: Diagnostic {
                    severity: DiagnosticSeverity::HINT,
                    message: "error 1 hint 1".to_string(),
                    group_id: 1,
                    is_primary: false,
                    ..Default::default()
                }
            },
        ]
    );
}

#[gpui::test]
async fn test_lsp_rename_notifications(cx: &mut gpui::TestAppContext) {
    init_test(cx);

    let fs = FakeFs::new(cx.executor());
    fs.insert_tree(
        "/dir",
        json!({
            "one.rs": "const ONE: usize = 1;",
            "two": {
                "two.rs": "const TWO: usize = one::ONE + one::ONE;"
            }

        }),
    )
    .await;
    let project = Project::test(fs.clone(), ["/dir".as_ref()], cx).await;

    let language_registry = project.read_with(cx, |project, _| project.languages().clone());
    language_registry.add(rust_lang());
    let watched_paths = lsp::FileOperationRegistrationOptions {
        filters: vec![
            FileOperationFilter {
                scheme: Some("file".to_owned()),
                pattern: lsp::FileOperationPattern {
                    glob: "**/*.rs".to_owned(),
                    matches: Some(lsp::FileOperationPatternKind::File),
                    options: None,
                },
            },
            FileOperationFilter {
                scheme: Some("file".to_owned()),
                pattern: lsp::FileOperationPattern {
                    glob: "**/**".to_owned(),
                    matches: Some(lsp::FileOperationPatternKind::Folder),
                    options: None,
                },
            },
        ],
    };
    let mut fake_servers = language_registry.register_fake_lsp(
        "Rust",
        FakeLspAdapter {
            capabilities: lsp::ServerCapabilities {
                workspace: Some(lsp::WorkspaceServerCapabilities {
                    workspace_folders: None,
                    file_operations: Some(lsp::WorkspaceFileOperationsServerCapabilities {
                        did_rename: Some(watched_paths.clone()),
                        will_rename: Some(watched_paths),
                        ..Default::default()
                    }),
                }),
                ..Default::default()
            },
            ..Default::default()
        },
    );

    let _ = project
        .update(cx, |project, cx| {
            project.open_local_buffer_with_lsp("/dir/one.rs", cx)
        })
        .await
        .unwrap();

    let fake_server = fake_servers.next().await.unwrap();
    let response = project.update(cx, |project, cx| {
        let worktree = project.worktrees(cx).next().unwrap();
        let entry = worktree.read(cx).entry_for_path("one.rs").unwrap();
        project.rename_entry(entry.id, "three.rs".as_ref(), cx)
    });
    let expected_edit = lsp::WorkspaceEdit {
        changes: None,
        document_changes: Some(DocumentChanges::Edits({
            vec![TextDocumentEdit {
                edits: vec![lsp::Edit::Plain(lsp::TextEdit {
                    range: lsp::Range {
                        start: lsp::Position {
                            line: 0,
                            character: 1,
                        },
                        end: lsp::Position {
                            line: 0,
                            character: 3,
                        },
                    },
                    new_text: "This is not a drill".to_owned(),
                })],
                text_document: lsp::OptionalVersionedTextDocumentIdentifier {
                    uri: Url::from_str("file:///dir/two/two.rs").unwrap(),
                    version: Some(1337),
                },
            }]
        })),
        change_annotations: None,
    };
    let resolved_workspace_edit = Arc::new(OnceLock::new());
    fake_server
        .handle_request::<WillRenameFiles, _, _>({
            let resolved_workspace_edit = resolved_workspace_edit.clone();
            let expected_edit = expected_edit.clone();
            move |params, _| {
                let resolved_workspace_edit = resolved_workspace_edit.clone();
                let expected_edit = expected_edit.clone();
                async move {
                    assert_eq!(params.files.len(), 1);
                    assert_eq!(params.files[0].old_uri, "file:///dir/one.rs");
                    assert_eq!(params.files[0].new_uri, "file:///dir/three.rs");
                    resolved_workspace_edit.set(expected_edit.clone()).unwrap();
                    Ok(Some(expected_edit))
                }
            }
        })
        .next()
        .await
        .unwrap();
    let _ = response.await.unwrap();
    fake_server
        .handle_notification::<DidRenameFiles, _>(|params, _| {
            assert_eq!(params.files.len(), 1);
            assert_eq!(params.files[0].old_uri, "file:///dir/one.rs");
            assert_eq!(params.files[0].new_uri, "file:///dir/three.rs");
        })
        .next()
        .await
        .unwrap();
    assert_eq!(resolved_workspace_edit.get(), Some(&expected_edit));
}

#[gpui::test]
async fn test_rename(cx: &mut gpui::TestAppContext) {
    // hi
    init_test(cx);

    let fs = FakeFs::new(cx.executor());
    fs.insert_tree(
        "/dir",
        json!({
            "one.rs": "const ONE: usize = 1;",
            "two.rs": "const TWO: usize = one::ONE + one::ONE;"
        }),
    )
    .await;

    let project = Project::test(fs.clone(), ["/dir".as_ref()], cx).await;

    let language_registry = project.read_with(cx, |project, _| project.languages().clone());
    language_registry.add(rust_lang());
    let mut fake_servers = language_registry.register_fake_lsp(
        "Rust",
        FakeLspAdapter {
            capabilities: lsp::ServerCapabilities {
                rename_provider: Some(lsp::OneOf::Right(lsp::RenameOptions {
                    prepare_provider: Some(true),
                    work_done_progress_options: Default::default(),
                })),
                ..Default::default()
            },
            ..Default::default()
        },
    );

    let (buffer, _handle) = project
        .update(cx, |project, cx| {
            project.open_local_buffer_with_lsp("/dir/one.rs", cx)
        })
        .await
        .unwrap();

    let fake_server = fake_servers.next().await.unwrap();

    let response = project.update(cx, |project, cx| {
        project.prepare_rename(buffer.clone(), 7, cx)
    });
    fake_server
        .handle_request::<lsp::request::PrepareRenameRequest, _, _>(|params, _| async move {
            assert_eq!(params.text_document.uri.as_str(), "file:///dir/one.rs");
            assert_eq!(params.position, lsp::Position::new(0, 7));
            Ok(Some(lsp::PrepareRenameResponse::Range(lsp::Range::new(
                lsp::Position::new(0, 6),
                lsp::Position::new(0, 9),
            ))))
        })
        .next()
        .await
        .unwrap();
    let response = response.await.unwrap();
    let PrepareRenameResponse::Success(range) = response else {
        panic!("{:?}", response);
    };
    let range = buffer.update(cx, |buffer, _| range.to_offset(buffer));
    assert_eq!(range, 6..9);

    let response = project.update(cx, |project, cx| {
        project.perform_rename(buffer.clone(), 7, "THREE".to_string(), cx)
    });
    fake_server
        .handle_request::<lsp::request::Rename, _, _>(|params, _| async move {
            assert_eq!(
                params.text_document_position.text_document.uri.as_str(),
                "file:///dir/one.rs"
            );
            assert_eq!(
                params.text_document_position.position,
                lsp::Position::new(0, 7)
            );
            assert_eq!(params.new_name, "THREE");
            Ok(Some(lsp::WorkspaceEdit {
                changes: Some(
                    [
                        (
                            lsp::Url::from_file_path("/dir/one.rs").unwrap(),
                            vec![lsp::TextEdit::new(
                                lsp::Range::new(lsp::Position::new(0, 6), lsp::Position::new(0, 9)),
                                "THREE".to_string(),
                            )],
                        ),
                        (
                            lsp::Url::from_file_path("/dir/two.rs").unwrap(),
                            vec![
                                lsp::TextEdit::new(
                                    lsp::Range::new(
                                        lsp::Position::new(0, 24),
                                        lsp::Position::new(0, 27),
                                    ),
                                    "THREE".to_string(),
                                ),
                                lsp::TextEdit::new(
                                    lsp::Range::new(
                                        lsp::Position::new(0, 35),
                                        lsp::Position::new(0, 38),
                                    ),
                                    "THREE".to_string(),
                                ),
                            ],
                        ),
                    ]
                    .into_iter()
                    .collect(),
                ),
                ..Default::default()
            }))
        })
        .next()
        .await
        .unwrap();
    let mut transaction = response.await.unwrap().0;
    assert_eq!(transaction.len(), 2);
    assert_eq!(
        transaction
            .remove_entry(&buffer)
            .unwrap()
            .0
            .update(cx, |buffer, _| buffer.text()),
        "const THREE: usize = 1;"
    );
    assert_eq!(
        transaction
            .into_keys()
            .next()
            .unwrap()
            .update(cx, |buffer, _| buffer.text()),
        "const TWO: usize = one::THREE + one::THREE;"
    );
}

#[gpui::test]
async fn test_search(cx: &mut gpui::TestAppContext) {
    init_test(cx);

    let fs = FakeFs::new(cx.executor());
    fs.insert_tree(
        "/dir",
        json!({
            "one.rs": "const ONE: usize = 1;",
            "two.rs": "const TWO: usize = one::ONE + one::ONE;",
            "three.rs": "const THREE: usize = one::ONE + two::TWO;",
            "four.rs": "const FOUR: usize = one::ONE + three::THREE;",
        }),
    )
    .await;
    let project = Project::test(fs.clone(), ["/dir".as_ref()], cx).await;
    assert_eq!(
        search(
            &project,
            SearchQuery::text(
                "TWO",
                false,
                true,
                false,
                Default::default(),
                Default::default(),
                None
            )
            .unwrap(),
            cx
        )
        .await
        .unwrap(),
        HashMap::from_iter([
            ("dir/two.rs".to_string(), vec![6..9]),
            ("dir/three.rs".to_string(), vec![37..40])
        ])
    );

    let buffer_4 = project
        .update(cx, |project, cx| {
            project.open_local_buffer("/dir/four.rs", cx)
        })
        .await
        .unwrap();
    buffer_4.update(cx, |buffer, cx| {
        let text = "two::TWO";
        buffer.edit([(20..28, text), (31..43, text)], None, cx);
    });

    assert_eq!(
        search(
            &project,
            SearchQuery::text(
                "TWO",
                false,
                true,
                false,
                Default::default(),
                Default::default(),
                None,
            )
            .unwrap(),
            cx
        )
        .await
        .unwrap(),
        HashMap::from_iter([
            ("dir/two.rs".to_string(), vec![6..9]),
            ("dir/three.rs".to_string(), vec![37..40]),
            ("dir/four.rs".to_string(), vec![25..28, 36..39])
        ])
    );
}

#[gpui::test]
async fn test_search_with_inclusions(cx: &mut gpui::TestAppContext) {
    init_test(cx);

    let search_query = "file";

    let fs = FakeFs::new(cx.executor());
    fs.insert_tree(
        "/dir",
        json!({
            "one.rs": r#"// Rust file one"#,
            "one.ts": r#"// TypeScript file one"#,
            "two.rs": r#"// Rust file two"#,
            "two.ts": r#"// TypeScript file two"#,
        }),
    )
    .await;
    let project = Project::test(fs.clone(), ["/dir".as_ref()], cx).await;

    assert!(
        search(
            &project,
            SearchQuery::text(
                search_query,
                false,
                true,
                false,
                PathMatcher::new(&["*.odd".to_owned()]).unwrap(),
                Default::default(),
                None
            )
            .unwrap(),
            cx
        )
        .await
        .unwrap()
        .is_empty(),
        "If no inclusions match, no files should be returned"
    );

    assert_eq!(
        search(
            &project,
            SearchQuery::text(
                search_query,
                false,
                true,
                false,
                PathMatcher::new(&["*.rs".to_owned()]).unwrap(),
                Default::default(),
                None
            )
            .unwrap(),
            cx
        )
        .await
        .unwrap(),
        HashMap::from_iter([
            ("dir/one.rs".to_string(), vec![8..12]),
            ("dir/two.rs".to_string(), vec![8..12]),
        ]),
        "Rust only search should give only Rust files"
    );

    assert_eq!(
        search(
            &project,
            SearchQuery::text(
                search_query,
                false,
                true,
                false,

                    PathMatcher::new(&["*.ts".to_owned(), "*.odd".to_owned()]).unwrap(),

                Default::default(),
                None,
            ).unwrap(),
            cx
        )
        .await
        .unwrap(),
        HashMap::from_iter([
            ("dir/one.ts".to_string(), vec![14..18]),
            ("dir/two.ts".to_string(), vec![14..18]),
        ]),
        "TypeScript only search should give only TypeScript files, even if other inclusions don't match anything"
    );

    assert_eq!(
        search(
            &project,
            SearchQuery::text(
                search_query,
                false,
                true,
                false,

                    PathMatcher::new(&["*.rs".to_owned(), "*.ts".to_owned(), "*.odd".to_owned()]).unwrap(),

               Default::default(),
               None,
            ).unwrap(),
            cx
        )
        .await
        .unwrap(),
        HashMap::from_iter([
            ("dir/two.ts".to_string(), vec![14..18]),
            ("dir/one.rs".to_string(), vec![8..12]),
            ("dir/one.ts".to_string(), vec![14..18]),
            ("dir/two.rs".to_string(), vec![8..12]),
        ]),
        "Rust and typescript search should give both Rust and TypeScript files, even if other inclusions don't match anything"
    );
}

#[gpui::test]
async fn test_search_with_exclusions(cx: &mut gpui::TestAppContext) {
    init_test(cx);

    let search_query = "file";

    let fs = FakeFs::new(cx.executor());
    fs.insert_tree(
        "/dir",
        json!({
            "one.rs": r#"// Rust file one"#,
            "one.ts": r#"// TypeScript file one"#,
            "two.rs": r#"// Rust file two"#,
            "two.ts": r#"// TypeScript file two"#,
        }),
    )
    .await;
    let project = Project::test(fs.clone(), ["/dir".as_ref()], cx).await;

    assert_eq!(
        search(
            &project,
            SearchQuery::text(
                search_query,
                false,
                true,
                false,
                Default::default(),
                PathMatcher::new(&["*.odd".to_owned()]).unwrap(),
                None,
            )
            .unwrap(),
            cx
        )
        .await
        .unwrap(),
        HashMap::from_iter([
            ("dir/one.rs".to_string(), vec![8..12]),
            ("dir/one.ts".to_string(), vec![14..18]),
            ("dir/two.rs".to_string(), vec![8..12]),
            ("dir/two.ts".to_string(), vec![14..18]),
        ]),
        "If no exclusions match, all files should be returned"
    );

    assert_eq!(
        search(
            &project,
            SearchQuery::text(
                search_query,
                false,
                true,
                false,
                Default::default(),
                PathMatcher::new(&["*.rs".to_owned()]).unwrap(),
                None,
            )
            .unwrap(),
            cx
        )
        .await
        .unwrap(),
        HashMap::from_iter([
            ("dir/one.ts".to_string(), vec![14..18]),
            ("dir/two.ts".to_string(), vec![14..18]),
        ]),
        "Rust exclusion search should give only TypeScript files"
    );

    assert_eq!(
        search(
            &project,
            SearchQuery::text(
                search_query,
                false,
                true,
                false,
                Default::default(),
                PathMatcher::new(&["*.ts".to_owned(), "*.odd".to_owned()]).unwrap(),
                None,
            ).unwrap(),
            cx
        )
        .await
        .unwrap(),
        HashMap::from_iter([
            ("dir/one.rs".to_string(), vec![8..12]),
            ("dir/two.rs".to_string(), vec![8..12]),
        ]),
        "TypeScript exclusion search should give only Rust files, even if other exclusions don't match anything"
    );

    assert!(
        search(
            &project,
            SearchQuery::text(
                search_query,
                false,
                true,
                false,
                 Default::default(),

                    PathMatcher::new(&["*.rs".to_owned(), "*.ts".to_owned(), "*.odd".to_owned()]).unwrap(),
                    None,

            ).unwrap(),
            cx
        )
        .await
        .unwrap().is_empty(),
        "Rust and typescript exclusion should give no files, even if other exclusions don't match anything"
    );
}

#[gpui::test]
async fn test_search_with_exclusions_and_inclusions(cx: &mut gpui::TestAppContext) {
    init_test(cx);

    let search_query = "file";

    let fs = FakeFs::new(cx.executor());
    fs.insert_tree(
        "/dir",
        json!({
            "one.rs": r#"// Rust file one"#,
            "one.ts": r#"// TypeScript file one"#,
            "two.rs": r#"// Rust file two"#,
            "two.ts": r#"// TypeScript file two"#,
        }),
    )
    .await;
    let project = Project::test(fs.clone(), ["/dir".as_ref()], cx).await;

    assert!(
        search(
            &project,
            SearchQuery::text(
                search_query,
                false,
                true,
                false,
                PathMatcher::new(&["*.odd".to_owned()]).unwrap(),
                PathMatcher::new(&["*.odd".to_owned()]).unwrap(),
                None,
            )
            .unwrap(),
            cx
        )
        .await
        .unwrap()
        .is_empty(),
        "If both no exclusions and inclusions match, exclusions should win and return nothing"
    );

    assert!(
        search(
            &project,
            SearchQuery::text(
                search_query,
                false,
                true,
                false,
                PathMatcher::new(&["*.ts".to_owned()]).unwrap(),
                PathMatcher::new(&["*.ts".to_owned()]).unwrap(),
                None,
            ).unwrap(),
            cx
        )
        .await
        .unwrap()
        .is_empty(),
        "If both TypeScript exclusions and inclusions match, exclusions should win and return nothing files."
    );

    assert!(
        search(
            &project,
            SearchQuery::text(
                search_query,
                false,
                true,
                false,
                PathMatcher::new(&["*.ts".to_owned(), "*.odd".to_owned()]).unwrap(),
                PathMatcher::new(&["*.ts".to_owned(), "*.odd".to_owned()]).unwrap(),
                None,
            )
            .unwrap(),
            cx
        )
        .await
        .unwrap()
        .is_empty(),
        "Non-matching inclusions and exclusions should not change that."
    );

    assert_eq!(
        search(
            &project,
            SearchQuery::text(
                search_query,
                false,
                true,
                false,
                PathMatcher::new(&["*.ts".to_owned(), "*.odd".to_owned()]).unwrap(),
                PathMatcher::new(&["*.rs".to_owned(), "*.odd".to_owned()]).unwrap(),
                None,
            )
            .unwrap(),
            cx
        )
        .await
        .unwrap(),
        HashMap::from_iter([
            ("dir/one.ts".to_string(), vec![14..18]),
            ("dir/two.ts".to_string(), vec![14..18]),
        ]),
        "Non-intersecting TypeScript inclusions and Rust exclusions should return TypeScript files"
    );
}

#[gpui::test]
async fn test_search_multiple_worktrees_with_inclusions(cx: &mut gpui::TestAppContext) {
    init_test(cx);

    let fs = FakeFs::new(cx.executor());
    fs.insert_tree(
        "/worktree-a",
        json!({
            "haystack.rs": r#"// NEEDLE"#,
            "haystack.ts": r#"// NEEDLE"#,
        }),
    )
    .await;
    fs.insert_tree(
        "/worktree-b",
        json!({
            "haystack.rs": r#"// NEEDLE"#,
            "haystack.ts": r#"// NEEDLE"#,
        }),
    )
    .await;

    let project = Project::test(
        fs.clone(),
        ["/worktree-a".as_ref(), "/worktree-b".as_ref()],
        cx,
    )
    .await;

    assert_eq!(
        search(
            &project,
            SearchQuery::text(
                "NEEDLE",
                false,
                true,
                false,
                PathMatcher::new(&["worktree-a/*.rs".to_owned()]).unwrap(),
                Default::default(),
                None,
            )
            .unwrap(),
            cx
        )
        .await
        .unwrap(),
        HashMap::from_iter([("worktree-a/haystack.rs".to_string(), vec![3..9])]),
        "should only return results from included worktree"
    );
    assert_eq!(
        search(
            &project,
            SearchQuery::text(
                "NEEDLE",
                false,
                true,
                false,
                PathMatcher::new(&["worktree-b/*.rs".to_owned()]).unwrap(),
                Default::default(),
                None,
            )
            .unwrap(),
            cx
        )
        .await
        .unwrap(),
        HashMap::from_iter([("worktree-b/haystack.rs".to_string(), vec![3..9])]),
        "should only return results from included worktree"
    );

    assert_eq!(
        search(
            &project,
            SearchQuery::text(
                "NEEDLE",
                false,
                true,
                false,
                PathMatcher::new(&["*.ts".to_owned()]).unwrap(),
                Default::default(),
                None,
            )
            .unwrap(),
            cx
        )
        .await
        .unwrap(),
        HashMap::from_iter([
            ("worktree-a/haystack.ts".to_string(), vec![3..9]),
            ("worktree-b/haystack.ts".to_string(), vec![3..9])
        ]),
        "should return results from both worktrees"
    );
}

#[gpui::test]
async fn test_search_in_gitignored_dirs(cx: &mut gpui::TestAppContext) {
    init_test(cx);

    let fs = FakeFs::new(cx.background_executor.clone());
    fs.insert_tree(
        "/dir",
        json!({
            ".git": {},
            ".gitignore": "**/target\n/node_modules\n",
            "target": {
                "index.txt": "index_key:index_value"
            },
            "node_modules": {
                "eslint": {
                    "index.ts": "const eslint_key = 'eslint value'",
                    "package.json": r#"{ "some_key": "some value" }"#,
                },
                "prettier": {
                    "index.ts": "const prettier_key = 'prettier value'",
                    "package.json": r#"{ "other_key": "other value" }"#,
                },
            },
            "package.json": r#"{ "main_key": "main value" }"#,
        }),
    )
    .await;
    let project = Project::test(fs.clone(), ["/dir".as_ref()], cx).await;

    let query = "key";
    assert_eq!(
        search(
            &project,
            SearchQuery::text(
                query,
                false,
                false,
                false,
                Default::default(),
                Default::default(),
                None,
            )
            .unwrap(),
            cx
        )
        .await
        .unwrap(),
        HashMap::from_iter([("dir/package.json".to_string(), vec![8..11])]),
        "Only one non-ignored file should have the query"
    );

    let project = Project::test(fs.clone(), ["/dir".as_ref()], cx).await;
    assert_eq!(
        search(
            &project,
            SearchQuery::text(
                query,
                false,
                false,
                true,
                Default::default(),
                Default::default(),
                None,
            )
            .unwrap(),
            cx
        )
        .await
        .unwrap(),
        HashMap::from_iter([
            ("dir/package.json".to_string(), vec![8..11]),
            ("dir/target/index.txt".to_string(), vec![6..9]),
            (
                "dir/node_modules/prettier/package.json".to_string(),
                vec![9..12]
            ),
            (
                "dir/node_modules/prettier/index.ts".to_string(),
                vec![15..18]
            ),
            ("dir/node_modules/eslint/index.ts".to_string(), vec![13..16]),
            (
                "dir/node_modules/eslint/package.json".to_string(),
                vec![8..11]
            ),
        ]),
        "Unrestricted search with ignored directories should find every file with the query"
    );

    let files_to_include = PathMatcher::new(&["node_modules/prettier/**".to_owned()]).unwrap();
    let files_to_exclude = PathMatcher::new(&["*.ts".to_owned()]).unwrap();
    let project = Project::test(fs.clone(), ["/dir".as_ref()], cx).await;
    assert_eq!(
        search(
            &project,
            SearchQuery::text(
                query,
                false,
                false,
                true,
                files_to_include,
                files_to_exclude,
                None,
            )
            .unwrap(),
            cx
        )
        .await
        .unwrap(),
        HashMap::from_iter([(
            "dir/node_modules/prettier/package.json".to_string(),
            vec![9..12]
        )]),
        "With search including ignored prettier directory and excluding TS files, only one file should be found"
    );
}

#[gpui::test]
async fn test_create_entry(cx: &mut gpui::TestAppContext) {
    init_test(cx);

    let fs = FakeFs::new(cx.executor().clone());
    fs.insert_tree(
        "/one/two",
        json!({
            "three": {
                "a.txt": "",
                "four": {}
            },
            "c.rs": ""
        }),
    )
    .await;

    let project = Project::test(fs.clone(), ["/one/two/three".as_ref()], cx).await;
    project
        .update(cx, |project, cx| {
            let id = project.worktrees(cx).next().unwrap().read(cx).id();
            project.create_entry((id, "b.."), true, cx)
        })
        .await
        .unwrap()
        .to_included()
        .unwrap();

    // Can't create paths outside the project
    let result = project
        .update(cx, |project, cx| {
            let id = project.worktrees(cx).next().unwrap().read(cx).id();
            project.create_entry((id, "../../boop"), true, cx)
        })
        .await;
    assert!(result.is_err());

    // Can't create paths with '..'
    let result = project
        .update(cx, |project, cx| {
            let id = project.worktrees(cx).next().unwrap().read(cx).id();
            project.create_entry((id, "four/../beep"), true, cx)
        })
        .await;
    assert!(result.is_err());

    assert_eq!(
        fs.paths(true),
        vec![
            PathBuf::from("/"),
            PathBuf::from("/one"),
            PathBuf::from("/one/two"),
            PathBuf::from("/one/two/c.rs"),
            PathBuf::from("/one/two/three"),
            PathBuf::from("/one/two/three/a.txt"),
            PathBuf::from("/one/two/three/b.."),
            PathBuf::from("/one/two/three/four"),
        ]
    );

    // And we cannot open buffers with '..'
    let result = project
        .update(cx, |project, cx| {
            let id = project.worktrees(cx).next().unwrap().read(cx).id();
            project.open_buffer((id, "../c.rs"), cx)
        })
        .await;
    assert!(result.is_err())
}

#[gpui::test]
async fn test_multiple_language_server_hovers(cx: &mut gpui::TestAppContext) {
    init_test(cx);

    let fs = FakeFs::new(cx.executor());
    fs.insert_tree(
        "/dir",
        json!({
            "a.tsx": "a",
        }),
    )
    .await;

    let project = Project::test(fs, ["/dir".as_ref()], cx).await;

    let language_registry = project.read_with(cx, |project, _| project.languages().clone());
    language_registry.add(tsx_lang());
    let language_server_names = [
        "TypeScriptServer",
        "TailwindServer",
        "ESLintServer",
        "NoHoverCapabilitiesServer",
    ];
    let mut language_servers = [
        language_registry.register_fake_lsp(
            "tsx",
            FakeLspAdapter {
                name: language_server_names[0],
                capabilities: lsp::ServerCapabilities {
                    hover_provider: Some(lsp::HoverProviderCapability::Simple(true)),
                    ..lsp::ServerCapabilities::default()
                },
                ..FakeLspAdapter::default()
            },
        ),
        language_registry.register_fake_lsp(
            "tsx",
            FakeLspAdapter {
                name: language_server_names[1],
                capabilities: lsp::ServerCapabilities {
                    hover_provider: Some(lsp::HoverProviderCapability::Simple(true)),
                    ..lsp::ServerCapabilities::default()
                },
                ..FakeLspAdapter::default()
            },
        ),
        language_registry.register_fake_lsp(
            "tsx",
            FakeLspAdapter {
                name: language_server_names[2],
                capabilities: lsp::ServerCapabilities {
                    hover_provider: Some(lsp::HoverProviderCapability::Simple(true)),
                    ..lsp::ServerCapabilities::default()
                },
                ..FakeLspAdapter::default()
            },
        ),
        language_registry.register_fake_lsp(
            "tsx",
            FakeLspAdapter {
                name: language_server_names[3],
                capabilities: lsp::ServerCapabilities {
                    hover_provider: None,
                    ..lsp::ServerCapabilities::default()
                },
                ..FakeLspAdapter::default()
            },
        ),
    ];

    let (buffer, _handle) = project
        .update(cx, |p, cx| p.open_local_buffer_with_lsp("/dir/a.tsx", cx))
        .await
        .unwrap();
    cx.executor().run_until_parked();

    let mut servers_with_hover_requests = HashMap::default();
    for i in 0..language_server_names.len() {
        let new_server = language_servers[i].next().await.unwrap_or_else(|| {
            panic!(
                "Failed to get language server #{i} with name {}",
                &language_server_names[i]
            )
        });
        let new_server_name = new_server.server.name();
        assert!(
            !servers_with_hover_requests.contains_key(&new_server_name),
            "Unexpected: initialized server with the same name twice. Name: `{new_server_name}`"
        );
        match new_server_name.as_ref() {
            "TailwindServer" | "TypeScriptServer" => {
                servers_with_hover_requests.insert(
                    new_server_name.clone(),
                    new_server.handle_request::<lsp::request::HoverRequest, _, _>(move |_, _| {
                        let name = new_server_name.clone();
                        async move {
                            Ok(Some(lsp::Hover {
                                contents: lsp::HoverContents::Scalar(lsp::MarkedString::String(
                                    format!("{name} hover"),
                                )),
                                range: None,
                            }))
                        }
                    }),
                );
            }
            "ESLintServer" => {
                servers_with_hover_requests.insert(
                    new_server_name,
                    new_server.handle_request::<lsp::request::HoverRequest, _, _>(
                        |_, _| async move { Ok(None) },
                    ),
                );
            }
            "NoHoverCapabilitiesServer" => {
                let _never_handled = new_server.handle_request::<lsp::request::HoverRequest, _, _>(
                    |_, _| async move {
                        panic!(
                            "Should not call for hovers server with no corresponding capabilities"
                        )
                    },
                );
            }
            unexpected => panic!("Unexpected server name: {unexpected}"),
        }
    }

    let hover_task = project.update(cx, |project, cx| {
        project.hover(&buffer, Point::new(0, 0), cx)
    });
    let _: Vec<()> = futures::future::join_all(servers_with_hover_requests.into_values().map(
        |mut hover_request| async move {
            hover_request
                .next()
                .await
                .expect("All hover requests should have been triggered")
        },
    ))
    .await;
    assert_eq!(
        vec!["TailwindServer hover", "TypeScriptServer hover"],
        hover_task
            .await
            .into_iter()
            .map(|hover| hover.contents.iter().map(|block| &block.text).join("|"))
            .sorted()
            .collect::<Vec<_>>(),
        "Should receive hover responses from all related servers with hover capabilities"
    );
}

#[gpui::test]
async fn test_hovers_with_empty_parts(cx: &mut gpui::TestAppContext) {
    init_test(cx);

    let fs = FakeFs::new(cx.executor());
    fs.insert_tree(
        "/dir",
        json!({
            "a.ts": "a",
        }),
    )
    .await;

    let project = Project::test(fs, ["/dir".as_ref()], cx).await;

    let language_registry = project.read_with(cx, |project, _| project.languages().clone());
    language_registry.add(typescript_lang());
    let mut fake_language_servers = language_registry.register_fake_lsp(
        "TypeScript",
        FakeLspAdapter {
            capabilities: lsp::ServerCapabilities {
                hover_provider: Some(lsp::HoverProviderCapability::Simple(true)),
                ..lsp::ServerCapabilities::default()
            },
            ..FakeLspAdapter::default()
        },
    );

    let (buffer, _handle) = project
        .update(cx, |p, cx| p.open_local_buffer_with_lsp("/dir/a.ts", cx))
        .await
        .unwrap();
    cx.executor().run_until_parked();

    let fake_server = fake_language_servers
        .next()
        .await
        .expect("failed to get the language server");

    let mut request_handled =
        fake_server.handle_request::<lsp::request::HoverRequest, _, _>(move |_, _| async move {
            Ok(Some(lsp::Hover {
                contents: lsp::HoverContents::Array(vec![
                    lsp::MarkedString::String("".to_string()),
                    lsp::MarkedString::String("      ".to_string()),
                    lsp::MarkedString::String("\n\n\n".to_string()),
                ]),
                range: None,
            }))
        });

    let hover_task = project.update(cx, |project, cx| {
        project.hover(&buffer, Point::new(0, 0), cx)
    });
    let () = request_handled
        .next()
        .await
        .expect("All hover requests should have been triggered");
    assert_eq!(
        Vec::<String>::new(),
        hover_task
            .await
            .into_iter()
            .map(|hover| hover.contents.iter().map(|block| &block.text).join("|"))
            .sorted()
            .collect::<Vec<_>>(),
        "Empty hover parts should be ignored"
    );
}

#[gpui::test]
async fn test_code_actions_only_kinds(cx: &mut gpui::TestAppContext) {
    init_test(cx);

    let fs = FakeFs::new(cx.executor());
    fs.insert_tree(
        "/dir",
        json!({
            "a.ts": "a",
        }),
    )
    .await;

    let project = Project::test(fs, ["/dir".as_ref()], cx).await;

    let language_registry = project.read_with(cx, |project, _| project.languages().clone());
    language_registry.add(typescript_lang());
    let mut fake_language_servers = language_registry.register_fake_lsp(
        "TypeScript",
        FakeLspAdapter {
            capabilities: lsp::ServerCapabilities {
                code_action_provider: Some(lsp::CodeActionProviderCapability::Simple(true)),
                ..lsp::ServerCapabilities::default()
            },
            ..FakeLspAdapter::default()
        },
    );

    let (buffer, _handle) = project
        .update(cx, |p, cx| p.open_local_buffer_with_lsp("/dir/a.ts", cx))
        .await
        .unwrap();
    cx.executor().run_until_parked();

    let fake_server = fake_language_servers
        .next()
        .await
        .expect("failed to get the language server");

    let mut request_handled = fake_server.handle_request::<lsp::request::CodeActionRequest, _, _>(
        move |_, _| async move {
            Ok(Some(vec![
                lsp::CodeActionOrCommand::CodeAction(lsp::CodeAction {
                    title: "organize imports".to_string(),
                    kind: Some(CodeActionKind::SOURCE_ORGANIZE_IMPORTS),
                    ..lsp::CodeAction::default()
                }),
                lsp::CodeActionOrCommand::CodeAction(lsp::CodeAction {
                    title: "fix code".to_string(),
                    kind: Some(CodeActionKind::SOURCE_FIX_ALL),
                    ..lsp::CodeAction::default()
                }),
            ]))
        },
    );

    let code_actions_task = project.update(cx, |project, cx| {
        project.code_actions(
            &buffer,
            0..buffer.read(cx).len(),
            Some(vec![CodeActionKind::SOURCE_ORGANIZE_IMPORTS]),
            cx,
        )
    });

    let () = request_handled
        .next()
        .await
        .expect("The code action request should have been triggered");

    let code_actions = code_actions_task.await.unwrap();
    assert_eq!(code_actions.len(), 1);
    assert_eq!(
        code_actions[0].lsp_action.kind,
        Some(CodeActionKind::SOURCE_ORGANIZE_IMPORTS)
    );
}

#[gpui::test]
async fn test_multiple_language_server_actions(cx: &mut gpui::TestAppContext) {
    init_test(cx);

    let fs = FakeFs::new(cx.executor());
    fs.insert_tree(
        "/dir",
        json!({
            "a.tsx": "a",
        }),
    )
    .await;

    let project = Project::test(fs, ["/dir".as_ref()], cx).await;

    let language_registry = project.read_with(cx, |project, _| project.languages().clone());
    language_registry.add(tsx_lang());
    let language_server_names = [
        "TypeScriptServer",
        "TailwindServer",
        "ESLintServer",
        "NoActionsCapabilitiesServer",
    ];

    let mut language_server_rxs = [
        language_registry.register_fake_lsp(
            "tsx",
            FakeLspAdapter {
                name: language_server_names[0],
                capabilities: lsp::ServerCapabilities {
                    code_action_provider: Some(lsp::CodeActionProviderCapability::Simple(true)),
                    ..lsp::ServerCapabilities::default()
                },
                ..FakeLspAdapter::default()
            },
        ),
        language_registry.register_fake_lsp(
            "tsx",
            FakeLspAdapter {
                name: language_server_names[1],
                capabilities: lsp::ServerCapabilities {
                    code_action_provider: Some(lsp::CodeActionProviderCapability::Simple(true)),
                    ..lsp::ServerCapabilities::default()
                },
                ..FakeLspAdapter::default()
            },
        ),
        language_registry.register_fake_lsp(
            "tsx",
            FakeLspAdapter {
                name: language_server_names[2],
                capabilities: lsp::ServerCapabilities {
                    code_action_provider: Some(lsp::CodeActionProviderCapability::Simple(true)),
                    ..lsp::ServerCapabilities::default()
                },
                ..FakeLspAdapter::default()
            },
        ),
        language_registry.register_fake_lsp(
            "tsx",
            FakeLspAdapter {
                name: language_server_names[3],
                capabilities: lsp::ServerCapabilities {
                    code_action_provider: None,
                    ..lsp::ServerCapabilities::default()
                },
                ..FakeLspAdapter::default()
            },
        ),
    ];

    let (buffer, _handle) = project
        .update(cx, |p, cx| p.open_local_buffer_with_lsp("/dir/a.tsx", cx))
        .await
        .unwrap();
    cx.executor().run_until_parked();

    let mut servers_with_actions_requests = HashMap::default();
    for i in 0..language_server_names.len() {
        let new_server = language_server_rxs[i].next().await.unwrap_or_else(|| {
            panic!(
                "Failed to get language server #{i} with name {}",
                &language_server_names[i]
            )
        });
        let new_server_name = new_server.server.name();

        assert!(
            !servers_with_actions_requests.contains_key(&new_server_name),
            "Unexpected: initialized server with the same name twice. Name: `{new_server_name}`"
        );
        match new_server_name.0.as_ref() {
            "TailwindServer" | "TypeScriptServer" => {
                servers_with_actions_requests.insert(
                    new_server_name.clone(),
                    new_server.handle_request::<lsp::request::CodeActionRequest, _, _>(
                        move |_, _| {
                            let name = new_server_name.clone();
                            async move {
                                Ok(Some(vec![lsp::CodeActionOrCommand::CodeAction(
                                    lsp::CodeAction {
                                        title: format!("{name} code action"),
                                        ..lsp::CodeAction::default()
                                    },
                                )]))
                            }
                        },
                    ),
                );
            }
            "ESLintServer" => {
                servers_with_actions_requests.insert(
                    new_server_name,
                    new_server.handle_request::<lsp::request::CodeActionRequest, _, _>(
                        |_, _| async move { Ok(None) },
                    ),
                );
            }
            "NoActionsCapabilitiesServer" => {
                let _never_handled = new_server
                    .handle_request::<lsp::request::CodeActionRequest, _, _>(|_, _| async move {
                        panic!(
                            "Should not call for code actions server with no corresponding capabilities"
                        )
                    });
            }
            unexpected => panic!("Unexpected server name: {unexpected}"),
        }
    }

    let code_actions_task = project.update(cx, |project, cx| {
        project.code_actions(&buffer, 0..buffer.read(cx).len(), None, cx)
    });

    // cx.run_until_parked();
    let _: Vec<()> = futures::future::join_all(servers_with_actions_requests.into_values().map(
        |mut code_actions_request| async move {
            code_actions_request
                .next()
                .await
                .expect("All code actions requests should have been triggered")
        },
    ))
    .await;
    assert_eq!(
        vec!["TailwindServer code action", "TypeScriptServer code action"],
        code_actions_task
            .await
            .unwrap()
            .into_iter()
            .map(|code_action| code_action.lsp_action.title)
            .sorted()
            .collect::<Vec<_>>(),
        "Should receive code actions responses from all related servers with hover capabilities"
    );
}

#[gpui::test]
async fn test_reordering_worktrees(cx: &mut gpui::TestAppContext) {
    init_test(cx);

    let fs = FakeFs::new(cx.executor());
    fs.insert_tree(
        "/dir",
        json!({
            "a.rs": "let a = 1;",
            "b.rs": "let b = 2;",
            "c.rs": "let c = 2;",
        }),
    )
    .await;

    let project = Project::test(
        fs,
        [
            "/dir/a.rs".as_ref(),
            "/dir/b.rs".as_ref(),
            "/dir/c.rs".as_ref(),
        ],
        cx,
    )
    .await;

    // check the initial state and get the worktrees
    let (worktree_a, worktree_b, worktree_c) = project.update(cx, |project, cx| {
        let worktrees = project.visible_worktrees(cx).collect::<Vec<_>>();
        assert_eq!(worktrees.len(), 3);

        let worktree_a = worktrees[0].read(cx);
        let worktree_b = worktrees[1].read(cx);
        let worktree_c = worktrees[2].read(cx);

        // check they start in the right order
        assert_eq!(worktree_a.abs_path().to_str().unwrap(), "/dir/a.rs");
        assert_eq!(worktree_b.abs_path().to_str().unwrap(), "/dir/b.rs");
        assert_eq!(worktree_c.abs_path().to_str().unwrap(), "/dir/c.rs");

        (
            worktrees[0].clone(),
            worktrees[1].clone(),
            worktrees[2].clone(),
        )
    });

    // move first worktree to after the second
    // [a, b, c] -> [b, a, c]
    project
        .update(cx, |project, cx| {
            let first = worktree_a.read(cx);
            let second = worktree_b.read(cx);
            project.move_worktree(first.id(), second.id(), cx)
        })
        .expect("moving first after second");

    // check the state after moving
    project.update(cx, |project, cx| {
        let worktrees = project.visible_worktrees(cx).collect::<Vec<_>>();
        assert_eq!(worktrees.len(), 3);

        let first = worktrees[0].read(cx);
        let second = worktrees[1].read(cx);
        let third = worktrees[2].read(cx);

        // check they are now in the right order
        assert_eq!(first.abs_path().to_str().unwrap(), "/dir/b.rs");
        assert_eq!(second.abs_path().to_str().unwrap(), "/dir/a.rs");
        assert_eq!(third.abs_path().to_str().unwrap(), "/dir/c.rs");
    });

    // move the second worktree to before the first
    // [b, a, c] -> [a, b, c]
    project
        .update(cx, |project, cx| {
            let second = worktree_a.read(cx);
            let first = worktree_b.read(cx);
            project.move_worktree(first.id(), second.id(), cx)
        })
        .expect("moving second before first");

    // check the state after moving
    project.update(cx, |project, cx| {
        let worktrees = project.visible_worktrees(cx).collect::<Vec<_>>();
        assert_eq!(worktrees.len(), 3);

        let first = worktrees[0].read(cx);
        let second = worktrees[1].read(cx);
        let third = worktrees[2].read(cx);

        // check they are now in the right order
        assert_eq!(first.abs_path().to_str().unwrap(), "/dir/a.rs");
        assert_eq!(second.abs_path().to_str().unwrap(), "/dir/b.rs");
        assert_eq!(third.abs_path().to_str().unwrap(), "/dir/c.rs");
    });

    // move the second worktree to after the third
    // [a, b, c] -> [a, c, b]
    project
        .update(cx, |project, cx| {
            let second = worktree_b.read(cx);
            let third = worktree_c.read(cx);
            project.move_worktree(second.id(), third.id(), cx)
        })
        .expect("moving second after third");

    // check the state after moving
    project.update(cx, |project, cx| {
        let worktrees = project.visible_worktrees(cx).collect::<Vec<_>>();
        assert_eq!(worktrees.len(), 3);

        let first = worktrees[0].read(cx);
        let second = worktrees[1].read(cx);
        let third = worktrees[2].read(cx);

        // check they are now in the right order
        assert_eq!(first.abs_path().to_str().unwrap(), "/dir/a.rs");
        assert_eq!(second.abs_path().to_str().unwrap(), "/dir/c.rs");
        assert_eq!(third.abs_path().to_str().unwrap(), "/dir/b.rs");
    });

    // move the third worktree to before the second
    // [a, c, b] -> [a, b, c]
    project
        .update(cx, |project, cx| {
            let third = worktree_c.read(cx);
            let second = worktree_b.read(cx);
            project.move_worktree(third.id(), second.id(), cx)
        })
        .expect("moving third before second");

    // check the state after moving
    project.update(cx, |project, cx| {
        let worktrees = project.visible_worktrees(cx).collect::<Vec<_>>();
        assert_eq!(worktrees.len(), 3);

        let first = worktrees[0].read(cx);
        let second = worktrees[1].read(cx);
        let third = worktrees[2].read(cx);

        // check they are now in the right order
        assert_eq!(first.abs_path().to_str().unwrap(), "/dir/a.rs");
        assert_eq!(second.abs_path().to_str().unwrap(), "/dir/b.rs");
        assert_eq!(third.abs_path().to_str().unwrap(), "/dir/c.rs");
    });

    // move the first worktree to after the third
    // [a, b, c] -> [b, c, a]
    project
        .update(cx, |project, cx| {
            let first = worktree_a.read(cx);
            let third = worktree_c.read(cx);
            project.move_worktree(first.id(), third.id(), cx)
        })
        .expect("moving first after third");

    // check the state after moving
    project.update(cx, |project, cx| {
        let worktrees = project.visible_worktrees(cx).collect::<Vec<_>>();
        assert_eq!(worktrees.len(), 3);

        let first = worktrees[0].read(cx);
        let second = worktrees[1].read(cx);
        let third = worktrees[2].read(cx);

        // check they are now in the right order
        assert_eq!(first.abs_path().to_str().unwrap(), "/dir/b.rs");
        assert_eq!(second.abs_path().to_str().unwrap(), "/dir/c.rs");
        assert_eq!(third.abs_path().to_str().unwrap(), "/dir/a.rs");
    });

    // move the third worktree to before the first
    // [b, c, a] -> [a, b, c]
    project
        .update(cx, |project, cx| {
            let third = worktree_a.read(cx);
            let first = worktree_b.read(cx);
            project.move_worktree(third.id(), first.id(), cx)
        })
        .expect("moving third before first");

    // check the state after moving
    project.update(cx, |project, cx| {
        let worktrees = project.visible_worktrees(cx).collect::<Vec<_>>();
        assert_eq!(worktrees.len(), 3);

        let first = worktrees[0].read(cx);
        let second = worktrees[1].read(cx);
        let third = worktrees[2].read(cx);

        // check they are now in the right order
        assert_eq!(first.abs_path().to_str().unwrap(), "/dir/a.rs");
        assert_eq!(second.abs_path().to_str().unwrap(), "/dir/b.rs");
        assert_eq!(third.abs_path().to_str().unwrap(), "/dir/c.rs");
    });
}

#[gpui::test]
async fn test_uncommitted_changes_for_buffer(cx: &mut gpui::TestAppContext) {
    init_test(cx);

    let committed_contents = r#"
        fn main() {
            println!("hello world");
        }
    "#
    .unindent();
    let file_contents = r#"
        // print goodbye
        fn main() {
            println!("goodbye world");
        }
    "#
    .unindent();

    let fs = FakeFs::new(cx.background_executor.clone());
    fs.insert_tree(
        "/dir",
        json!({
            ".git": {},
           "src": {
               "main.rs": file_contents,
           }
        }),
    )
    .await;

    fs.set_head_for_repo(
        Path::new("/dir/.git"),
        &[("src/main.rs".into(), committed_contents)],
    );

    let project = Project::test(fs.clone(), ["/dir".as_ref()], cx).await;

    let buffer = project
        .update(cx, |project, cx| {
            project.open_local_buffer("/dir/src/main.rs", cx)
        })
        .await
        .unwrap();
    let uncommitted_changes = project
        .update(cx, |project, cx| {
            project.open_uncommitted_changes(buffer.clone(), cx)
        })
        .await
        .unwrap();

    cx.run_until_parked();
    uncommitted_changes.update(cx, |uncommitted_changes, cx| {
        let snapshot = buffer.read(cx).snapshot();
        assert_hunks(
            uncommitted_changes.diff_hunks_intersecting_range(Anchor::MIN..Anchor::MAX, &snapshot),
            &snapshot,
<<<<<<< HEAD
            &uncommitted_changes
                .base_text
                .as_ref()
                .unwrap()
                .read(cx)
                .text(),
=======
            &unstaged_changes.base_text.as_ref().unwrap().text(),
>>>>>>> d2c55cbe
            &[
                (0..1, "", "// print goodbye\n"),
                (
                    2..3,
                    "    println!(\"hello world\");\n",
                    "    println!(\"goodbye world\");\n",
                ),
            ],
        );
    });

    let committed_contents = r#"
        // print goodbye
        fn main() {
        }
    "#
    .unindent();

    fs.set_head_for_repo(
        Path::new("/dir/.git"),
        &[("src/main.rs".into(), committed_contents)],
    );

    cx.run_until_parked();
    uncommitted_changes.update(cx, |uncommitted_changes, cx| {
        let snapshot = buffer.read(cx).snapshot();
        assert_hunks(
            uncommitted_changes.diff_hunks_intersecting_range(Anchor::MIN..Anchor::MAX, &snapshot),
            &snapshot,
<<<<<<< HEAD
            &uncommitted_changes
                .base_text
                .as_ref()
                .unwrap()
                .read(cx)
                .text(),
=======
            &unstaged_changes.base_text.as_ref().unwrap().text(),
>>>>>>> d2c55cbe
            &[(2..3, "", "    println!(\"goodbye world\");\n")],
        );
    });
}

async fn search(
    project: &Model<Project>,
    query: SearchQuery,
    cx: &mut gpui::TestAppContext,
) -> Result<HashMap<String, Vec<Range<usize>>>> {
    let search_rx = project.update(cx, |project, cx| project.search(query, cx));
    let mut results = HashMap::default();
    while let Ok(search_result) = search_rx.recv().await {
        match search_result {
            SearchResult::Buffer { buffer, ranges } => {
                results.entry(buffer).or_insert(ranges);
            }
            SearchResult::LimitReached => {}
        }
    }
    Ok(results
        .into_iter()
        .map(|(buffer, ranges)| {
            buffer.update(cx, |buffer, cx| {
                let path = buffer
                    .file()
                    .unwrap()
                    .full_path(cx)
                    .to_string_lossy()
                    .to_string();
                let ranges = ranges
                    .into_iter()
                    .map(|range| range.to_offset(buffer))
                    .collect::<Vec<_>>();
                (path, ranges)
            })
        })
        .collect())
}

pub fn init_test(cx: &mut gpui::TestAppContext) {
    if std::env::var("RUST_LOG").is_ok() {
        env_logger::try_init().ok();
    }

    cx.update(|cx| {
        let settings_store = SettingsStore::test(cx);
        cx.set_global(settings_store);
        release_channel::init(SemanticVersion::default(), cx);
        language::init(cx);
        Project::init_settings(cx);
    });
}

fn json_lang() -> Arc<Language> {
    Arc::new(Language::new(
        LanguageConfig {
            name: "JSON".into(),
            matcher: LanguageMatcher {
                path_suffixes: vec!["json".to_string()],
                ..Default::default()
            },
            ..Default::default()
        },
        None,
    ))
}

fn js_lang() -> Arc<Language> {
    Arc::new(Language::new(
        LanguageConfig {
            name: "JavaScript".into(),
            matcher: LanguageMatcher {
                path_suffixes: vec!["js".to_string()],
                ..Default::default()
            },
            ..Default::default()
        },
        None,
    ))
}

fn rust_lang() -> Arc<Language> {
    Arc::new(Language::new(
        LanguageConfig {
            name: "Rust".into(),
            matcher: LanguageMatcher {
                path_suffixes: vec!["rs".to_string()],
                ..Default::default()
            },
            ..Default::default()
        },
        Some(tree_sitter_rust::LANGUAGE.into()),
    ))
}

fn typescript_lang() -> Arc<Language> {
    Arc::new(Language::new(
        LanguageConfig {
            name: "TypeScript".into(),
            matcher: LanguageMatcher {
                path_suffixes: vec!["ts".to_string()],
                ..Default::default()
            },
            ..Default::default()
        },
        Some(tree_sitter_typescript::LANGUAGE_TYPESCRIPT.into()),
    ))
}

fn tsx_lang() -> Arc<Language> {
    Arc::new(Language::new(
        LanguageConfig {
            name: "tsx".into(),
            matcher: LanguageMatcher {
                path_suffixes: vec!["tsx".to_string()],
                ..Default::default()
            },
            ..Default::default()
        },
        Some(tree_sitter_typescript::LANGUAGE_TSX.into()),
    ))
}

fn get_all_tasks(
    project: &Model<Project>,
    worktree_id: Option<WorktreeId>,
    task_context: &TaskContext,
    cx: &mut AppContext,
) -> Vec<(TaskSourceKind, ResolvedTask)> {
    let (mut old, new) = project.update(cx, |project, cx| {
        project
            .task_store
            .read(cx)
            .task_inventory()
            .unwrap()
            .read(cx)
            .used_and_current_resolved_tasks(worktree_id, None, task_context, cx)
    });
    old.extend(new);
    old
}<|MERGE_RESOLUTION|>--- conflicted
+++ resolved
@@ -5651,16 +5651,7 @@
         assert_hunks(
             uncommitted_changes.diff_hunks_intersecting_range(Anchor::MIN..Anchor::MAX, &snapshot),
             &snapshot,
-<<<<<<< HEAD
-            &uncommitted_changes
-                .base_text
-                .as_ref()
-                .unwrap()
-                .read(cx)
-                .text(),
-=======
-            &unstaged_changes.base_text.as_ref().unwrap().text(),
->>>>>>> d2c55cbe
+            &uncommitted_changes.base_text.as_ref().unwrap().text(),
             &[
                 (0..1, "", "// print goodbye\n"),
                 (
@@ -5690,16 +5681,7 @@
         assert_hunks(
             uncommitted_changes.diff_hunks_intersecting_range(Anchor::MIN..Anchor::MAX, &snapshot),
             &snapshot,
-<<<<<<< HEAD
-            &uncommitted_changes
-                .base_text
-                .as_ref()
-                .unwrap()
-                .read(cx)
-                .text(),
-=======
-            &unstaged_changes.base_text.as_ref().unwrap().text(),
->>>>>>> d2c55cbe
+            &uncommitted_changes.base_text.as_ref().unwrap().text(),
             &[(2..3, "", "    println!(\"goodbye world\");\n")],
         );
     });

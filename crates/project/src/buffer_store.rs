use crate::{
    lsp_store::OpenLspBufferHandle,
    search::SearchQuery,
    worktree_store::{WorktreeStore, WorktreeStoreEvent},
    ProjectItem as _, ProjectPath,
};
use ::git::{parse_git_remote_url, BuildPermalinkParams, GitHostingProviderRegistry};
use anyhow::{anyhow, bail, Context as _, Result};
use client::Client;
use collections::{hash_map, HashMap, HashSet};
use fs::Fs;
use futures::{channel::oneshot, future::Shared, Future, FutureExt as _, StreamExt};
use git::{blame::Blame, diff::BufferDiff, repository::RepoPath};
use gpui::{
    App, AppContext as _, AsyncApp, Context, Entity, EventEmitter, Subscription, Task, WeakEntity,
};
use http_client::Url;
use language::{
    proto::{
        deserialize_line_ending, deserialize_version, serialize_line_ending, serialize_version,
        split_operations,
    },
    Buffer, BufferEvent, Capability, DiskState, File as _, Language, LanguageRegistry, Operation,
};
use rpc::{proto, AnyProtoClient, ErrorExt as _, TypedEnvelope};
use serde::Deserialize;
use smol::channel::Receiver;
use std::{
    io,
    ops::Range,
    path::{Path, PathBuf},
    pin::pin,
    str::FromStr as _,
    sync::Arc,
    time::Instant,
};
use text::{BufferId, LineEnding, Rope};
use util::{debug_panic, maybe, ResultExt as _, TryFutureExt};
use worktree::{File, PathChange, ProjectEntryId, UpdatedGitRepositoriesSet, Worktree, WorktreeId};

/// A set of open buffers.
pub struct BufferStore {
    state: BufferStoreState,
    #[allow(clippy::type_complexity)]
    loading_buffers: HashMap<ProjectPath, Shared<Task<Result<Entity<Buffer>, Arc<anyhow::Error>>>>>,
    #[allow(clippy::type_complexity)]
    loading_change_sets:
        HashMap<BufferId, Shared<Task<Result<Entity<BufferChangeSet>, Arc<anyhow::Error>>>>>,
    worktree_store: Entity<WorktreeStore>,
    opened_buffers: HashMap<BufferId, OpenBuffer>,
    downstream_client: Option<(AnyProtoClient, u64)>,
    shared_buffers: HashMap<proto::PeerId, HashMap<BufferId, SharedBuffer>>,
}

#[derive(Hash, Eq, PartialEq, Clone)]
struct SharedBuffer {
<<<<<<< HEAD
    buffer: Model<Buffer>,
    uncommitted_changes: Option<Model<BufferChangeSet>>,
=======
    buffer: Entity<Buffer>,
    unstaged_changes: Option<Entity<BufferChangeSet>>,
>>>>>>> 98ea0587
    lsp_handle: Option<OpenLspBufferHandle>,
}

pub struct BufferChangeSet {
    pub buffer_id: BufferId,
    pub base_text: Option<language::BufferSnapshot>,
    pub language: Option<Arc<Language>>,
    pub diff_to_buffer: git::diff::BufferDiff,
    pub recalculate_diff_task: Option<Task<Result<()>>>,
    pub diff_updated_futures: Vec<oneshot::Sender<()>>,
    pub language_registry: Option<Arc<LanguageRegistry>>,
}

enum BufferStoreState {
    Local(LocalBufferStore),
    Remote(RemoteBufferStore),
}

struct RemoteBufferStore {
    shared_with_me: HashSet<Entity<Buffer>>,
    upstream_client: AnyProtoClient,
    project_id: u64,
    loading_remote_buffers_by_id: HashMap<BufferId, Entity<Buffer>>,
    remote_buffer_listeners:
        HashMap<BufferId, Vec<oneshot::Sender<Result<Entity<Buffer>, anyhow::Error>>>>,
    worktree_store: Entity<WorktreeStore>,
}

struct LocalBufferStore {
    local_buffer_ids_by_path: HashMap<ProjectPath, BufferId>,
    local_buffer_ids_by_entry_id: HashMap<ProjectEntryId, BufferId>,
    worktree_store: Entity<WorktreeStore>,
    _subscription: Subscription,
}

enum OpenBuffer {
    Complete {
<<<<<<< HEAD
        buffer: WeakModel<Buffer>,
        uncommitted_changes: Option<WeakModel<BufferChangeSet>>,
=======
        buffer: WeakEntity<Buffer>,
        unstaged_changes: Option<WeakEntity<BufferChangeSet>>,
>>>>>>> 98ea0587
    },
    Operations(Vec<Operation>),
}

pub enum BufferStoreEvent {
    BufferAdded(Entity<Buffer>),
    BufferDropped(BufferId),
    BufferChangedFilePath {
        buffer: Entity<Buffer>,
        old_file: Option<Arc<dyn language::File>>,
    },
}

#[derive(Default, Debug)]
pub struct ProjectTransaction(pub HashMap<Entity<Buffer>, language::Transaction>);

impl EventEmitter<BufferStoreEvent> for BufferStore {}

impl RemoteBufferStore {
<<<<<<< HEAD
    fn load_committed_text(
        &self,
        buffer_id: BufferId,
        cx: &AppContext,
    ) -> Task<Result<Option<String>>> {
=======
    fn load_staged_text(&self, buffer_id: BufferId, cx: &App) -> Task<Result<Option<String>>> {
>>>>>>> 98ea0587
        let project_id = self.project_id;
        let client = self.upstream_client.clone();
        cx.background_executor().spawn(async move {
            Ok(client
                .request(proto::GetCommittedText {
                    project_id,
                    buffer_id: buffer_id.to_proto(),
                })
                .await?
                .committed_text)
        })
    }
    pub fn wait_for_remote_buffer(
        &mut self,
        id: BufferId,
        cx: &mut Context<BufferStore>,
    ) -> Task<Result<Entity<Buffer>>> {
        let (tx, rx) = oneshot::channel();
        self.remote_buffer_listeners.entry(id).or_default().push(tx);

        cx.spawn(|this, cx| async move {
            if let Some(buffer) = this
                .read_with(&cx, |buffer_store, _| buffer_store.get(id))
                .ok()
                .flatten()
            {
                return Ok(buffer);
            }

            cx.background_executor()
                .spawn(async move { rx.await? })
                .await
        })
    }

    fn save_remote_buffer(
        &self,
        buffer_handle: Entity<Buffer>,
        new_path: Option<proto::ProjectPath>,
        cx: &Context<BufferStore>,
    ) -> Task<Result<()>> {
        let buffer = buffer_handle.read(cx);
        let buffer_id = buffer.remote_id().into();
        let version = buffer.version();
        let rpc = self.upstream_client.clone();
        let project_id = self.project_id;
        cx.spawn(move |_, mut cx| async move {
            let response = rpc
                .request(proto::SaveBuffer {
                    project_id,
                    buffer_id,
                    new_path,
                    version: serialize_version(&version),
                })
                .await?;
            let version = deserialize_version(&response.version);
            let mtime = response.mtime.map(|mtime| mtime.into());

            buffer_handle.update(&mut cx, |buffer, cx| {
                buffer.did_save(version.clone(), mtime, cx);
            })?;

            Ok(())
        })
    }

    pub fn handle_create_buffer_for_peer(
        &mut self,
        envelope: TypedEnvelope<proto::CreateBufferForPeer>,
        replica_id: u16,
        capability: Capability,
        cx: &mut Context<BufferStore>,
    ) -> Result<Option<Entity<Buffer>>> {
        match envelope
            .payload
            .variant
            .ok_or_else(|| anyhow!("missing variant"))?
        {
            proto::create_buffer_for_peer::Variant::State(mut state) => {
                let buffer_id = BufferId::new(state.id)?;

                let buffer_result = maybe!({
                    let mut buffer_file = None;
                    if let Some(file) = state.file.take() {
                        let worktree_id = worktree::WorktreeId::from_proto(file.worktree_id);
                        let worktree = self
                            .worktree_store
                            .read(cx)
                            .worktree_for_id(worktree_id, cx)
                            .ok_or_else(|| {
                                anyhow!("no worktree found for id {}", file.worktree_id)
                            })?;
                        buffer_file = Some(Arc::new(File::from_proto(file, worktree.clone(), cx)?)
                            as Arc<dyn language::File>);
                    }
                    Buffer::from_proto(replica_id, capability, state, buffer_file)
                });

                match buffer_result {
                    Ok(buffer) => {
                        let buffer = cx.new(|_| buffer);
                        self.loading_remote_buffers_by_id.insert(buffer_id, buffer);
                    }
                    Err(error) => {
                        if let Some(listeners) = self.remote_buffer_listeners.remove(&buffer_id) {
                            for listener in listeners {
                                listener.send(Err(anyhow!(error.cloned()))).ok();
                            }
                        }
                    }
                }
            }
            proto::create_buffer_for_peer::Variant::Chunk(chunk) => {
                let buffer_id = BufferId::new(chunk.buffer_id)?;
                let buffer = self
                    .loading_remote_buffers_by_id
                    .get(&buffer_id)
                    .cloned()
                    .ok_or_else(|| {
                        anyhow!(
                            "received chunk for buffer {} without initial state",
                            chunk.buffer_id
                        )
                    })?;

                let result = maybe!({
                    let operations = chunk
                        .operations
                        .into_iter()
                        .map(language::proto::deserialize_operation)
                        .collect::<Result<Vec<_>>>()?;
                    buffer.update(cx, |buffer, cx| buffer.apply_ops(operations, cx));
                    anyhow::Ok(())
                });

                if let Err(error) = result {
                    self.loading_remote_buffers_by_id.remove(&buffer_id);
                    if let Some(listeners) = self.remote_buffer_listeners.remove(&buffer_id) {
                        for listener in listeners {
                            listener.send(Err(error.cloned())).ok();
                        }
                    }
                } else if chunk.is_last {
                    self.loading_remote_buffers_by_id.remove(&buffer_id);
                    if self.upstream_client.is_via_collab() {
                        // retain buffers sent by peers to avoid races.
                        self.shared_with_me.insert(buffer.clone());
                    }

                    if let Some(senders) = self.remote_buffer_listeners.remove(&buffer_id) {
                        for sender in senders {
                            sender.send(Ok(buffer.clone())).ok();
                        }
                    }
                    return Ok(Some(buffer));
                }
            }
        }
        return Ok(None);
    }

    pub fn incomplete_buffer_ids(&self) -> Vec<BufferId> {
        self.loading_remote_buffers_by_id
            .keys()
            .copied()
            .collect::<Vec<_>>()
    }

    pub fn deserialize_project_transaction(
        &self,
        message: proto::ProjectTransaction,
        push_to_history: bool,
        cx: &mut Context<BufferStore>,
    ) -> Task<Result<ProjectTransaction>> {
        cx.spawn(|this, mut cx| async move {
            let mut project_transaction = ProjectTransaction::default();
            for (buffer_id, transaction) in message.buffer_ids.into_iter().zip(message.transactions)
            {
                let buffer_id = BufferId::new(buffer_id)?;
                let buffer = this
                    .update(&mut cx, |this, cx| {
                        this.wait_for_remote_buffer(buffer_id, cx)
                    })?
                    .await?;
                let transaction = language::proto::deserialize_transaction(transaction)?;
                project_transaction.0.insert(buffer, transaction);
            }

            for (buffer, transaction) in &project_transaction.0 {
                buffer
                    .update(&mut cx, |buffer, _| {
                        buffer.wait_for_edits(transaction.edit_ids.iter().copied())
                    })?
                    .await?;

                if push_to_history {
                    buffer.update(&mut cx, |buffer, _| {
                        buffer.push_transaction(transaction.clone(), Instant::now());
                    })?;
                }
            }

            Ok(project_transaction)
        })
    }

    fn open_buffer(
        &self,
        path: Arc<Path>,
        worktree: Entity<Worktree>,
        cx: &mut Context<BufferStore>,
    ) -> Task<Result<Entity<Buffer>>> {
        let worktree_id = worktree.read(cx).id().to_proto();
        let project_id = self.project_id;
        let client = self.upstream_client.clone();
        let path_string = path.clone().to_string_lossy().to_string();
        cx.spawn(move |this, mut cx| async move {
            let response = client
                .request(proto::OpenBufferByPath {
                    project_id,
                    worktree_id,
                    path: path_string,
                })
                .await?;
            let buffer_id = BufferId::new(response.buffer_id)?;

            let buffer = this
                .update(&mut cx, {
                    |this, cx| this.wait_for_remote_buffer(buffer_id, cx)
                })?
                .await?;

            Ok(buffer)
        })
    }

    fn create_buffer(&self, cx: &mut Context<BufferStore>) -> Task<Result<Entity<Buffer>>> {
        let create = self.upstream_client.request(proto::OpenNewBuffer {
            project_id: self.project_id,
        });
        cx.spawn(|this, mut cx| async move {
            let response = create.await?;
            let buffer_id = BufferId::new(response.buffer_id)?;

            this.update(&mut cx, |this, cx| {
                this.wait_for_remote_buffer(buffer_id, cx)
            })?
            .await
        })
    }

    fn reload_buffers(
        &self,
        buffers: HashSet<Entity<Buffer>>,
        push_to_history: bool,
        cx: &mut Context<BufferStore>,
    ) -> Task<Result<ProjectTransaction>> {
        let request = self.upstream_client.request(proto::ReloadBuffers {
            project_id: self.project_id,
            buffer_ids: buffers
                .iter()
                .map(|buffer| buffer.read(cx).remote_id().to_proto())
                .collect(),
        });

        cx.spawn(|this, mut cx| async move {
            let response = request
                .await?
                .transaction
                .ok_or_else(|| anyhow!("missing transaction"))?;
            this.update(&mut cx, |this, cx| {
                this.deserialize_project_transaction(response, push_to_history, cx)
            })?
            .await
        })
    }
}

impl LocalBufferStore {
<<<<<<< HEAD
    fn load_committed_text(
        &self,
        buffer: &Model<Buffer>,
        cx: &AppContext,
    ) -> Task<Result<Option<String>>> {
=======
    fn load_staged_text(&self, buffer: &Entity<Buffer>, cx: &App) -> Task<Result<Option<String>>> {
>>>>>>> 98ea0587
        let Some(file) = buffer.read(cx).file() else {
            return Task::ready(Ok(None));
        };
        let worktree_id = file.worktree_id(cx);
        let path = file.path().clone();
        let Some(worktree) = self
            .worktree_store
            .read(cx)
            .worktree_for_id(worktree_id, cx)
        else {
            return Task::ready(Err(anyhow!("no such worktree")));
        };

        worktree.read(cx).load_committed_file(path.as_ref(), cx)
    }

    fn save_local_buffer(
        &self,
        buffer_handle: Entity<Buffer>,
        worktree: Entity<Worktree>,
        path: Arc<Path>,
        mut has_changed_file: bool,
        cx: &mut Context<BufferStore>,
    ) -> Task<Result<()>> {
        let buffer = buffer_handle.read(cx);

        let text = buffer.as_rope().clone();
        let line_ending = buffer.line_ending();
        let version = buffer.version();
        let buffer_id = buffer.remote_id();
        if buffer
            .file()
            .is_some_and(|file| file.disk_state() == DiskState::New)
        {
            has_changed_file = true;
        }

        let save = worktree.update(cx, |worktree, cx| {
            worktree.write_file(path.as_ref(), text, line_ending, cx)
        });

        cx.spawn(move |this, mut cx| async move {
            let new_file = save.await?;
            let mtime = new_file.disk_state().mtime();
            this.update(&mut cx, |this, cx| {
                if let Some((downstream_client, project_id)) = this.downstream_client.clone() {
                    if has_changed_file {
                        downstream_client
                            .send(proto::UpdateBufferFile {
                                project_id,
                                buffer_id: buffer_id.to_proto(),
                                file: Some(language::File::to_proto(&*new_file, cx)),
                            })
                            .log_err();
                    }
                    downstream_client
                        .send(proto::BufferSaved {
                            project_id,
                            buffer_id: buffer_id.to_proto(),
                            version: serialize_version(&version),
                            mtime: mtime.map(|time| time.into()),
                        })
                        .log_err();
                }
            })?;
            buffer_handle.update(&mut cx, |buffer, cx| {
                if has_changed_file {
                    buffer.file_updated(new_file, cx);
                }
                buffer.did_save(version.clone(), mtime, cx);
            })
        })
    }

    fn subscribe_to_worktree(
        &mut self,
        worktree: &Entity<Worktree>,
        cx: &mut Context<BufferStore>,
    ) {
        cx.subscribe(worktree, |this, worktree, event, cx| {
            if worktree.read(cx).is_local() {
                match event {
                    worktree::Event::UpdatedEntries(changes) => {
                        Self::local_worktree_entries_changed(this, &worktree, changes, cx);
                    }
                    worktree::Event::UpdatedGitRepositories(updated_repos) => {
                        Self::local_worktree_git_repos_changed(
                            this,
                            worktree.clone(),
                            updated_repos,
                            cx,
                        )
                    }
                    _ => {}
                }
            }
        })
        .detach();
    }

    fn local_worktree_entries_changed(
        this: &mut BufferStore,
        worktree_handle: &Entity<Worktree>,
        changes: &[(Arc<Path>, ProjectEntryId, PathChange)],
        cx: &mut Context<BufferStore>,
    ) {
        let snapshot = worktree_handle.read(cx).snapshot();
        for (path, entry_id, _) in changes {
            Self::local_worktree_entry_changed(
                this,
                *entry_id,
                path,
                worktree_handle,
                &snapshot,
                cx,
            );
        }
    }

    fn local_worktree_git_repos_changed(
        this: &mut BufferStore,
        worktree_handle: Entity<Worktree>,
        changed_repos: &UpdatedGitRepositoriesSet,
        cx: &mut Context<BufferStore>,
    ) {
        debug_assert!(worktree_handle.read(cx).is_local());

        let buffer_change_sets = this
            .opened_buffers
            .values()
            .filter_map(|buffer| {
                if let OpenBuffer::Complete {
                    buffer,
                    uncommitted_changes,
                } = buffer
                {
                    let buffer = buffer.upgrade()?.read(cx);
                    let file = File::from_dyn(buffer.file())?;
                    if file.worktree != worktree_handle {
                        return None;
                    }
                    changed_repos
                        .iter()
                        .find(|(work_dir, _)| file.path.starts_with(work_dir))?;
                    let uncommitted_changes = uncommitted_changes.as_ref()?.upgrade()?;
                    let snapshot = buffer.text_snapshot();
                    Some((uncommitted_changes, snapshot, file.path.clone()))
                } else {
                    None
                }
            })
            .collect::<Vec<_>>();

        if buffer_change_sets.is_empty() {
            return;
        }

        cx.spawn(move |this, mut cx| async move {
            let snapshot =
                worktree_handle.update(&mut cx, |tree, _| tree.as_local().unwrap().snapshot())?;
            let diff_bases_by_buffer = cx
                .background_executor()
                .spawn(async move {
                    buffer_change_sets
                        .into_iter()
                        .filter_map(|(change_set, buffer_snapshot, path)| {
                            let local_repo = snapshot.local_repo_for_path(&path)?;
                            let relative_path = local_repo.relativize(&path).ok()?;
                            let base_text = local_repo.repo().load_committed_text(&relative_path);
                            Some((change_set, buffer_snapshot, base_text))
                        })
                        .collect::<Vec<_>>()
                })
                .await;

            this.update(&mut cx, |this, cx| {
                for (change_set, buffer_snapshot, base_text) in diff_bases_by_buffer {
                    change_set.update(cx, |change_set, cx| {
                        if let Some(base_text) = base_text.clone() {
                            let _ =
                                change_set.set_base_text(base_text, buffer_snapshot.clone(), cx);
                        } else {
                            change_set.unset_base_text(buffer_snapshot.clone(), cx);
                        }
                    });

                    if let Some((client, project_id)) = &this.downstream_client.clone() {
                        client
                            .send(proto::UpdateDiffBase {
                                project_id: *project_id,
                                buffer_id: buffer_snapshot.remote_id().to_proto(),
                                base_text,
                            })
                            .log_err();
                    }
                }
            })
        })
        .detach_and_log_err(cx);
    }

    fn local_worktree_entry_changed(
        this: &mut BufferStore,
        entry_id: ProjectEntryId,
        path: &Arc<Path>,
        worktree: &Entity<worktree::Worktree>,
        snapshot: &worktree::Snapshot,
        cx: &mut Context<BufferStore>,
    ) -> Option<()> {
        let project_path = ProjectPath {
            worktree_id: snapshot.id(),
            path: path.clone(),
        };

        let buffer_id = {
            let local = this.as_local_mut()?;
            match local.local_buffer_ids_by_entry_id.get(&entry_id) {
                Some(&buffer_id) => buffer_id,
                None => local.local_buffer_ids_by_path.get(&project_path).copied()?,
            }
        };

        let buffer = if let Some(buffer) = this.get(buffer_id) {
            Some(buffer)
        } else {
            this.opened_buffers.remove(&buffer_id);
            None
        };

        let buffer = if let Some(buffer) = buffer {
            buffer
        } else {
            let this = this.as_local_mut()?;
            this.local_buffer_ids_by_path.remove(&project_path);
            this.local_buffer_ids_by_entry_id.remove(&entry_id);
            return None;
        };

        let events = buffer.update(cx, |buffer, cx| {
            let local = this.as_local_mut()?;
            let file = buffer.file()?;
            let old_file = File::from_dyn(Some(file))?;
            if old_file.worktree != *worktree {
                return None;
            }

            let snapshot_entry = old_file
                .entry_id
                .and_then(|entry_id| snapshot.entry_for_id(entry_id))
                .or_else(|| snapshot.entry_for_path(old_file.path.as_ref()));

            let new_file = if let Some(entry) = snapshot_entry {
                File {
                    disk_state: match entry.mtime {
                        Some(mtime) => DiskState::Present { mtime },
                        None => old_file.disk_state,
                    },
                    is_local: true,
                    entry_id: Some(entry.id),
                    path: entry.path.clone(),
                    worktree: worktree.clone(),
                    is_private: entry.is_private,
                }
            } else {
                File {
                    disk_state: DiskState::Deleted,
                    is_local: true,
                    entry_id: old_file.entry_id,
                    path: old_file.path.clone(),
                    worktree: worktree.clone(),
                    is_private: old_file.is_private,
                }
            };

            if new_file == *old_file {
                return None;
            }

            let mut events = Vec::new();
            if new_file.path != old_file.path {
                local.local_buffer_ids_by_path.remove(&ProjectPath {
                    path: old_file.path.clone(),
                    worktree_id: old_file.worktree_id(cx),
                });
                local.local_buffer_ids_by_path.insert(
                    ProjectPath {
                        worktree_id: new_file.worktree_id(cx),
                        path: new_file.path.clone(),
                    },
                    buffer_id,
                );
                events.push(BufferStoreEvent::BufferChangedFilePath {
                    buffer: cx.entity(),
                    old_file: buffer.file().cloned(),
                });
            }

            if new_file.entry_id != old_file.entry_id {
                if let Some(entry_id) = old_file.entry_id {
                    local.local_buffer_ids_by_entry_id.remove(&entry_id);
                }
                if let Some(entry_id) = new_file.entry_id {
                    local
                        .local_buffer_ids_by_entry_id
                        .insert(entry_id, buffer_id);
                }
            }

            if let Some((client, project_id)) = &this.downstream_client {
                client
                    .send(proto::UpdateBufferFile {
                        project_id: *project_id,
                        buffer_id: buffer_id.to_proto(),
                        file: Some(new_file.to_proto(cx)),
                    })
                    .ok();
            }

            buffer.file_updated(Arc::new(new_file), cx);
            Some(events)
        })?;

        for event in events {
            cx.emit(event);
        }

        None
    }

    fn buffer_changed_file(&mut self, buffer: Entity<Buffer>, cx: &mut App) -> Option<()> {
        let file = File::from_dyn(buffer.read(cx).file())?;

        let remote_id = buffer.read(cx).remote_id();
        if let Some(entry_id) = file.entry_id {
            match self.local_buffer_ids_by_entry_id.get(&entry_id) {
                Some(_) => {
                    return None;
                }
                None => {
                    self.local_buffer_ids_by_entry_id
                        .insert(entry_id, remote_id);
                }
            }
        };
        self.local_buffer_ids_by_path.insert(
            ProjectPath {
                worktree_id: file.worktree_id(cx),
                path: file.path.clone(),
            },
            remote_id,
        );

        Some(())
    }

    fn save_buffer(
        &self,
        buffer: Entity<Buffer>,
        cx: &mut Context<BufferStore>,
    ) -> Task<Result<()>> {
        let Some(file) = File::from_dyn(buffer.read(cx).file()) else {
            return Task::ready(Err(anyhow!("buffer doesn't have a file")));
        };
        let worktree = file.worktree.clone();
        self.save_local_buffer(buffer, worktree, file.path.clone(), false, cx)
    }

    fn save_buffer_as(
        &self,
        buffer: Entity<Buffer>,
        path: ProjectPath,
        cx: &mut Context<BufferStore>,
    ) -> Task<Result<()>> {
        let Some(worktree) = self
            .worktree_store
            .read(cx)
            .worktree_for_id(path.worktree_id, cx)
        else {
            return Task::ready(Err(anyhow!("no such worktree")));
        };
        self.save_local_buffer(buffer, worktree, path.path.clone(), true, cx)
    }

    fn open_buffer(
        &self,
        path: Arc<Path>,
        worktree: Entity<Worktree>,
        cx: &mut Context<BufferStore>,
    ) -> Task<Result<Entity<Buffer>>> {
        let load_buffer = worktree.update(cx, |worktree, cx| {
            let load_file = worktree.load_file(path.as_ref(), cx);
            let reservation = cx.reserve_entity();
            let buffer_id = BufferId::from(reservation.entity_id().as_non_zero_u64());
            cx.spawn(move |_, mut cx| async move {
                let loaded = load_file.await?;
                let text_buffer = cx
                    .background_executor()
                    .spawn(async move { text::Buffer::new(0, buffer_id, loaded.text) })
                    .await;
                cx.insert_entity(reservation, |_| {
                    Buffer::build(text_buffer, Some(loaded.file), Capability::ReadWrite)
                })
            })
        });

        cx.spawn(move |this, mut cx| async move {
            let buffer = match load_buffer.await {
                Ok(buffer) => Ok(buffer),
                Err(error) if is_not_found_error(&error) => cx.new(|cx| {
                    let buffer_id = BufferId::from(cx.entity_id().as_non_zero_u64());
                    let text_buffer = text::Buffer::new(0, buffer_id, "".into());
                    Buffer::build(
                        text_buffer,
                        Some(Arc::new(File {
                            worktree,
                            path,
                            disk_state: DiskState::New,
                            entry_id: None,
                            is_local: true,
                            is_private: false,
                        })),
                        Capability::ReadWrite,
                    )
                }),
                Err(e) => Err(e),
            }?;
            this.update(&mut cx, |this, cx| {
                this.add_buffer(buffer.clone(), cx)?;
                let buffer_id = buffer.read(cx).remote_id();
                if let Some(file) = File::from_dyn(buffer.read(cx).file()) {
                    let this = this.as_local_mut().unwrap();
                    this.local_buffer_ids_by_path.insert(
                        ProjectPath {
                            worktree_id: file.worktree_id(cx),
                            path: file.path.clone(),
                        },
                        buffer_id,
                    );

                    if let Some(entry_id) = file.entry_id {
                        this.local_buffer_ids_by_entry_id
                            .insert(entry_id, buffer_id);
                    }
                }

                anyhow::Ok(())
            })??;

            Ok(buffer)
        })
    }

    fn create_buffer(&self, cx: &mut Context<BufferStore>) -> Task<Result<Entity<Buffer>>> {
        cx.spawn(|buffer_store, mut cx| async move {
            let buffer =
                cx.new(|cx| Buffer::local("", cx).with_language(language::PLAIN_TEXT.clone(), cx))?;
            buffer_store.update(&mut cx, |buffer_store, cx| {
                buffer_store.add_buffer(buffer.clone(), cx).log_err();
            })?;
            Ok(buffer)
        })
    }

    fn reload_buffers(
        &self,
        buffers: HashSet<Entity<Buffer>>,
        push_to_history: bool,
        cx: &mut Context<BufferStore>,
    ) -> Task<Result<ProjectTransaction>> {
        cx.spawn(move |_, mut cx| async move {
            let mut project_transaction = ProjectTransaction::default();
            for buffer in buffers {
                let transaction = buffer
                    .update(&mut cx, |buffer, cx| buffer.reload(cx))?
                    .await?;
                buffer.update(&mut cx, |buffer, cx| {
                    if let Some(transaction) = transaction {
                        if !push_to_history {
                            buffer.forget_transaction(transaction.id);
                        }
                        project_transaction.0.insert(cx.entity(), transaction);
                    }
                })?;
            }

            Ok(project_transaction)
        })
    }
}

impl BufferStore {
    pub fn init(client: &AnyProtoClient) {
        client.add_model_message_handler(Self::handle_buffer_reloaded);
        client.add_model_message_handler(Self::handle_buffer_saved);
        client.add_model_message_handler(Self::handle_update_buffer_file);
        client.add_model_request_handler(Self::handle_save_buffer);
        client.add_model_request_handler(Self::handle_blame_buffer);
        client.add_model_request_handler(Self::handle_reload_buffers);
        client.add_model_request_handler(Self::handle_get_permalink_to_line);
        client.add_model_request_handler(Self::handle_get_committed_text);
        client.add_model_message_handler(Self::handle_update_diff_base);
    }

    /// Creates a buffer store, optionally retaining its buffers.
    pub fn local(worktree_store: Entity<WorktreeStore>, cx: &mut Context<Self>) -> Self {
        Self {
            state: BufferStoreState::Local(LocalBufferStore {
                local_buffer_ids_by_path: Default::default(),
                local_buffer_ids_by_entry_id: Default::default(),
                worktree_store: worktree_store.clone(),
                _subscription: cx.subscribe(&worktree_store, |this, _, event, cx| {
                    if let WorktreeStoreEvent::WorktreeAdded(worktree) = event {
                        let this = this.as_local_mut().unwrap();
                        this.subscribe_to_worktree(worktree, cx);
                    }
                }),
            }),
            downstream_client: None,
            opened_buffers: Default::default(),
            shared_buffers: Default::default(),
            loading_buffers: Default::default(),
            loading_change_sets: Default::default(),
            worktree_store,
        }
    }

    pub fn remote(
        worktree_store: Entity<WorktreeStore>,
        upstream_client: AnyProtoClient,
        remote_id: u64,
        _cx: &mut Context<Self>,
    ) -> Self {
        Self {
            state: BufferStoreState::Remote(RemoteBufferStore {
                shared_with_me: Default::default(),
                loading_remote_buffers_by_id: Default::default(),
                remote_buffer_listeners: Default::default(),
                project_id: remote_id,
                upstream_client,
                worktree_store: worktree_store.clone(),
            }),
            downstream_client: None,
            opened_buffers: Default::default(),
            loading_buffers: Default::default(),
            loading_change_sets: Default::default(),
            shared_buffers: Default::default(),
            worktree_store,
        }
    }

    fn as_local_mut(&mut self) -> Option<&mut LocalBufferStore> {
        match &mut self.state {
            BufferStoreState::Local(state) => Some(state),
            _ => None,
        }
    }

    fn as_remote_mut(&mut self) -> Option<&mut RemoteBufferStore> {
        match &mut self.state {
            BufferStoreState::Remote(state) => Some(state),
            _ => None,
        }
    }

    fn as_remote(&self) -> Option<&RemoteBufferStore> {
        match &self.state {
            BufferStoreState::Remote(state) => Some(state),
            _ => None,
        }
    }

    pub fn open_buffer(
        &mut self,
        project_path: ProjectPath,
        cx: &mut Context<Self>,
    ) -> Task<Result<Entity<Buffer>>> {
        if let Some(buffer) = self.get_by_path(&project_path, cx) {
            return Task::ready(Ok(buffer));
        }

        let task = match self.loading_buffers.entry(project_path.clone()) {
            hash_map::Entry::Occupied(e) => e.get().clone(),
            hash_map::Entry::Vacant(entry) => {
                let path = project_path.path.clone();
                let Some(worktree) = self
                    .worktree_store
                    .read(cx)
                    .worktree_for_id(project_path.worktree_id, cx)
                else {
                    return Task::ready(Err(anyhow!("no such worktree")));
                };
                let load_buffer = match &self.state {
                    BufferStoreState::Local(this) => this.open_buffer(path, worktree, cx),
                    BufferStoreState::Remote(this) => this.open_buffer(path, worktree, cx),
                };

                entry
                    .insert(
                        cx.spawn(move |this, mut cx| async move {
                            let load_result = load_buffer.await;
                            this.update(&mut cx, |this, _cx| {
                                // Record the fact that the buffer is no longer loading.
                                this.loading_buffers.remove(&project_path);
                            })
                            .ok();
                            load_result.map_err(Arc::new)
                        })
                        .shared(),
                    )
                    .clone()
            }
        };

        cx.background_executor()
            .spawn(async move { task.await.map_err(|e| anyhow!("{e}")) })
    }

    pub fn open_uncommitted_changes(
        &mut self,
        buffer: Entity<Buffer>,
        cx: &mut Context<Self>,
    ) -> Task<Result<Entity<BufferChangeSet>>> {
        let buffer_id = buffer.read(cx).remote_id();
        if let Some(change_set) = self.get_uncommitted_changes(buffer_id) {
            return Task::ready(Ok(change_set));
        }

        let task = match self.loading_change_sets.entry(buffer_id) {
            hash_map::Entry::Occupied(e) => e.get().clone(),
            hash_map::Entry::Vacant(entry) => {
                let load = match &self.state {
                    BufferStoreState::Local(this) => this.load_committed_text(&buffer, cx),
                    BufferStoreState::Remote(this) => this.load_committed_text(buffer_id, cx),
                };

                entry
                    .insert(
                        cx.spawn(move |this, cx| async move {
                            Self::open_uncommitted_changes_internal(this, load.await, buffer, cx)
                                .await
                                .map_err(Arc::new)
                        })
                        .shared(),
                    )
                    .clone()
            }
        };

        cx.background_executor()
            .spawn(async move { task.await.map_err(|e| anyhow!("{e}")) })
    }

    #[cfg(any(test, feature = "test-support"))]
    pub fn set_change_set(&mut self, buffer_id: BufferId, change_set: Entity<BufferChangeSet>) {
        self.loading_change_sets
            .insert(buffer_id, Task::ready(Ok(change_set)).shared());
    }

<<<<<<< HEAD
    pub async fn open_uncommitted_changes_internal(
        this: WeakModel<Self>,
=======
    pub async fn open_unstaged_changes_internal(
        this: WeakEntity<Self>,
>>>>>>> 98ea0587
        text: Result<Option<String>>,
        buffer: Entity<Buffer>,
        mut cx: AsyncApp,
    ) -> Result<Entity<BufferChangeSet>> {
        let text = match text {
            Err(e) => {
                this.update(&mut cx, |this, cx| {
                    let buffer_id = buffer.read(cx).remote_id();
                    this.loading_change_sets.remove(&buffer_id);
                })?;
                return Err(e);
            }
            Ok(text) => text,
        };

        let change_set = cx.new(|cx| BufferChangeSet::new(&buffer, cx)).unwrap();

        if let Some(text) = text {
            change_set
                .update(&mut cx, |change_set, cx| {
                    let snapshot = buffer.read(cx).text_snapshot();
                    change_set.set_base_text(text, snapshot, cx)
                })?
                .await
                .ok();
        }

        this.update(&mut cx, |this, cx| {
            let buffer_id = buffer.read(cx).remote_id();
            this.loading_change_sets.remove(&buffer_id);
            if let Some(OpenBuffer::Complete {
                uncommitted_changes,
                ..
            }) = this.opened_buffers.get_mut(&buffer.read(cx).remote_id())
            {
                *uncommitted_changes = Some(change_set.downgrade());
            }
        })?;

        Ok(change_set)
    }

    pub fn create_buffer(&mut self, cx: &mut Context<Self>) -> Task<Result<Entity<Buffer>>> {
        match &self.state {
            BufferStoreState::Local(this) => this.create_buffer(cx),
            BufferStoreState::Remote(this) => this.create_buffer(cx),
        }
    }

    pub fn save_buffer(
        &mut self,
        buffer: Entity<Buffer>,
        cx: &mut Context<Self>,
    ) -> Task<Result<()>> {
        match &mut self.state {
            BufferStoreState::Local(this) => this.save_buffer(buffer, cx),
            BufferStoreState::Remote(this) => this.save_remote_buffer(buffer.clone(), None, cx),
        }
    }

    pub fn save_buffer_as(
        &mut self,
        buffer: Entity<Buffer>,
        path: ProjectPath,
        cx: &mut Context<Self>,
    ) -> Task<Result<()>> {
        let old_file = buffer.read(cx).file().cloned();
        let task = match &self.state {
            BufferStoreState::Local(this) => this.save_buffer_as(buffer.clone(), path, cx),
            BufferStoreState::Remote(this) => {
                this.save_remote_buffer(buffer.clone(), Some(path.to_proto()), cx)
            }
        };
        cx.spawn(|this, mut cx| async move {
            task.await?;
            this.update(&mut cx, |_, cx| {
                cx.emit(BufferStoreEvent::BufferChangedFilePath { buffer, old_file });
            })
        })
    }

    pub fn blame_buffer(
        &self,
        buffer: &Entity<Buffer>,
        version: Option<clock::Global>,
        cx: &App,
    ) -> Task<Result<Option<Blame>>> {
        let buffer = buffer.read(cx);
        let Some(file) = File::from_dyn(buffer.file()) else {
            return Task::ready(Err(anyhow!("buffer has no file")));
        };

        match file.worktree.clone().read(cx) {
            Worktree::Local(worktree) => {
                let worktree = worktree.snapshot();
                let blame_params = maybe!({
                    let local_repo = match worktree.local_repo_for_path(&file.path) {
                        Some(repo_for_path) => repo_for_path,
                        None => return Ok(None),
                    };

                    let relative_path = local_repo
                        .relativize(&file.path)
                        .context("failed to relativize buffer path")?;

                    let repo = local_repo.repo().clone();

                    let content = match version {
                        Some(version) => buffer.rope_for_version(&version).clone(),
                        None => buffer.as_rope().clone(),
                    };

                    anyhow::Ok(Some((repo, relative_path, content)))
                });

                cx.background_executor().spawn(async move {
                    let Some((repo, relative_path, content)) = blame_params? else {
                        return Ok(None);
                    };
                    repo.blame(&relative_path, content)
                        .with_context(|| format!("Failed to blame {:?}", relative_path.0))
                        .map(Some)
                })
            }
            Worktree::Remote(worktree) => {
                let buffer_id = buffer.remote_id();
                let version = buffer.version();
                let project_id = worktree.project_id();
                let client = worktree.client();
                cx.spawn(|_| async move {
                    let response = client
                        .request(proto::BlameBuffer {
                            project_id,
                            buffer_id: buffer_id.into(),
                            version: serialize_version(&version),
                        })
                        .await?;
                    Ok(deserialize_blame_buffer_response(response))
                })
            }
        }
    }

    pub fn get_permalink_to_line(
        &self,
        buffer: &Entity<Buffer>,
        selection: Range<u32>,
        cx: &App,
    ) -> Task<Result<url::Url>> {
        let buffer = buffer.read(cx);
        let Some(file) = File::from_dyn(buffer.file()) else {
            return Task::ready(Err(anyhow!("buffer has no file")));
        };

        match file.worktree.read(cx) {
            Worktree::Local(worktree) => {
                let worktree_path = worktree.abs_path().clone();
                let Some((repo_entry, repo)) =
                    worktree.repository_for_path(file.path()).and_then(|entry| {
                        let repo = worktree.get_local_repo(&entry)?.repo().clone();
                        Some((entry, repo))
                    })
                else {
                    // If we're not in a Git repo, check whether this is a Rust source
                    // file in the Cargo registry (presumably opened with go-to-definition
                    // from a normal Rust file). If so, we can put together a permalink
                    // using crate metadata.
                    if !buffer
                        .language()
                        .is_some_and(|lang| lang.name() == "Rust".into())
                    {
                        return Task::ready(Err(anyhow!("no permalink available")));
                    }
                    let file_path = worktree_path.join(file.path());
                    return cx.spawn(|cx| async move {
                        let provider_registry =
                            cx.update(GitHostingProviderRegistry::default_global)?;
                        get_permalink_in_rust_registry_src(provider_registry, file_path, selection)
                            .map_err(|_| anyhow!("no permalink available"))
                    });
                };

                let path = match repo_entry.relativize(file.path()) {
                    Ok(RepoPath(path)) => path,
                    Err(e) => return Task::ready(Err(e)),
                };

                cx.spawn(|cx| async move {
                    const REMOTE_NAME: &str = "origin";
                    let origin_url = repo
                        .remote_url(REMOTE_NAME)
                        .ok_or_else(|| anyhow!("remote \"{REMOTE_NAME}\" not found"))?;

                    let sha = repo
                        .head_sha()
                        .ok_or_else(|| anyhow!("failed to read HEAD SHA"))?;

                    let provider_registry =
                        cx.update(GitHostingProviderRegistry::default_global)?;

                    let (provider, remote) =
                        parse_git_remote_url(provider_registry, &origin_url)
                            .ok_or_else(|| anyhow!("failed to parse Git remote URL"))?;

                    let path = path
                        .to_str()
                        .ok_or_else(|| anyhow!("failed to convert path to string"))?;

                    Ok(provider.build_permalink(
                        remote,
                        BuildPermalinkParams {
                            sha: &sha,
                            path,
                            selection: Some(selection),
                        },
                    ))
                })
            }
            Worktree::Remote(worktree) => {
                let buffer_id = buffer.remote_id();
                let project_id = worktree.project_id();
                let client = worktree.client();
                cx.spawn(|_| async move {
                    let response = client
                        .request(proto::GetPermalinkToLine {
                            project_id,
                            buffer_id: buffer_id.into(),
                            selection: Some(proto::Range {
                                start: selection.start as u64,
                                end: selection.end as u64,
                            }),
                        })
                        .await?;

                    url::Url::parse(&response.permalink).context("failed to parse permalink")
                })
            }
        }
    }

    fn add_buffer(&mut self, buffer: Entity<Buffer>, cx: &mut Context<Self>) -> Result<()> {
        let remote_id = buffer.read(cx).remote_id();
        let is_remote = buffer.read(cx).replica_id() != 0;
        let open_buffer = OpenBuffer::Complete {
            buffer: buffer.downgrade(),
            uncommitted_changes: None,
        };

        let handle = cx.entity().downgrade();
        buffer.update(cx, move |_, cx| {
            cx.on_release(move |buffer, cx| {
                handle
                    .update(cx, |_, cx| {
                        cx.emit(BufferStoreEvent::BufferDropped(buffer.remote_id()))
                    })
                    .ok();
            })
            .detach()
        });

        match self.opened_buffers.entry(remote_id) {
            hash_map::Entry::Vacant(entry) => {
                entry.insert(open_buffer);
            }
            hash_map::Entry::Occupied(mut entry) => {
                if let OpenBuffer::Operations(operations) = entry.get_mut() {
                    buffer.update(cx, |b, cx| b.apply_ops(operations.drain(..), cx));
                } else if entry.get().upgrade().is_some() {
                    if is_remote {
                        return Ok(());
                    } else {
                        debug_panic!("buffer {} was already registered", remote_id);
                        Err(anyhow!("buffer {} was already registered", remote_id))?;
                    }
                }
                entry.insert(open_buffer);
            }
        }

        cx.subscribe(&buffer, Self::on_buffer_event).detach();
        cx.emit(BufferStoreEvent::BufferAdded(buffer));
        Ok(())
    }

    pub fn buffers(&self) -> impl '_ + Iterator<Item = Entity<Buffer>> {
        self.opened_buffers
            .values()
            .filter_map(|buffer| buffer.upgrade())
    }

    pub fn loading_buffers(
        &self,
    ) -> impl Iterator<Item = (&ProjectPath, impl Future<Output = Result<Entity<Buffer>>>)> {
        self.loading_buffers.iter().map(|(path, task)| {
            let task = task.clone();
            (path, async move { task.await.map_err(|e| anyhow!("{e}")) })
        })
    }

    pub fn get_by_path(&self, path: &ProjectPath, cx: &App) -> Option<Entity<Buffer>> {
        self.buffers().find_map(|buffer| {
            let file = File::from_dyn(buffer.read(cx).file())?;
            if file.worktree_id(cx) == path.worktree_id && file.path == path.path {
                Some(buffer)
            } else {
                None
            }
        })
    }

    pub fn get(&self, buffer_id: BufferId) -> Option<Entity<Buffer>> {
        self.opened_buffers.get(&buffer_id)?.upgrade()
    }

    pub fn get_existing(&self, buffer_id: BufferId) -> Result<Entity<Buffer>> {
        self.get(buffer_id)
            .ok_or_else(|| anyhow!("unknown buffer id {}", buffer_id))
    }

    pub fn get_possibly_incomplete(&self, buffer_id: BufferId) -> Option<Entity<Buffer>> {
        self.get(buffer_id).or_else(|| {
            self.as_remote()
                .and_then(|remote| remote.loading_remote_buffers_by_id.get(&buffer_id).cloned())
        })
    }

<<<<<<< HEAD
    pub fn get_uncommitted_changes(&self, buffer_id: BufferId) -> Option<Model<BufferChangeSet>> {
=======
    pub fn get_unstaged_changes(&self, buffer_id: BufferId) -> Option<Entity<BufferChangeSet>> {
>>>>>>> 98ea0587
        if let OpenBuffer::Complete {
            uncommitted_changes,
            ..
        } = self.opened_buffers.get(&buffer_id)?
        {
            uncommitted_changes.as_ref()?.upgrade()
        } else {
            None
        }
    }

    pub fn buffer_version_info(&self, cx: &App) -> (Vec<proto::BufferVersion>, Vec<BufferId>) {
        let buffers = self
            .buffers()
            .map(|buffer| {
                let buffer = buffer.read(cx);
                proto::BufferVersion {
                    id: buffer.remote_id().into(),
                    version: language::proto::serialize_version(&buffer.version),
                }
            })
            .collect();
        let incomplete_buffer_ids = self
            .as_remote()
            .map(|remote| remote.incomplete_buffer_ids())
            .unwrap_or_default();
        (buffers, incomplete_buffer_ids)
    }

    pub fn disconnected_from_host(&mut self, cx: &mut App) {
        for open_buffer in self.opened_buffers.values_mut() {
            if let Some(buffer) = open_buffer.upgrade() {
                buffer.update(cx, |buffer, _| buffer.give_up_waiting());
            }
        }

        for buffer in self.buffers() {
            buffer.update(cx, |buffer, cx| {
                buffer.set_capability(Capability::ReadOnly, cx)
            });
        }

        if let Some(remote) = self.as_remote_mut() {
            // Wake up all futures currently waiting on a buffer to get opened,
            // to give them a chance to fail now that we've disconnected.
            remote.remote_buffer_listeners.clear()
        }
    }

    pub fn shared(&mut self, remote_id: u64, downstream_client: AnyProtoClient, _cx: &mut App) {
        self.downstream_client = Some((downstream_client, remote_id));
    }

    pub fn unshared(&mut self, _cx: &mut Context<Self>) {
        self.downstream_client.take();
        self.forget_shared_buffers();
    }

    pub fn discard_incomplete(&mut self) {
        self.opened_buffers
            .retain(|_, buffer| !matches!(buffer, OpenBuffer::Operations(_)));
    }

    pub fn find_search_candidates(
        &mut self,
        query: &SearchQuery,
        mut limit: usize,
        fs: Arc<dyn Fs>,
        cx: &mut Context<Self>,
    ) -> Receiver<Entity<Buffer>> {
        let (tx, rx) = smol::channel::unbounded();
        let mut open_buffers = HashSet::default();
        let mut unnamed_buffers = Vec::new();
        for handle in self.buffers() {
            let buffer = handle.read(cx);
            if let Some(entry_id) = buffer.entry_id(cx) {
                open_buffers.insert(entry_id);
            } else {
                limit = limit.saturating_sub(1);
                unnamed_buffers.push(handle)
            };
        }

        const MAX_CONCURRENT_BUFFER_OPENS: usize = 64;
        let project_paths_rx = self
            .worktree_store
            .update(cx, |worktree_store, cx| {
                worktree_store.find_search_candidates(query.clone(), limit, open_buffers, fs, cx)
            })
            .chunks(MAX_CONCURRENT_BUFFER_OPENS);

        cx.spawn(|this, mut cx| async move {
            for buffer in unnamed_buffers {
                tx.send(buffer).await.ok();
            }

            let mut project_paths_rx = pin!(project_paths_rx);
            while let Some(project_paths) = project_paths_rx.next().await {
                let buffers = this.update(&mut cx, |this, cx| {
                    project_paths
                        .into_iter()
                        .map(|project_path| this.open_buffer(project_path, cx))
                        .collect::<Vec<_>>()
                })?;
                for buffer_task in buffers {
                    if let Some(buffer) = buffer_task.await.log_err() {
                        if tx.send(buffer).await.is_err() {
                            return anyhow::Ok(());
                        }
                    }
                }
            }
            anyhow::Ok(())
        })
        .detach();
        rx
    }

    pub fn recalculate_buffer_diffs(
        &mut self,
        buffers: Vec<Entity<Buffer>>,
        cx: &mut Context<Self>,
    ) -> impl Future<Output = ()> {
        let mut futures = Vec::new();
        for buffer in buffers {
            let buffer = buffer.read(cx).text_snapshot();
            if let Some(OpenBuffer::Complete {
                uncommitted_changes,
                ..
            }) = self.opened_buffers.get_mut(&buffer.remote_id())
            {
                if let Some(uncommitted_changes) = uncommitted_changes
                    .as_ref()
                    .and_then(|changes| changes.upgrade())
                {
                    uncommitted_changes.update(cx, |uncommitted_changes, cx| {
                        futures.push(uncommitted_changes.recalculate_diff(buffer.clone(), cx));
                    });
                } else {
                    uncommitted_changes.take();
                }
            }
        }
        async move {
            futures::future::join_all(futures).await;
        }
    }

    fn on_buffer_event(
        &mut self,
        buffer: Entity<Buffer>,
        event: &BufferEvent,
        cx: &mut Context<Self>,
    ) {
        match event {
            BufferEvent::FileHandleChanged => {
                if let Some(local) = self.as_local_mut() {
                    local.buffer_changed_file(buffer, cx);
                }
            }
            BufferEvent::Reloaded => {
                let Some((downstream_client, project_id)) = self.downstream_client.as_ref() else {
                    return;
                };
                let buffer = buffer.read(cx);
                downstream_client
                    .send(proto::BufferReloaded {
                        project_id: *project_id,
                        buffer_id: buffer.remote_id().to_proto(),
                        version: serialize_version(&buffer.version()),
                        mtime: buffer.saved_mtime().map(|t| t.into()),
                        line_ending: serialize_line_ending(buffer.line_ending()) as i32,
                    })
                    .log_err();
            }
            _ => {}
        }
    }

    pub async fn handle_update_buffer(
        this: Entity<Self>,
        envelope: TypedEnvelope<proto::UpdateBuffer>,
        mut cx: AsyncApp,
    ) -> Result<proto::Ack> {
        let payload = envelope.payload.clone();
        let buffer_id = BufferId::new(payload.buffer_id)?;
        let ops = payload
            .operations
            .into_iter()
            .map(language::proto::deserialize_operation)
            .collect::<Result<Vec<_>, _>>()?;
        this.update(&mut cx, |this, cx| {
            match this.opened_buffers.entry(buffer_id) {
                hash_map::Entry::Occupied(mut e) => match e.get_mut() {
                    OpenBuffer::Operations(operations) => operations.extend_from_slice(&ops),
                    OpenBuffer::Complete { buffer, .. } => {
                        if let Some(buffer) = buffer.upgrade() {
                            buffer.update(cx, |buffer, cx| buffer.apply_ops(ops, cx));
                        }
                    }
                },
                hash_map::Entry::Vacant(e) => {
                    e.insert(OpenBuffer::Operations(ops));
                }
            }
            Ok(proto::Ack {})
        })?
    }

    pub fn register_shared_lsp_handle(
        &mut self,
        peer_id: proto::PeerId,
        buffer_id: BufferId,
        handle: OpenLspBufferHandle,
    ) {
        if let Some(shared_buffers) = self.shared_buffers.get_mut(&peer_id) {
            if let Some(buffer) = shared_buffers.get_mut(&buffer_id) {
                buffer.lsp_handle = Some(handle);
                return;
            }
        }
        debug_panic!("tried to register shared lsp handle, but buffer was not shared")
    }

    pub fn handle_synchronize_buffers(
        &mut self,
        envelope: TypedEnvelope<proto::SynchronizeBuffers>,
        cx: &mut Context<Self>,
        client: Arc<Client>,
    ) -> Result<proto::SynchronizeBuffersResponse> {
        let project_id = envelope.payload.project_id;
        let mut response = proto::SynchronizeBuffersResponse {
            buffers: Default::default(),
        };
        let Some(guest_id) = envelope.original_sender_id else {
            anyhow::bail!("missing original_sender_id on SynchronizeBuffers request");
        };

        self.shared_buffers.entry(guest_id).or_default().clear();
        for buffer in envelope.payload.buffers {
            let buffer_id = BufferId::new(buffer.id)?;
            let remote_version = language::proto::deserialize_version(&buffer.version);
            if let Some(buffer) = self.get(buffer_id) {
                self.shared_buffers
                    .entry(guest_id)
                    .or_default()
                    .entry(buffer_id)
                    .or_insert_with(|| SharedBuffer {
                        buffer: buffer.clone(),
                        uncommitted_changes: None,
                        lsp_handle: None,
                    });

                let buffer = buffer.read(cx);
                response.buffers.push(proto::BufferVersion {
                    id: buffer_id.into(),
                    version: language::proto::serialize_version(&buffer.version),
                });

                let operations = buffer.serialize_ops(Some(remote_version), cx);
                let client = client.clone();
                if let Some(file) = buffer.file() {
                    client
                        .send(proto::UpdateBufferFile {
                            project_id,
                            buffer_id: buffer_id.into(),
                            file: Some(file.to_proto(cx)),
                        })
                        .log_err();
                }

                // TODO(max): do something
                // client
                //     .send(proto::UpdateStagedText {
                //         project_id,
                //         buffer_id: buffer_id.into(),
                //         diff_base: buffer.diff_base().map(ToString::to_string),
                //     })
                //     .log_err();

                client
                    .send(proto::BufferReloaded {
                        project_id,
                        buffer_id: buffer_id.into(),
                        version: language::proto::serialize_version(buffer.saved_version()),
                        mtime: buffer.saved_mtime().map(|time| time.into()),
                        line_ending: language::proto::serialize_line_ending(buffer.line_ending())
                            as i32,
                    })
                    .log_err();

                cx.background_executor()
                    .spawn(
                        async move {
                            let operations = operations.await;
                            for chunk in split_operations(operations) {
                                client
                                    .request(proto::UpdateBuffer {
                                        project_id,
                                        buffer_id: buffer_id.into(),
                                        operations: chunk,
                                    })
                                    .await?;
                            }
                            anyhow::Ok(())
                        }
                        .log_err(),
                    )
                    .detach();
            }
        }
        Ok(response)
    }

    pub fn handle_create_buffer_for_peer(
        &mut self,
        envelope: TypedEnvelope<proto::CreateBufferForPeer>,
        replica_id: u16,
        capability: Capability,
        cx: &mut Context<Self>,
    ) -> Result<()> {
        let Some(remote) = self.as_remote_mut() else {
            return Err(anyhow!("buffer store is not a remote"));
        };

        if let Some(buffer) =
            remote.handle_create_buffer_for_peer(envelope, replica_id, capability, cx)?
        {
            self.add_buffer(buffer, cx)?;
        }

        Ok(())
    }

    pub async fn handle_update_buffer_file(
        this: Entity<Self>,
        envelope: TypedEnvelope<proto::UpdateBufferFile>,
        mut cx: AsyncApp,
    ) -> Result<()> {
        let buffer_id = envelope.payload.buffer_id;
        let buffer_id = BufferId::new(buffer_id)?;

        this.update(&mut cx, |this, cx| {
            let payload = envelope.payload.clone();
            if let Some(buffer) = this.get_possibly_incomplete(buffer_id) {
                let file = payload.file.ok_or_else(|| anyhow!("invalid file"))?;
                let worktree = this
                    .worktree_store
                    .read(cx)
                    .worktree_for_id(WorktreeId::from_proto(file.worktree_id), cx)
                    .ok_or_else(|| anyhow!("no such worktree"))?;
                let file = File::from_proto(file, worktree, cx)?;
                let old_file = buffer.update(cx, |buffer, cx| {
                    let old_file = buffer.file().cloned();
                    let new_path = file.path.clone();
                    buffer.file_updated(Arc::new(file), cx);
                    if old_file
                        .as_ref()
                        .map_or(true, |old| *old.path() != new_path)
                    {
                        Some(old_file)
                    } else {
                        None
                    }
                });
                if let Some(old_file) = old_file {
                    cx.emit(BufferStoreEvent::BufferChangedFilePath { buffer, old_file });
                }
            }
            if let Some((downstream_client, project_id)) = this.downstream_client.as_ref() {
                downstream_client
                    .send(proto::UpdateBufferFile {
                        project_id: *project_id,
                        buffer_id: buffer_id.into(),
                        file: envelope.payload.file,
                    })
                    .log_err();
            }
            Ok(())
        })?
    }

    pub async fn handle_save_buffer(
        this: Entity<Self>,
        envelope: TypedEnvelope<proto::SaveBuffer>,
        mut cx: AsyncApp,
    ) -> Result<proto::BufferSaved> {
        let buffer_id = BufferId::new(envelope.payload.buffer_id)?;
        let (buffer, project_id) = this.update(&mut cx, |this, _| {
            anyhow::Ok((
                this.get_existing(buffer_id)?,
                this.downstream_client
                    .as_ref()
                    .map(|(_, project_id)| *project_id)
                    .context("project is not shared")?,
            ))
        })??;
        buffer
            .update(&mut cx, |buffer, _| {
                buffer.wait_for_version(deserialize_version(&envelope.payload.version))
            })?
            .await?;
        let buffer_id = buffer.update(&mut cx, |buffer, _| buffer.remote_id())?;

        if let Some(new_path) = envelope.payload.new_path {
            let new_path = ProjectPath::from_proto(new_path);
            this.update(&mut cx, |this, cx| {
                this.save_buffer_as(buffer.clone(), new_path, cx)
            })?
            .await?;
        } else {
            this.update(&mut cx, |this, cx| this.save_buffer(buffer.clone(), cx))?
                .await?;
        }

        buffer.update(&mut cx, |buffer, _| proto::BufferSaved {
            project_id,
            buffer_id: buffer_id.into(),
            version: serialize_version(buffer.saved_version()),
            mtime: buffer.saved_mtime().map(|time| time.into()),
        })
    }

    pub async fn handle_close_buffer(
        this: Entity<Self>,
        envelope: TypedEnvelope<proto::CloseBuffer>,
        mut cx: AsyncApp,
    ) -> Result<()> {
        let peer_id = envelope.sender_id;
        let buffer_id = BufferId::new(envelope.payload.buffer_id)?;
        this.update(&mut cx, |this, _| {
            if let Some(shared) = this.shared_buffers.get_mut(&peer_id) {
                if shared.remove(&buffer_id).is_some() {
                    if shared.is_empty() {
                        this.shared_buffers.remove(&peer_id);
                    }
                    return;
                }
            }
            debug_panic!(
                "peer_id {} closed buffer_id {} which was either not open or already closed",
                peer_id,
                buffer_id
            )
        })
    }

    pub async fn handle_buffer_saved(
        this: Entity<Self>,
        envelope: TypedEnvelope<proto::BufferSaved>,
        mut cx: AsyncApp,
    ) -> Result<()> {
        let buffer_id = BufferId::new(envelope.payload.buffer_id)?;
        let version = deserialize_version(&envelope.payload.version);
        let mtime = envelope.payload.mtime.clone().map(|time| time.into());
        this.update(&mut cx, move |this, cx| {
            if let Some(buffer) = this.get_possibly_incomplete(buffer_id) {
                buffer.update(cx, |buffer, cx| {
                    buffer.did_save(version, mtime, cx);
                });
            }

            if let Some((downstream_client, project_id)) = this.downstream_client.as_ref() {
                downstream_client
                    .send(proto::BufferSaved {
                        project_id: *project_id,
                        buffer_id: buffer_id.into(),
                        mtime: envelope.payload.mtime,
                        version: envelope.payload.version,
                    })
                    .log_err();
            }
        })
    }

    pub async fn handle_buffer_reloaded(
        this: Entity<Self>,
        envelope: TypedEnvelope<proto::BufferReloaded>,
        mut cx: AsyncApp,
    ) -> Result<()> {
        let buffer_id = BufferId::new(envelope.payload.buffer_id)?;
        let version = deserialize_version(&envelope.payload.version);
        let mtime = envelope.payload.mtime.clone().map(|time| time.into());
        let line_ending = deserialize_line_ending(
            proto::LineEnding::from_i32(envelope.payload.line_ending)
                .ok_or_else(|| anyhow!("missing line ending"))?,
        );
        this.update(&mut cx, |this, cx| {
            if let Some(buffer) = this.get_possibly_incomplete(buffer_id) {
                buffer.update(cx, |buffer, cx| {
                    buffer.did_reload(version, line_ending, mtime, cx);
                });
            }

            if let Some((downstream_client, project_id)) = this.downstream_client.as_ref() {
                downstream_client
                    .send(proto::BufferReloaded {
                        project_id: *project_id,
                        buffer_id: buffer_id.into(),
                        mtime: envelope.payload.mtime,
                        version: envelope.payload.version,
                        line_ending: envelope.payload.line_ending,
                    })
                    .log_err();
            }
        })
    }

    pub async fn handle_blame_buffer(
        this: Entity<Self>,
        envelope: TypedEnvelope<proto::BlameBuffer>,
        mut cx: AsyncApp,
    ) -> Result<proto::BlameBufferResponse> {
        let buffer_id = BufferId::new(envelope.payload.buffer_id)?;
        let version = deserialize_version(&envelope.payload.version);
        let buffer = this.read_with(&cx, |this, _| this.get_existing(buffer_id))??;
        buffer
            .update(&mut cx, |buffer, _| {
                buffer.wait_for_version(version.clone())
            })?
            .await?;
        let blame = this
            .update(&mut cx, |this, cx| {
                this.blame_buffer(&buffer, Some(version), cx)
            })?
            .await?;
        Ok(serialize_blame_buffer_response(blame))
    }

    pub async fn handle_get_permalink_to_line(
        this: Entity<Self>,
        envelope: TypedEnvelope<proto::GetPermalinkToLine>,
        mut cx: AsyncApp,
    ) -> Result<proto::GetPermalinkToLineResponse> {
        let buffer_id = BufferId::new(envelope.payload.buffer_id)?;
        // let version = deserialize_version(&envelope.payload.version);
        let selection = {
            let proto_selection = envelope
                .payload
                .selection
                .context("no selection to get permalink for defined")?;
            proto_selection.start as u32..proto_selection.end as u32
        };
        let buffer = this.read_with(&cx, |this, _| this.get_existing(buffer_id))??;
        let permalink = this
            .update(&mut cx, |this, cx| {
                this.get_permalink_to_line(&buffer, selection, cx)
            })?
            .await?;
        Ok(proto::GetPermalinkToLineResponse {
            permalink: permalink.to_string(),
        })
    }

<<<<<<< HEAD
    pub async fn handle_get_committed_text(
        this: Model<Self>,
        request: TypedEnvelope<proto::GetCommittedText>,
        mut cx: AsyncAppContext,
    ) -> Result<proto::GetCommittedTextResponse> {
=======
    pub async fn handle_get_staged_text(
        this: Entity<Self>,
        request: TypedEnvelope<proto::GetStagedText>,
        mut cx: AsyncApp,
    ) -> Result<proto::GetStagedTextResponse> {
>>>>>>> 98ea0587
        let buffer_id = BufferId::new(request.payload.buffer_id)?;
        let change_set = this
            .update(&mut cx, |this, cx| {
                let buffer = this.get(buffer_id)?;
                Some(this.open_uncommitted_changes(buffer, cx))
            })?
            .ok_or_else(|| anyhow!("no such buffer"))?
            .await?;
        this.update(&mut cx, |this, _| {
            let shared_buffers = this
                .shared_buffers
                .entry(request.original_sender_id.unwrap_or(request.sender_id))
                .or_default();
            debug_assert!(shared_buffers.contains_key(&buffer_id));
            if let Some(shared) = shared_buffers.get_mut(&buffer_id) {
                shared.uncommitted_changes = Some(change_set.clone());
            }
        })?;
        let committed_text = change_set.read_with(&cx, |change_set, _| {
            change_set.base_text.as_ref().map(|buffer| buffer.text())
        })?;
        Ok(proto::GetCommittedTextResponse { committed_text })
    }

    pub async fn handle_update_diff_base(
        this: Entity<Self>,
        request: TypedEnvelope<proto::UpdateDiffBase>,
        mut cx: AsyncApp,
    ) -> Result<()> {
        let buffer_id = BufferId::new(request.payload.buffer_id)?;
        let Some((buffer, change_set)) = this.update(&mut cx, |this, _| {
            if let OpenBuffer::Complete {
                uncommitted_changes,
                buffer,
            } = this.opened_buffers.get(&buffer_id)?
            {
                Some((buffer.upgrade()?, uncommitted_changes.as_ref()?.upgrade()?))
            } else {
                None
            }
        })?
        else {
            return Ok(());
        };
        change_set.update(&mut cx, |change_set, cx| {
            if let Some(base_text) = request.payload.base_text {
                let _ = change_set.set_base_text(base_text, buffer.read(cx).text_snapshot(), cx);
            } else {
                change_set.unset_base_text(buffer.read(cx).text_snapshot(), cx)
            }
        })?;
        Ok(())
    }

    pub fn reload_buffers(
        &self,
        buffers: HashSet<Entity<Buffer>>,
        push_to_history: bool,
        cx: &mut Context<Self>,
    ) -> Task<Result<ProjectTransaction>> {
        if buffers.is_empty() {
            return Task::ready(Ok(ProjectTransaction::default()));
        }
        match &self.state {
            BufferStoreState::Local(this) => this.reload_buffers(buffers, push_to_history, cx),
            BufferStoreState::Remote(this) => this.reload_buffers(buffers, push_to_history, cx),
        }
    }

    async fn handle_reload_buffers(
        this: Entity<Self>,
        envelope: TypedEnvelope<proto::ReloadBuffers>,
        mut cx: AsyncApp,
    ) -> Result<proto::ReloadBuffersResponse> {
        let sender_id = envelope.original_sender_id().unwrap_or_default();
        let reload = this.update(&mut cx, |this, cx| {
            let mut buffers = HashSet::default();
            for buffer_id in &envelope.payload.buffer_ids {
                let buffer_id = BufferId::new(*buffer_id)?;
                buffers.insert(this.get_existing(buffer_id)?);
            }
            Ok::<_, anyhow::Error>(this.reload_buffers(buffers, false, cx))
        })??;

        let project_transaction = reload.await?;
        let project_transaction = this.update(&mut cx, |this, cx| {
            this.serialize_project_transaction_for_peer(project_transaction, sender_id, cx)
        })?;
        Ok(proto::ReloadBuffersResponse {
            transaction: Some(project_transaction),
        })
    }

    pub fn create_buffer_for_peer(
        &mut self,
        buffer: &Entity<Buffer>,
        peer_id: proto::PeerId,
        cx: &mut Context<Self>,
    ) -> Task<Result<()>> {
        let buffer_id = buffer.read(cx).remote_id();
        let shared_buffers = self.shared_buffers.entry(peer_id).or_default();
        if shared_buffers.contains_key(&buffer_id) {
            return Task::ready(Ok(()));
        }
        shared_buffers.insert(
            buffer_id,
            SharedBuffer {
                buffer: buffer.clone(),
                uncommitted_changes: None,
                lsp_handle: None,
            },
        );

        let Some((client, project_id)) = self.downstream_client.clone() else {
            return Task::ready(Ok(()));
        };

        cx.spawn(|this, mut cx| async move {
            let Some(buffer) = this.update(&mut cx, |this, _| this.get(buffer_id))? else {
                return anyhow::Ok(());
            };

            let operations = buffer.update(&mut cx, |b, cx| b.serialize_ops(None, cx))?;
            let operations = operations.await;
            let state = buffer.update(&mut cx, |buffer, cx| buffer.to_proto(cx))?;

            let initial_state = proto::CreateBufferForPeer {
                project_id,
                peer_id: Some(peer_id),
                variant: Some(proto::create_buffer_for_peer::Variant::State(state)),
            };

            if client.send(initial_state).log_err().is_some() {
                let client = client.clone();
                cx.background_executor()
                    .spawn(async move {
                        let mut chunks = split_operations(operations).peekable();
                        while let Some(chunk) = chunks.next() {
                            let is_last = chunks.peek().is_none();
                            client.send(proto::CreateBufferForPeer {
                                project_id,
                                peer_id: Some(peer_id),
                                variant: Some(proto::create_buffer_for_peer::Variant::Chunk(
                                    proto::BufferChunk {
                                        buffer_id: buffer_id.into(),
                                        operations: chunk,
                                        is_last,
                                    },
                                )),
                            })?;
                        }
                        anyhow::Ok(())
                    })
                    .await
                    .log_err();
            }
            Ok(())
        })
    }

    pub fn forget_shared_buffers(&mut self) {
        self.shared_buffers.clear();
    }

    pub fn forget_shared_buffers_for(&mut self, peer_id: &proto::PeerId) {
        self.shared_buffers.remove(peer_id);
    }

    pub fn update_peer_id(&mut self, old_peer_id: &proto::PeerId, new_peer_id: proto::PeerId) {
        if let Some(buffers) = self.shared_buffers.remove(old_peer_id) {
            self.shared_buffers.insert(new_peer_id, buffers);
        }
    }

    pub fn has_shared_buffers(&self) -> bool {
        !self.shared_buffers.is_empty()
    }

    pub fn create_local_buffer(
        &mut self,
        text: &str,
        language: Option<Arc<Language>>,
        cx: &mut Context<Self>,
    ) -> Entity<Buffer> {
        let buffer = cx.new(|cx| {
            Buffer::local(text, cx)
                .with_language(language.unwrap_or_else(|| language::PLAIN_TEXT.clone()), cx)
        });

        self.add_buffer(buffer.clone(), cx).log_err();
        let buffer_id = buffer.read(cx).remote_id();

        let this = self
            .as_local_mut()
            .expect("local-only method called in a non-local context");
        if let Some(file) = File::from_dyn(buffer.read(cx).file()) {
            this.local_buffer_ids_by_path.insert(
                ProjectPath {
                    worktree_id: file.worktree_id(cx),
                    path: file.path.clone(),
                },
                buffer_id,
            );

            if let Some(entry_id) = file.entry_id {
                this.local_buffer_ids_by_entry_id
                    .insert(entry_id, buffer_id);
            }
        }
        buffer
    }

    pub fn deserialize_project_transaction(
        &mut self,
        message: proto::ProjectTransaction,
        push_to_history: bool,
        cx: &mut Context<Self>,
    ) -> Task<Result<ProjectTransaction>> {
        if let Some(this) = self.as_remote_mut() {
            this.deserialize_project_transaction(message, push_to_history, cx)
        } else {
            debug_panic!("not a remote buffer store");
            Task::ready(Err(anyhow!("not a remote buffer store")))
        }
    }

    pub fn wait_for_remote_buffer(
        &mut self,
        id: BufferId,
        cx: &mut Context<BufferStore>,
    ) -> Task<Result<Entity<Buffer>>> {
        if let Some(this) = self.as_remote_mut() {
            this.wait_for_remote_buffer(id, cx)
        } else {
            debug_panic!("not a remote buffer store");
            Task::ready(Err(anyhow!("not a remote buffer store")))
        }
    }

    pub fn serialize_project_transaction_for_peer(
        &mut self,
        project_transaction: ProjectTransaction,
        peer_id: proto::PeerId,
        cx: &mut Context<Self>,
    ) -> proto::ProjectTransaction {
        let mut serialized_transaction = proto::ProjectTransaction {
            buffer_ids: Default::default(),
            transactions: Default::default(),
        };
        for (buffer, transaction) in project_transaction.0 {
            self.create_buffer_for_peer(&buffer, peer_id, cx)
                .detach_and_log_err(cx);
            serialized_transaction
                .buffer_ids
                .push(buffer.read(cx).remote_id().into());
            serialized_transaction
                .transactions
                .push(language::proto::serialize_transaction(&transaction));
        }
        serialized_transaction
    }
}

impl BufferChangeSet {
    pub fn new(buffer: &Entity<Buffer>, cx: &mut Context<Self>) -> Self {
        cx.subscribe(buffer, |this, buffer, event, cx| match event {
            BufferEvent::LanguageChanged => {
                this.language = buffer.read(cx).language().cloned();
                if let Some(base_text) = &this.base_text {
                    let snapshot = language::Buffer::build_snapshot(
                        base_text.as_rope().clone(),
                        this.language.clone(),
                        this.language_registry.clone(),
                        cx,
                    );
                    this.recalculate_diff_task = Some(cx.spawn(|this, mut cx| async move {
                        let base_text = cx.background_executor().spawn(snapshot).await;
                        this.update(&mut cx, |this, cx| {
                            this.base_text = Some(base_text);
                            cx.notify();
                        })
                    }));
                }
            }
            _ => {}
        })
        .detach();

        let buffer = buffer.read(cx);

        Self {
            buffer_id: buffer.remote_id(),
            base_text: None,
            diff_to_buffer: git::diff::BufferDiff::new(buffer),
            recalculate_diff_task: None,
            diff_updated_futures: Vec::new(),
            language: buffer.language().cloned(),
            language_registry: buffer.language_registry(),
        }
    }

    #[cfg(any(test, feature = "test-support"))]
    pub fn new_with_base_text(
        base_text: String,
        buffer: &Entity<Buffer>,
        cx: &mut Context<Self>,
    ) -> Self {
        let mut this = Self::new(&buffer, cx);
        let _ = this.set_base_text(base_text, buffer.read(cx).text_snapshot(), cx);
        this
    }

    pub fn diff_hunks_intersecting_range<'a>(
        &'a self,
        range: Range<text::Anchor>,
        buffer_snapshot: &'a text::BufferSnapshot,
    ) -> impl 'a + Iterator<Item = git::diff::DiffHunk> {
        self.diff_to_buffer
            .hunks_intersecting_range(range, buffer_snapshot)
    }

    pub fn diff_hunks_intersecting_range_rev<'a>(
        &'a self,
        range: Range<text::Anchor>,
        buffer_snapshot: &'a text::BufferSnapshot,
    ) -> impl 'a + Iterator<Item = git::diff::DiffHunk> {
        self.diff_to_buffer
            .hunks_intersecting_range_rev(range, buffer_snapshot)
    }

    #[cfg(any(test, feature = "test-support"))]
    pub fn base_text_string(&self) -> Option<String> {
        self.base_text.as_ref().map(|buffer| buffer.text())
    }

    pub fn set_base_text(
        &mut self,
        mut base_text: String,
        buffer_snapshot: text::BufferSnapshot,
        cx: &mut Context<Self>,
    ) -> oneshot::Receiver<()> {
        LineEnding::normalize(&mut base_text);
        self.recalculate_diff_internal(base_text, buffer_snapshot, true, cx)
    }

    pub fn unset_base_text(
        &mut self,
        buffer_snapshot: text::BufferSnapshot,
        cx: &mut Context<Self>,
    ) {
        if self.base_text.is_some() {
            self.base_text = None;
            self.diff_to_buffer = BufferDiff::new(&buffer_snapshot);
            self.recalculate_diff_task.take();
            cx.notify();
        }
    }

    pub fn recalculate_diff(
        &mut self,
        buffer_snapshot: text::BufferSnapshot,
        cx: &mut Context<Self>,
    ) -> oneshot::Receiver<()> {
        if let Some(base_text) = self.base_text.clone() {
            self.recalculate_diff_internal(base_text.text(), buffer_snapshot, false, cx)
        } else {
            oneshot::channel().1
        }
    }

    fn recalculate_diff_internal(
        &mut self,
        base_text: String,
        buffer_snapshot: text::BufferSnapshot,
        base_text_changed: bool,
        cx: &mut Context<Self>,
    ) -> oneshot::Receiver<()> {
        let (tx, rx) = oneshot::channel();
        self.diff_updated_futures.push(tx);
        self.recalculate_diff_task = Some(cx.spawn(|this, mut cx| async move {
            let new_base_text = if base_text_changed {
                let base_text_rope: Rope = base_text.as_str().into();
                let snapshot = this.update(&mut cx, |this, cx| {
                    language::Buffer::build_snapshot(
                        base_text_rope,
                        this.language.clone(),
                        this.language_registry.clone(),
                        cx,
                    )
                })?;
                Some(cx.background_executor().spawn(snapshot).await)
            } else {
                None
            };
            let diff = cx
                .background_executor()
                .spawn({
                    let buffer_snapshot = buffer_snapshot.clone();
                    async move { BufferDiff::build(&base_text, &buffer_snapshot) }
                })
                .await;
            this.update(&mut cx, |this, cx| {
                if let Some(new_base_text) = new_base_text {
                    this.base_text = Some(new_base_text)
                }
                this.diff_to_buffer = diff;
                this.recalculate_diff_task.take();
                for tx in this.diff_updated_futures.drain(..) {
                    tx.send(()).ok();
                }
                cx.notify();
            })?;
            Ok(())
        }));
        rx
    }

    #[cfg(any(test, feature = "test-support"))]
    pub fn recalculate_diff_sync(
        &mut self,
        mut base_text: String,
        buffer_snapshot: text::BufferSnapshot,
        base_text_changed: bool,
        cx: &mut Context<Self>,
    ) {
        LineEnding::normalize(&mut base_text);
        let diff = BufferDiff::build(&base_text, &buffer_snapshot);
        if base_text_changed {
            self.base_text = Some(
                cx.background_executor()
                    .clone()
                    .block(Buffer::build_snapshot(
                        base_text.into(),
                        self.language.clone(),
                        self.language_registry.clone(),
                        cx,
                    )),
            );
        }
        self.diff_to_buffer = diff;
        self.recalculate_diff_task.take();
        cx.notify();
    }
}

impl OpenBuffer {
    fn upgrade(&self) -> Option<Entity<Buffer>> {
        match self {
            OpenBuffer::Complete { buffer, .. } => buffer.upgrade(),
            OpenBuffer::Operations(_) => None,
        }
    }
}

fn is_not_found_error(error: &anyhow::Error) -> bool {
    error
        .root_cause()
        .downcast_ref::<io::Error>()
        .is_some_and(|err| err.kind() == io::ErrorKind::NotFound)
}

fn serialize_blame_buffer_response(blame: Option<git::blame::Blame>) -> proto::BlameBufferResponse {
    let Some(blame) = blame else {
        return proto::BlameBufferResponse {
            blame_response: None,
        };
    };

    let entries = blame
        .entries
        .into_iter()
        .map(|entry| proto::BlameEntry {
            sha: entry.sha.as_bytes().into(),
            start_line: entry.range.start,
            end_line: entry.range.end,
            original_line_number: entry.original_line_number,
            author: entry.author.clone(),
            author_mail: entry.author_mail.clone(),
            author_time: entry.author_time,
            author_tz: entry.author_tz.clone(),
            committer: entry.committer.clone(),
            committer_mail: entry.committer_mail.clone(),
            committer_time: entry.committer_time,
            committer_tz: entry.committer_tz.clone(),
            summary: entry.summary.clone(),
            previous: entry.previous.clone(),
            filename: entry.filename.clone(),
        })
        .collect::<Vec<_>>();

    let messages = blame
        .messages
        .into_iter()
        .map(|(oid, message)| proto::CommitMessage {
            oid: oid.as_bytes().into(),
            message,
        })
        .collect::<Vec<_>>();

    let permalinks = blame
        .permalinks
        .into_iter()
        .map(|(oid, url)| proto::CommitPermalink {
            oid: oid.as_bytes().into(),
            permalink: url.to_string(),
        })
        .collect::<Vec<_>>();

    proto::BlameBufferResponse {
        blame_response: Some(proto::blame_buffer_response::BlameResponse {
            entries,
            messages,
            permalinks,
            remote_url: blame.remote_url,
        }),
    }
}

fn deserialize_blame_buffer_response(
    response: proto::BlameBufferResponse,
) -> Option<git::blame::Blame> {
    let response = response.blame_response?;
    let entries = response
        .entries
        .into_iter()
        .filter_map(|entry| {
            Some(git::blame::BlameEntry {
                sha: git::Oid::from_bytes(&entry.sha).ok()?,
                range: entry.start_line..entry.end_line,
                original_line_number: entry.original_line_number,
                committer: entry.committer,
                committer_time: entry.committer_time,
                committer_tz: entry.committer_tz,
                committer_mail: entry.committer_mail,
                author: entry.author,
                author_mail: entry.author_mail,
                author_time: entry.author_time,
                author_tz: entry.author_tz,
                summary: entry.summary,
                previous: entry.previous,
                filename: entry.filename,
            })
        })
        .collect::<Vec<_>>();

    let messages = response
        .messages
        .into_iter()
        .filter_map(|message| Some((git::Oid::from_bytes(&message.oid).ok()?, message.message)))
        .collect::<HashMap<_, _>>();

    let permalinks = response
        .permalinks
        .into_iter()
        .filter_map(|permalink| {
            Some((
                git::Oid::from_bytes(&permalink.oid).ok()?,
                Url::from_str(&permalink.permalink).ok()?,
            ))
        })
        .collect::<HashMap<_, _>>();

    Some(Blame {
        entries,
        permalinks,
        messages,
        remote_url: response.remote_url,
    })
}

fn get_permalink_in_rust_registry_src(
    provider_registry: Arc<GitHostingProviderRegistry>,
    path: PathBuf,
    selection: Range<u32>,
) -> Result<url::Url> {
    #[derive(Deserialize)]
    struct CargoVcsGit {
        sha1: String,
    }

    #[derive(Deserialize)]
    struct CargoVcsInfo {
        git: CargoVcsGit,
        path_in_vcs: String,
    }

    #[derive(Deserialize)]
    struct CargoPackage {
        repository: String,
    }

    #[derive(Deserialize)]
    struct CargoToml {
        package: CargoPackage,
    }

    let Some((dir, cargo_vcs_info_json)) = path.ancestors().skip(1).find_map(|dir| {
        let json = std::fs::read_to_string(dir.join(".cargo_vcs_info.json")).ok()?;
        Some((dir, json))
    }) else {
        bail!("No .cargo_vcs_info.json found in parent directories")
    };
    let cargo_vcs_info = serde_json::from_str::<CargoVcsInfo>(&cargo_vcs_info_json)?;
    let cargo_toml = std::fs::read_to_string(dir.join("Cargo.toml"))?;
    let manifest = toml::from_str::<CargoToml>(&cargo_toml)?;
    let (provider, remote) = parse_git_remote_url(provider_registry, &manifest.package.repository)
        .ok_or_else(|| anyhow!("Failed to parse package.repository field of manifest"))?;
    let path = PathBuf::from(cargo_vcs_info.path_in_vcs).join(path.strip_prefix(dir).unwrap());
    let permalink = provider.build_permalink(
        remote,
        BuildPermalinkParams {
            sha: &cargo_vcs_info.git.sha1,
            path: &path.to_string_lossy(),
            selection: Some(selection),
        },
    );
    Ok(permalink)
}<|MERGE_RESOLUTION|>--- conflicted
+++ resolved
@@ -54,13 +54,8 @@
 
 #[derive(Hash, Eq, PartialEq, Clone)]
 struct SharedBuffer {
-<<<<<<< HEAD
-    buffer: Model<Buffer>,
-    uncommitted_changes: Option<Model<BufferChangeSet>>,
-=======
     buffer: Entity<Buffer>,
-    unstaged_changes: Option<Entity<BufferChangeSet>>,
->>>>>>> 98ea0587
+    uncommitted_changes: Option<Entity<BufferChangeSet>>,
     lsp_handle: Option<OpenLspBufferHandle>,
 }
 
@@ -98,13 +93,8 @@
 
 enum OpenBuffer {
     Complete {
-<<<<<<< HEAD
-        buffer: WeakModel<Buffer>,
-        uncommitted_changes: Option<WeakModel<BufferChangeSet>>,
-=======
         buffer: WeakEntity<Buffer>,
-        unstaged_changes: Option<WeakEntity<BufferChangeSet>>,
->>>>>>> 98ea0587
+        uncommitted_changes: Option<WeakEntity<BufferChangeSet>>,
     },
     Operations(Vec<Operation>),
 }
@@ -124,15 +114,7 @@
 impl EventEmitter<BufferStoreEvent> for BufferStore {}
 
 impl RemoteBufferStore {
-<<<<<<< HEAD
-    fn load_committed_text(
-        &self,
-        buffer_id: BufferId,
-        cx: &AppContext,
-    ) -> Task<Result<Option<String>>> {
-=======
-    fn load_staged_text(&self, buffer_id: BufferId, cx: &App) -> Task<Result<Option<String>>> {
->>>>>>> 98ea0587
+    fn load_committed_text(&self, buffer_id: BufferId, cx: &App) -> Task<Result<Option<String>>> {
         let project_id = self.project_id;
         let client = self.upstream_client.clone();
         cx.background_executor().spawn(async move {
@@ -412,15 +394,11 @@
 }
 
 impl LocalBufferStore {
-<<<<<<< HEAD
     fn load_committed_text(
         &self,
-        buffer: &Model<Buffer>,
-        cx: &AppContext,
+        buffer: &Entity<Buffer>,
+        cx: &App,
     ) -> Task<Result<Option<String>>> {
-=======
-    fn load_staged_text(&self, buffer: &Entity<Buffer>, cx: &App) -> Task<Result<Option<String>>> {
->>>>>>> 98ea0587
         let Some(file) = buffer.read(cx).file() else {
             return Task::ready(Ok(None));
         };
@@ -1079,13 +1057,8 @@
             .insert(buffer_id, Task::ready(Ok(change_set)).shared());
     }
 
-<<<<<<< HEAD
     pub async fn open_uncommitted_changes_internal(
-        this: WeakModel<Self>,
-=======
-    pub async fn open_unstaged_changes_internal(
         this: WeakEntity<Self>,
->>>>>>> 98ea0587
         text: Result<Option<String>>,
         buffer: Entity<Buffer>,
         mut cx: AsyncApp,
@@ -1412,11 +1385,7 @@
         })
     }
 
-<<<<<<< HEAD
-    pub fn get_uncommitted_changes(&self, buffer_id: BufferId) -> Option<Model<BufferChangeSet>> {
-=======
-    pub fn get_unstaged_changes(&self, buffer_id: BufferId) -> Option<Entity<BufferChangeSet>> {
->>>>>>> 98ea0587
+    pub fn get_uncommitted_changes(&self, buffer_id: BufferId) -> Option<Entity<BufferChangeSet>> {
         if let OpenBuffer::Complete {
             uncommitted_changes,
             ..
@@ -1971,19 +1940,11 @@
         })
     }
 
-<<<<<<< HEAD
     pub async fn handle_get_committed_text(
-        this: Model<Self>,
+        this: Entity<Self>,
         request: TypedEnvelope<proto::GetCommittedText>,
-        mut cx: AsyncAppContext,
+        mut cx: AsyncApp,
     ) -> Result<proto::GetCommittedTextResponse> {
-=======
-    pub async fn handle_get_staged_text(
-        this: Entity<Self>,
-        request: TypedEnvelope<proto::GetStagedText>,
-        mut cx: AsyncApp,
-    ) -> Result<proto::GetStagedTextResponse> {
->>>>>>> 98ea0587
         let buffer_id = BufferId::new(request.payload.buffer_id)?;
         let change_set = this
             .update(&mut cx, |this, cx| {

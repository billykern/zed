--- conflicted
+++ resolved
@@ -2791,7 +2791,6 @@
         cx: &mut Context<Self>,
     ) -> oneshot::Receiver<()> {
         let (tx, rx) = oneshot::channel();
-<<<<<<< HEAD
         let this = cx.weak_entity();
         let base_buffer = base_buffer.read(cx).snapshot();
         cx.spawn(|_, mut cx| async move {
@@ -2855,58 +2854,76 @@
                 .as_deref(),
             &snapshot,
         );
-    }
-=======
-        self.diff_updated_futures.push(tx);
-        self.recalculate_diff_task = Some(cx.spawn(|this, mut cx| async move {
-            let (old_diff, new_base_text) = this.update(&mut cx, |this, cx| {
-                let new_base_text = if base_text_changed {
-                    let base_text_rope: Rope = base_text.as_str().into();
-                    let snapshot = language::Buffer::build_snapshot(
-                        base_text_rope,
-                        this.language.clone(),
-                        this.language_registry.clone(),
-                        cx,
-                    );
-                    cx.background_executor()
-                        .spawn(async move { Some(snapshot.await) })
-                } else {
-                    Task::ready(None)
-                };
-                (this.diff_to_buffer.clone(), new_base_text)
-            })?;
-
-            let diff = cx.background_executor().spawn(async move {
-                let new_diff = BufferDiff::build(&base_text, &buffer_snapshot);
-                let changed_range = if base_text_changed {
-                    Some(text::Anchor::MIN..text::Anchor::MAX)
-                } else {
-                    new_diff.compare(&old_diff, &buffer_snapshot)
-                };
-                (new_diff, changed_range)
-            });
-
-            let (new_base_text, (diff, changed_range)) = futures::join!(new_base_text, diff);
-
-            this.update(&mut cx, |this, cx| {
-                if let Some(new_base_text) = new_base_text {
-                    this.base_text = Some(new_base_text)
-                }
-                this.diff_to_buffer = diff;
-
-                this.recalculate_diff_task.take();
-                for tx in this.diff_updated_futures.drain(..) {
-                    tx.send(()).ok();
-                }
-                if let Some(changed_range) = changed_range {
-                    cx.emit(BufferChangeSetEvent::DiffChanged { changed_range });
-                }
-            })?;
-            Ok(())
-        }));
-        rx
-    }
->>>>>>> 48dba9a9
+
+    //pub fn recalculate_diff(
+    //    &mut self,
+    //    buffer_snapshot: text::BufferSnapshot,
+    //    cx: &mut Context<Self>,
+    //) -> oneshot::Receiver<()> {
+    //    if let Some(base_text) = self.base_text.clone() {
+    //        self.recalculate_diff_internal(base_text.text(), buffer_snapshot, false, cx)
+    //    } else {
+    //        oneshot::channel().1
+    //    }
+    //}
+
+    //fn recalculate_diff_internal(
+    //    &mut self,
+    //    base_text: String,
+    //    buffer_snapshot: text::BufferSnapshot,
+    //    base_text_changed: bool,
+    //    cx: &mut Context<Self>,
+    //) -> oneshot::Receiver<()> {
+    //    let (tx, rx) = oneshot::channel();
+    //    self.diff_updated_futures.push(tx);
+    //    self.recalculate_diff_task = Some(cx.spawn(|this, mut cx| async move {
+    //        let (old_diff, new_base_text) = this.update(&mut cx, |this, cx| {
+    //            let new_base_text = if base_text_changed {
+    //                let base_text_rope: Rope = base_text.as_str().into();
+    //                let snapshot = language::Buffer::build_snapshot(
+    //                    base_text_rope,
+    //                    this.language.clone(),
+    //                    this.language_registry.clone(),
+    //                    cx,
+    //                );
+    //                cx.background_executor()
+    //                    .spawn(async move { Some(snapshot.await) })
+    //            } else {
+    //                Task::ready(None)
+    //            };
+    //            (this.diff_to_buffer.clone(), new_base_text)
+    //        })?;
+
+    //        let diff = cx.background_executor().spawn(async move {
+    //            let new_diff = BufferDiff::build(&base_text, &buffer_snapshot);
+    //            let changed_range = if base_text_changed {
+    //                Some(text::Anchor::MIN..text::Anchor::MAX)
+    //            } else {
+    //                new_diff.compare(&old_diff, &buffer_snapshot)
+    //            };
+    //            (new_diff, changed_range)
+    //        });
+
+    //        let (new_base_text, (diff, changed_range)) = futures::join!(new_base_text, diff);
+
+    //        this.update(&mut cx, |this, cx| {
+    //            if let Some(new_base_text) = new_base_text {
+    //                this.base_text = Some(new_base_text)
+    //            }
+    //            this.diff_to_buffer = diff;
+
+    //            this.recalculate_diff_task.take();
+    //            for tx in this.diff_updated_futures.drain(..) {
+    //                tx.send(()).ok();
+    //            }
+    //            if let Some(changed_range) = changed_range {
+    //                cx.emit(BufferChangeSetEvent::DiffChanged { changed_range });
+    //            }
+    //        })?;
+    //        Ok(())
+    //    }));
+    //    rx
+    //}
 }
 
 impl OpenBuffer {

--- conflicted
+++ resolved
@@ -3486,19 +3486,14 @@
             // and retrieve the metadata for the resulting range.
             else {
                 let region = cursor.region()?;
-<<<<<<< HEAD
                 let mut buffer_start;
                 if region.is_main_buffer {
                     buffer_start = region.buffer_range.start;
                     if query_range.start > region.range.start {
-                        buffer_start.add_assign(&(query_range.start - region.range.start));
+                        let overshoot = query_range.start - region.range.start;
+                        buffer_start.add_assign(&overshoot);
                     }
-=======
-                let buffer_start = if region.is_main_buffer {
-                    let start_overshoot = range.start.saturating_sub(region.range.start.key);
-                    (region.buffer_range.start.key + start_overshoot)
-                        .min(region.buffer_range.end.key)
->>>>>>> d04800c3
+                    buffer_start = buffer_start.min(region.buffer_range.end);
                 } else {
                     buffer_start = cursor.main_buffer_position()?;
                 };

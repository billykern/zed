use crate::{request::PromptUserDeviceFlow, Copilot, Status};
use gpui::{
    div, size, AppContext, Bounds, ClipboardItem, Element, GlobalPixels, InteractiveElement,
    IntoElement, ParentElement, Point, Render, Styled, ViewContext, VisualContext, WindowBounds,
    WindowHandle, WindowKind, WindowOptions,
};
use theme::ActiveTheme;
use ui::{prelude::*, Button, Icon, IconElement, Label};

const COPILOT_SIGN_UP_URL: &'static str = "https://github.com/features/copilot";

pub fn init(cx: &mut AppContext) {
    if let Some(copilot) = Copilot::global(cx) {
        let mut verification_window: Option<WindowHandle<CopilotCodeVerification>> = None;
        cx.observe(&copilot, move |copilot, cx| {
            let status = copilot.read(cx).status();

            match &status {
                crate::Status::SigningIn { prompt } => {
                    if let Some(window) = verification_window.as_mut() {
                        let updated = window
                            .update(cx, |verification, cx| {
                                verification.set_status(status.clone(), cx);
                                cx.activate_window();
                            })
                            .is_ok();
                        if !updated {
                            verification_window = Some(create_copilot_auth_window(cx, &status));
                        }
                    } else if let Some(_prompt) = prompt {
                        verification_window = Some(create_copilot_auth_window(cx, &status));
                    }
                }
                Status::Authorized | Status::Unauthorized => {
                    if let Some(window) = verification_window.as_ref() {
                        window
                            .update(cx, |verification, cx| {
                                verification.set_status(status, cx);
                                cx.activate(true);
                                cx.activate_window();
                            })
                            .ok();
                    }
                }
                _ => {
                    if let Some(code_verification) = verification_window.take() {
                        code_verification
                            .update(cx, |_, cx| cx.remove_window())
                            .ok();
                    }
                }
            }
        })
        .detach();
    }
}

fn create_copilot_auth_window(
    cx: &mut AppContext,
    status: &Status,
) -> WindowHandle<CopilotCodeVerification> {
    let window_size = size(GlobalPixels::from(280.), GlobalPixels::from(280.));
    let window_options = WindowOptions {
        bounds: WindowBounds::Fixed(Bounds::new(Point::default(), window_size)),
        titlebar: None,
        center: true,
        focus: true,
        show: true,
        kind: WindowKind::PopUp,
        is_movable: true,
        display_id: None,
    };
    let window = cx.open_window(window_options, |cx| {
        cx.build_view(|_| CopilotCodeVerification::new(status.clone()))
    });
    window
}

pub struct CopilotCodeVerification {
    status: Status,
    connect_clicked: bool,
}

impl CopilotCodeVerification {
    pub fn new(status: Status) -> Self {
        Self {
            status,
            connect_clicked: false,
        }
    }

    pub fn set_status(&mut self, status: Status, cx: &mut ViewContext<Self>) {
        self.status = status;
        cx.notify();
    }

    fn render_device_code(
        data: &PromptUserDeviceFlow,
        cx: &mut ViewContext<Self>,
    ) -> impl IntoElement {
        let copied = cx
            .read_from_clipboard()
            .map(|item| item.text() == &data.user_code)
            .unwrap_or(false);
        h_stack()
            .cursor_pointer()
            .justify_between()
            .on_mouse_down(gpui::MouseButton::Left, {
                let user_code = data.user_code.clone();
                move |_, cx| {
                    cx.write_to_clipboard(ClipboardItem::new(user_code.clone()));
                    cx.notify();
                }
            })
            .child(Label::new(data.user_code.clone()))
            .child(div())
            .child(Label::new(if copied { "Copied!" } else { "Copy" }))
    }

    fn render_prompting_modal(
        connect_clicked: bool,
        data: &PromptUserDeviceFlow,
        cx: &mut ViewContext<Self>,
    ) -> impl Element {
        let connect_button_label = if connect_clicked {
            "Waiting for connection..."
        } else {
            "Connect to Github"
        };
        v_stack()
            .flex_1()
            .items_center()
            .justify_between()
            .w_full()
            .child(Label::new(
                "Enable Copilot by connecting your existing license",
            ))
            .child(Self::render_device_code(data, cx))
            .child(
                Label::new("Paste this code into GitHub after clicking the button below.")
                    .size(ui::LabelSize::Small),
            )
            .child(
                Button::new("connect-button", connect_button_label).on_click({
                    let verification_uri = data.verification_uri.clone();
                    cx.listener(move |this, _, cx| {
                        cx.open_url(&verification_uri);
                        this.connect_clicked = true;
                    })
                }),
            )
    }
    fn render_enabled_modal() -> impl Element {
        v_stack()
            .child(Label::new("Copilot Enabled!"))
            .child(Label::new(
                "You can update your settings or sign out from the Copilot menu in the status bar.",
            ))
            .child(
                Button::new("copilot-enabled-done-button", "Done")
                    .on_click(|_, cx| cx.remove_window()),
            )
    }

    fn render_unauthorized_modal() -> impl Element {
        v_stack()
            .child(Label::new(
                "Enable Copilot by connecting your existing license.",
            ))
            .child(
                Label::new("You must have an active Copilot license to use it in Zed.")
                    .color(Color::Warning),
            )
            .child(
                Button::new("copilot-subscribe-button", "Subscibe on Github").on_click(|_, cx| {
                    cx.remove_window();
                    cx.open_url(COPILOT_SIGN_UP_URL)
                }),
            )
    }
}

impl Render for CopilotCodeVerification {
<<<<<<< HEAD
    type Output = Stateful<Div>;

    fn render(&mut self, cx: &mut ViewContext<Self>) -> Self::Output {
=======
    fn render(&mut self, cx: &mut ViewContext<Self>) -> impl Element {
>>>>>>> 81b03d37
        let prompt = match &self.status {
            Status::SigningIn {
                prompt: Some(prompt),
            } => Self::render_prompting_modal(self.connect_clicked, &prompt, cx).into_any_element(),
            Status::Unauthorized => {
                self.connect_clicked = false;
                Self::render_unauthorized_modal().into_any_element()
            }
            Status::Authorized => {
                self.connect_clicked = false;
                Self::render_enabled_modal().into_any_element()
            }
            _ => div().into_any_element(),
        };
        div()
            .id("copilot code verification")
            .flex()
            .flex_col()
            .size_full()
            .items_center()
            .p_10()
            .bg(cx.theme().colors().element_background)
            .child(ui::Label::new("Connect Copilot to Zed"))
            .child(IconElement::new(Icon::ZedXCopilot))
            .child(prompt)
    }
}<|MERGE_RESOLUTION|>--- conflicted
+++ resolved
@@ -181,13 +181,7 @@
 }
 
 impl Render for CopilotCodeVerification {
-<<<<<<< HEAD
-    type Output = Stateful<Div>;
-
-    fn render(&mut self, cx: &mut ViewContext<Self>) -> Self::Output {
-=======
     fn render(&mut self, cx: &mut ViewContext<Self>) -> impl Element {
->>>>>>> 81b03d37
         let prompt = match &self.status {
             Status::SigningIn {
                 prompt: Some(prompt),
